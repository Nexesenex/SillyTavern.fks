const express = require('express');
const fetch = require('node-fetch').default;
const Readable = require('stream').Readable;

const { jsonParser } = require('../../express-common');
const { CHAT_COMPLETION_SOURCES, GEMINI_SAFETY, BISON_SAFETY, OPENROUTER_HEADERS } = require('../../constants');
const { forwardFetchResponse, getConfigValue, tryParse, uuidv4, mergeObjectWithYaml, excludeKeysByYaml, color } = require('../../util');
const { convertClaudeMessages, convertGooglePrompt, convertTextCompletionPrompt, convertCohereMessages } = require('../../prompt-converters');

const { readSecret, SECRET_KEYS } = require('../secrets');
const { getTokenizerModel, getSentencepiceTokenizer, getTiktokenTokenizer, sentencepieceTokenizers, TEXT_COMPLETION_MODELS } = require('../tokenizers');

const API_OPENAI = 'https://api.openai.com/v1';
const API_CLAUDE = 'https://api.anthropic.com/v1';
const API_MISTRAL = 'https://api.mistral.ai/v1';
const API_COHERE = 'https://api.cohere.ai/v1';

/**
 * Applies a post-processing step to the generated messages.
 * @param {object[]} messages Messages to post-process
 * @param {string} type Prompt conversion type
 * @param {string} charName Character name
 * @param {string} userName User name
 * @returns
 */
function postProcessPrompt(messages, type, charName, userName) {
    switch (type) {
        case 'claude':
            return convertClaudeMessages(messages, '', false, '', charName, userName).messages;
        default:
            return messages;
    }
}

/**
 * Ollama strikes back. Special boy #2's steaming routine.
 * Wrap this abomination into proper SSE stream, again.
 * @param {import('node-fetch').Response} jsonStream JSON stream
 * @param {import('express').Request} request Express request
 * @param {import('express').Response} response Express response
 * @returns {Promise<any>} Nothing valuable
 */
async function parseCohereStream(jsonStream, request, response) {
    try {
        let partialData = '';
        jsonStream.body.on('data', (data) => {
            const chunk = data.toString();
            partialData += chunk;
            while (true) {
                let json;
                try {
                    json = JSON.parse(partialData);
                } catch (e) {
                    break;
                }
                if (json.message) {
                    const message = json.message || 'Unknown error';
                    const chunk = { error: { message: message } };
                    response.write(`data: ${JSON.stringify(chunk)}\n\n`);
                    partialData = '';
                    break;
                } else if (json.event_type === 'text-generation') {
                    const text = json.text || '';
                    const chunk = { choices: [{ text }] };
                    response.write(`data: ${JSON.stringify(chunk)}\n\n`);
                    partialData = '';
                } else {
                    partialData = '';
                    break;
                }
            }
        });

        request.socket.on('close', function () {
            if (jsonStream.body instanceof Readable) jsonStream.body.destroy();
            response.end();
        });

        jsonStream.body.on('end', () => {
            console.log('Streaming request finished');
            response.write('data: [DONE]\n\n');
            response.end();
        });
    } catch (error) {
        console.log('Error forwarding streaming response:', error);
        if (!response.headersSent) {
            return response.status(500).send({ error: true });
        } else {
            return response.end();
        }
    }
}

/**
 * Sends a request to Claude API.
 * @param {express.Request} request Express request
 * @param {express.Response} response Express response
 */
async function sendClaudeRequest(request, response) {
    const apiUrl = new URL(request.body.reverse_proxy || API_CLAUDE).toString();
    const apiKey = request.body.reverse_proxy ? request.body.proxy_password : readSecret(request.user.directories, SECRET_KEYS.CLAUDE);
    const divider = '-'.repeat(process.stdout.columns);

    if (!apiKey) {
        console.log(color.red(`Claude API key is missing.\n${divider}`));
        return response.status(400).send({ error: true });
    }

    try {
        const controller = new AbortController();
        request.socket.removeAllListeners('close');
        request.socket.on('close', function () {
            controller.abort();
        });
        let use_system_prompt = (request.body.model.startsWith('claude-2') || request.body.model.startsWith('claude-3')) && request.body.claude_use_sysprompt;
        let converted_prompt = convertClaudeMessages(request.body.messages, request.body.assistant_prefill, use_system_prompt, request.body.human_sysprompt_message, request.body.char_name, request.body.user_name);
        // Add custom stop sequences
        const stopSequences = ['\n\nHuman:', '\n\nSystem:', '\n\nAssistant:'];
        if (Array.isArray(request.body.stop)) {
            stopSequences.push(...request.body.stop);
        }

        const requestBody = {
            messages: converted_prompt.messages,
            model: request.body.model,
            max_tokens: request.body.max_tokens,
            stop_sequences: stopSequences,
            temperature: request.body.temperature,
            top_p: request.body.top_p,
            top_k: request.body.top_k,
            stream: request.body.stream,
        };
        if (use_system_prompt) {
            requestBody.system = converted_prompt.systemPrompt;
        }
        console.log('Claude request:', requestBody);

        const generateResponse = await fetch(apiUrl + '/messages', {
            method: 'POST',
            signal: controller.signal,
            body: JSON.stringify(requestBody),
            headers: {
                'Content-Type': 'application/json',
                'anthropic-version': '2023-06-01',
                'x-api-key': apiKey,
            },
            timeout: 0,
        });

        if (request.body.stream) {
            // Pipe remote SSE stream to Express response
            forwardFetchResponse(generateResponse, response);
        } else {
            if (!generateResponse.ok) {
                console.log(color.red(`Claude API returned error: ${generateResponse.status} ${generateResponse.statusText}\n${await generateResponse.text()}\n${divider}`));
                return response.status(generateResponse.status).send({ error: true });
            }

            const generateResponseJson = await generateResponse.json();
            const responseText = generateResponseJson.content[0].text;
            console.log('Claude response:', generateResponseJson);

            // Wrap it back to OAI format
            const reply = { choices: [{ 'message': { 'content': responseText } }] };
            return response.send(reply);
        }
    } catch (error) {
        console.log(color.red(`Error communicating with Claude: ${error}\n${divider}`));
        if (!response.headersSent) {
            return response.status(500).send({ error: true });
        }
    }
}

/**
 * Sends a request to Scale Spellbook API.
 * @param {import("express").Request} request Express request
 * @param {import("express").Response} response Express response
 */
async function sendScaleRequest(request, response) {
    const apiUrl = new URL(request.body.api_url_scale).toString();
    const apiKey = readSecret(request.user.directories, SECRET_KEYS.SCALE);

    if (!apiKey) {
        console.log('Scale API key is missing.');
        return response.status(400).send({ error: true });
    }

    const requestPrompt = convertTextCompletionPrompt(request.body.messages);
    console.log('Scale request:', requestPrompt);

    try {
        const controller = new AbortController();
        request.socket.removeAllListeners('close');
        request.socket.on('close', function () {
            controller.abort();
        });

        const generateResponse = await fetch(apiUrl, {
            method: 'POST',
            body: JSON.stringify({ input: { input: requestPrompt } }),
            headers: {
                'Content-Type': 'application/json',
                'Authorization': `Basic ${apiKey}`,
            },
            timeout: 0,
        });

        if (!generateResponse.ok) {
            console.log(`Scale API returned error: ${generateResponse.status} ${generateResponse.statusText} ${await generateResponse.text()}`);
            return response.status(generateResponse.status).send({ error: true });
        }

        const generateResponseJson = await generateResponse.json();
        console.log('Scale response:', generateResponseJson);

        const reply = { choices: [{ 'message': { 'content': generateResponseJson.output } }] };
        return response.send(reply);
    } catch (error) {
        console.log(error);
        if (!response.headersSent) {
            return response.status(500).send({ error: true });
        }
    }
}

/**
 * Sends a request to Google AI API.
 * @param {express.Request} request Express request
 * @param {express.Response} response Express response
 */
async function sendMakerSuiteRequest(request, response) {
    const apiKey = readSecret(request.user.directories, SECRET_KEYS.MAKERSUITE);

    if (!apiKey) {
        console.log('MakerSuite API key is missing.');
        return response.status(400).send({ error: true });
    }

    const model = String(request.body.model);
    const isGemini = model.includes('gemini');
    const isText = model.includes('text');
    const stream = Boolean(request.body.stream) && isGemini;

    const generationConfig = {
        stopSequences: request.body.stop,
        candidateCount: 1,
        maxOutputTokens: request.body.max_tokens,
        temperature: request.body.temperature,
        topP: request.body.top_p,
        topK: request.body.top_k || undefined,
    };

    function getGeminiBody() {
        return {
            contents: convertGooglePrompt(request.body.messages, model),
            safetySettings: GEMINI_SAFETY,
            generationConfig: generationConfig,
        };
    }

    function getBisonBody() {
        const prompt = isText
            ? ({ text: convertTextCompletionPrompt(request.body.messages) })
            : ({ messages: convertGooglePrompt(request.body.messages, model) });

        /** @type {any} Shut the lint up */
        const bisonBody = {
            ...generationConfig,
            safetySettings: BISON_SAFETY,
            candidate_count: 1, // lewgacy spelling
            prompt: prompt,
        };

        if (!isText) {
            delete bisonBody.stopSequences;
            delete bisonBody.maxOutputTokens;
            delete bisonBody.safetySettings;

            if (Array.isArray(prompt.messages)) {
                for (const msg of prompt.messages) {
                    msg.author = msg.role;
                    msg.content = msg.parts[0].text;
                    delete msg.parts;
                    delete msg.role;
                }
            }
        }

        delete bisonBody.candidateCount;
        return bisonBody;
    }

    const body = isGemini ? getGeminiBody() : getBisonBody();
    console.log('MakerSuite request:', body);

    try {
        const controller = new AbortController();
        request.socket.removeAllListeners('close');
        request.socket.on('close', function () {
            controller.abort();
        });

        const apiVersion = isGemini ? 'v1beta' : 'v1beta2';
        const responseType = isGemini
            ? (stream ? 'streamGenerateContent' : 'generateContent')
            : (isText ? 'generateText' : 'generateMessage');

        const generateResponse = await fetch(`https://generativelanguage.googleapis.com/${apiVersion}/models/${model}:${responseType}?key=${apiKey}${stream ? '&alt=sse' : ''}`, {
            body: JSON.stringify(body),
            method: 'POST',
            headers: {
                'Content-Type': 'application/json',
            },
            signal: controller.signal,
            timeout: 0,
        });
        // have to do this because of their busted ass streaming endpoint
        if (stream) {
            try {
                // Pipe remote SSE stream to Express response
                forwardFetchResponse(generateResponse, response);
            } catch (error) {
                console.log('Error forwarding streaming response:', error);
                if (!response.headersSent) {
                    return response.status(500).send({ error: true });
                }
            }
        } else {
            if (!generateResponse.ok) {
                console.log(`MakerSuite API returned error: ${generateResponse.status} ${generateResponse.statusText} ${await generateResponse.text()}`);
                return response.status(generateResponse.status).send({ error: true });
            }

            const generateResponseJson = await generateResponse.json();

            const candidates = generateResponseJson?.candidates;
            if (!candidates || candidates.length === 0) {
                let message = 'MakerSuite API returned no candidate';
                console.log(message, generateResponseJson);
                if (generateResponseJson?.promptFeedback?.blockReason) {
                    message += `\nPrompt was blocked due to : ${generateResponseJson.promptFeedback.blockReason}`;
                }
                return response.send({ error: { message } });
            }

            const responseContent = candidates[0].content ?? candidates[0].output;
            const responseText = typeof responseContent === 'string' ? responseContent : responseContent?.parts?.[0]?.text;
            if (!responseText) {
                let message = 'MakerSuite Candidate text empty';
                console.log(message, generateResponseJson);
                return response.send({ error: { message } });
            }

            console.log('MakerSuite response:', responseText);

            // Wrap it back to OAI format
            const reply = { choices: [{ 'message': { 'content': responseText } }] };
            return response.send(reply);
        }
    } catch (error) {
        console.log('Error communicating with MakerSuite API: ', error);
        if (!response.headersSent) {
            return response.status(500).send({ error: true });
        }
    }
}

/**
 * Sends a request to AI21 API.
 * @param {express.Request} request Express request
 * @param {express.Response} response Express response
 */
async function sendAI21Request(request, response) {
    if (!request.body) return response.sendStatus(400);
    const controller = new AbortController();
    console.log(request.body.messages);
    request.socket.removeAllListeners('close');
    request.socket.on('close', function () {
        controller.abort();
    });
    const options = {
        method: 'POST',
        headers: {
            accept: 'application/json',
            'content-type': 'application/json',
            Authorization: `Bearer ${readSecret(request.user.directories, SECRET_KEYS.AI21)}`,
        },
        body: JSON.stringify({
            numResults: 1,
            maxTokens: request.body.max_tokens,
            minTokens: 0,
            temperature: request.body.temperature,
            topP: request.body.top_p,
            stopSequences: request.body.stop_tokens,
            topKReturn: request.body.top_k,
            frequencyPenalty: {
                scale: request.body.frequency_penalty * 100,
                applyToWhitespaces: false,
                applyToPunctuations: false,
                applyToNumbers: false,
                applyToStopwords: false,
                applyToEmojis: false,
            },
            presencePenalty: {
                scale: request.body.presence_penalty,
                applyToWhitespaces: false,
                applyToPunctuations: false,
                applyToNumbers: false,
                applyToStopwords: false,
                applyToEmojis: false,
            },
            countPenalty: {
                scale: request.body.count_pen,
                applyToWhitespaces: false,
                applyToPunctuations: false,
                applyToNumbers: false,
                applyToStopwords: false,
                applyToEmojis: false,
            },
            prompt: request.body.messages,
        }),
        signal: controller.signal,
    };

    fetch(`https://api.ai21.com/studio/v1/${request.body.model}/complete`, options)
        .then(r => r.json())
        .then(r => {
            if (r.completions === undefined) {
                console.log(r);
            } else {
                console.log(r.completions[0].data.text);
            }
            const reply = { choices: [{ 'message': { 'content': r.completions[0].data.text } }] };
            return response.send(reply);
        })
        .catch(err => {
            console.error(err);
            return response.send({ error: true });
        });

}

/**
 * Sends a request to MistralAI API.
 * @param {express.Request} request Express request
 * @param {express.Response} response Express response
 */
async function sendMistralAIRequest(request, response) {
    const apiUrl = new URL(request.body.reverse_proxy || API_MISTRAL).toString();
    const apiKey = request.body.reverse_proxy ? request.body.proxy_password : readSecret(request.user.directories, SECRET_KEYS.MISTRALAI);

    if (!apiKey) {
        console.log('MistralAI API key is missing.');
        return response.status(400).send({ error: true });
    }

    try {
        //must send a user role as last message
        const messages = Array.isArray(request.body.messages) ? request.body.messages : [];
        //large seems to be throwing a 500 error if we don't make the first message a user role, most likely a bug since the other models won't do this
        if (request.body.model.includes('large'))
            messages[0].role = 'user';
        const lastMsg = messages[messages.length - 1];
        if (messages.length > 0 && lastMsg && (lastMsg.role === 'system' || lastMsg.role === 'assistant')) {
            if (lastMsg.role === 'assistant' && lastMsg.name) {
                lastMsg.content = lastMsg.name + ': ' + lastMsg.content;
            } else if (lastMsg.role === 'system') {
                lastMsg.content = '[INST] ' + lastMsg.content + ' [/INST]';
            }
            lastMsg.role = 'user';
        }

        //system prompts can be stacked at the start, but any futher sys prompts after the first user/assistant message will break the model
        let encounteredNonSystemMessage = false;
        messages.forEach(msg => {
            if ((msg.role === 'user' || msg.role === 'assistant') && !encounteredNonSystemMessage) {
                encounteredNonSystemMessage = true;
            }

            if (encounteredNonSystemMessage && msg.role === 'system') {
                msg.role = 'user';
                //unsure if the instruct version is what they've deployed on their endpoints and if this will make a difference or not.
                //it should be better than just sending the message as a user role without context though
                msg.content = '[INST] ' + msg.content + ' [/INST]';
            }
        });
        const controller = new AbortController();
        request.socket.removeAllListeners('close');
        request.socket.on('close', function () {
            controller.abort();
        });

        const requestBody = {
            'model': request.body.model,
            'messages': messages,
            'temperature': request.body.temperature,
            'top_p': request.body.top_p,
            'max_tokens': request.body.max_tokens,
            'stream': request.body.stream,
            'safe_prompt': request.body.safe_prompt,
            'random_seed': request.body.seed === -1 ? undefined : request.body.seed,
        };

        const config = {
            method: 'POST',
            headers: {
                'Content-Type': 'application/json',
                'Authorization': 'Bearer ' + apiKey,
            },
            body: JSON.stringify(requestBody),
            signal: controller.signal,
            timeout: 0,
        };

        console.log('MisralAI request:', requestBody);

        const generateResponse = await fetch(apiUrl + '/chat/completions', config);
        if (request.body.stream) {
            forwardFetchResponse(generateResponse, response);
        } else {
            if (!generateResponse.ok) {
                console.log(`MistralAI API returned error: ${generateResponse.status} ${generateResponse.statusText} ${await generateResponse.text()}`);
                // a 401 unauthorized response breaks the frontend auth, so return a 500 instead. prob a better way of dealing with this.
                // 401s are already handled by the streaming processor and dont pop up an error toast, that should probably be fixed too.
                return response.status(generateResponse.status === 401 ? 500 : generateResponse.status).send({ error: true });
            }
            const generateResponseJson = await generateResponse.json();
            console.log('MistralAI response:', generateResponseJson);
            return response.send(generateResponseJson);
        }
    } catch (error) {
        console.log('Error communicating with MistralAI API: ', error);
        if (!response.headersSent) {
            response.send({ error: true });
        } else {
            response.end();
        }
    }
}

/**
 * Sends a request to Cohere API.
<<<<<<< HEAD
 * @param {import('express').Request} request
 * @param {import('express').Response} response
 * @returns {Promise<any>}
=======
 * @param {express.Request} request Express request
 * @param {express.Response} response Express response
>>>>>>> afeaca0f
 */
async function sendCohereRequest(request, response) {
    const apiKey = readSecret(request.user.directories, SECRET_KEYS.COHERE);
    const controller = new AbortController();
    request.socket.removeAllListeners('close');
    request.socket.on('close', function () {
        controller.abort();
    });

    if (!apiKey) {
        console.log('Cohere API key is missing.');
        return response.status(400).send({ error: true });
    }

    try {
        const convertedHistory = convertCohereMessages(request.body.messages);

        // https://docs.cohere.com/reference/chat
        const requestBody = {
            stream: Boolean(request.body.stream),
            model: request.body.model,
            message: convertedHistory.userPrompt,
            preamble: convertedHistory.systemPrompt,
            chat_history: convertedHistory.chatHistory,
            temperature: request.body.temperature,
            max_tokens: request.body.max_tokens,
            k: request.body.top_k,
            p: request.body.top_p,
            seed: request.body.seed,
            stop_sequences: request.body.stop,
            frequency_penalty: request.body.frequency_penalty,
            presence_penalty: request.body.presence_penalty,
            prompt_truncation: 'AUTO_PRESERVE_ORDER',
            connectors: [], // TODO
            documents: [],
            tools: [],
            tool_results: [],
            search_queries_only: false,
        };

        console.log('Cohere request:', requestBody);

        const config = {
            method: 'POST',
            headers: {
                'Content-Type': 'application/json',
                'Authorization': 'Bearer ' + apiKey,
            },
            body: JSON.stringify(requestBody),
            signal: controller.signal,
            timeout: 0,
        };

        const apiUrl = API_COHERE + '/chat';

        if (request.body.stream) {
            const stream = await fetch(apiUrl, config);
            parseCohereStream(stream, request, response);
        } else {
            const generateResponse = await fetch(apiUrl, config);
            if (!generateResponse.ok) {
                console.log(`Cohere API returned error: ${generateResponse.status} ${generateResponse.statusText} ${await generateResponse.text()}`);
                // a 401 unauthorized response breaks the frontend auth, so return a 500 instead. prob a better way of dealing with this.
                // 401s are already handled by the streaming processor and dont pop up an error toast, that should probably be fixed too.
                return response.status(generateResponse.status === 401 ? 500 : generateResponse.status).send({ error: true });
            }
            const generateResponseJson = await generateResponse.json();
            console.log('Cohere response:', generateResponseJson);
            return response.send(generateResponseJson);
        }
    } catch (error) {
        console.log('Error communicating with Cohere API: ', error);
        if (!response.headersSent) {
            response.send({ error: true });
        } else {
            response.end();
        }
    }
}

const router = express.Router();

router.post('/status', jsonParser, async function (request, response_getstatus_openai) {
    if (!request.body) return response_getstatus_openai.sendStatus(400);

    let api_url;
    let api_key_openai;
    let headers;

    if (request.body.chat_completion_source === CHAT_COMPLETION_SOURCES.OPENAI) {
        api_url = new URL(request.body.reverse_proxy || API_OPENAI).toString();
        api_key_openai = request.body.reverse_proxy ? request.body.proxy_password : readSecret(request.user.directories, SECRET_KEYS.OPENAI);
        headers = {};
    } else if (request.body.chat_completion_source === CHAT_COMPLETION_SOURCES.OPENROUTER) {
        api_url = 'https://openrouter.ai/api/v1';
        api_key_openai = readSecret(request.user.directories, SECRET_KEYS.OPENROUTER);
        // OpenRouter needs to pass the Referer and X-Title: https://openrouter.ai/docs#requests
        headers = { ...OPENROUTER_HEADERS };
    } else if (request.body.chat_completion_source === CHAT_COMPLETION_SOURCES.MISTRALAI) {
        api_url = new URL(request.body.reverse_proxy || API_MISTRAL).toString();
        api_key_openai = request.body.reverse_proxy ? request.body.proxy_password : readSecret(request.user.directories, SECRET_KEYS.MISTRALAI);
        headers = {};
    } else if (request.body.chat_completion_source === CHAT_COMPLETION_SOURCES.CUSTOM) {
        api_url = request.body.custom_url;
        api_key_openai = readSecret(request.user.directories, SECRET_KEYS.CUSTOM);
        headers = {};
        mergeObjectWithYaml(headers, request.body.custom_include_headers);
    } else if (request.body.chat_completion_source === CHAT_COMPLETION_SOURCES.COHERE) {
        api_url = API_COHERE;
        api_key_openai = readSecret(request.user.directories, SECRET_KEYS.COHERE);
        headers = {};
    } else {
        console.log('This chat completion source is not supported yet.');
        return response_getstatus_openai.status(400).send({ error: true });
    }

    if (!api_key_openai && !request.body.reverse_proxy && request.body.chat_completion_source !== CHAT_COMPLETION_SOURCES.CUSTOM) {
        console.log('OpenAI API key is missing.');
        return response_getstatus_openai.status(400).send({ error: true });
    }

    try {
        const response = await fetch(api_url + '/models', {
            method: 'GET',
            headers: {
                'Authorization': 'Bearer ' + api_key_openai,
                ...headers,
            },
        });

        if (response.ok) {
            const data = await response.json();
            response_getstatus_openai.send(data);

            if (request.body.chat_completion_source === CHAT_COMPLETION_SOURCES.COHERE && Array.isArray(data?.models)) {
                data.data = data.models.map(model => ({ id: model.name, ...model }));
            }

            if (request.body.chat_completion_source === CHAT_COMPLETION_SOURCES.OPENROUTER && Array.isArray(data?.data)) {
                let models = [];

                data.data.forEach(model => {
                    const context_length = model.context_length;
                    const tokens_dollar = Number(1 / (1000 * model.pricing?.prompt));
                    const tokens_rounded = (Math.round(tokens_dollar * 1000) / 1000).toFixed(0);
                    models[model.id] = {
                        tokens_per_dollar: tokens_rounded + 'k',
                        context_length: context_length,
                    };
                });

                console.log('Available OpenRouter models:', models);
            } else if (request.body.chat_completion_source === CHAT_COMPLETION_SOURCES.MISTRALAI) {
                const models = data?.data;
                console.log(models);
            } else {
                const models = data?.data;

                if (Array.isArray(models)) {
                    const modelIds = models.filter(x => x && typeof x === 'object').map(x => x.id).sort();
                    console.log('Available OpenAI models:', modelIds);
                } else {
                    console.log('OpenAI endpoint did not return a list of models.');
                }
            }
        }
        else {
            console.log('OpenAI status check failed. Either Access Token is incorrect or API endpoint is down.');
            response_getstatus_openai.send({ error: true, can_bypass: true, data: { data: [] } });
        }
    } catch (e) {
        console.error(e);

        if (!response_getstatus_openai.headersSent) {
            response_getstatus_openai.send({ error: true });
        } else {
            response_getstatus_openai.end();
        }
    }
});

router.post('/bias', jsonParser, async function (request, response) {
    if (!request.body || !Array.isArray(request.body))
        return response.sendStatus(400);

    try {
        const result = {};
        const model = getTokenizerModel(String(request.query.model || ''));

        // no bias for claude
        if (model == 'claude') {
            return response.send(result);
        }

        let encodeFunction;

        if (sentencepieceTokenizers.includes(model)) {
            const tokenizer = getSentencepiceTokenizer(model);
            const instance = await tokenizer?.get();
            encodeFunction = (text) => new Uint32Array(instance?.encodeIds(text));
        } else {
            const tokenizer = getTiktokenTokenizer(model);
            encodeFunction = (tokenizer.encode.bind(tokenizer));
        }

        for (const entry of request.body) {
            if (!entry || !entry.text) {
                continue;
            }

            try {
                const tokens = getEntryTokens(entry.text, encodeFunction);

                for (const token of tokens) {
                    result[token] = entry.value;
                }
            } catch {
                console.warn('Tokenizer failed to encode:', entry.text);
            }
        }

        // not needed for cached tokenizers
        //tokenizer.free();
        return response.send(result);

        /**
         * Gets tokenids for a given entry
         * @param {string} text Entry text
         * @param {(string) => Uint32Array} encode Function to encode text to token ids
         * @returns {Uint32Array} Array of token ids
         */
        function getEntryTokens(text, encode) {
            // Get raw token ids from JSON array
            if (text.trim().startsWith('[') && text.trim().endsWith(']')) {
                try {
                    const json = JSON.parse(text);
                    if (Array.isArray(json) && json.every(x => typeof x === 'number')) {
                        return new Uint32Array(json);
                    }
                } catch {
                    // ignore
                }
            }

            // Otherwise, get token ids from tokenizer
            return encode(text);
        }
    } catch (error) {
        console.error(error);
        return response.send({});
    }
});


router.post('/generate', jsonParser, function (request, response) {
    if (!request.body) return response.status(400).send({ error: true });

    switch (request.body.chat_completion_source) {
        case CHAT_COMPLETION_SOURCES.CLAUDE: return sendClaudeRequest(request, response);
        case CHAT_COMPLETION_SOURCES.SCALE: return sendScaleRequest(request, response);
        case CHAT_COMPLETION_SOURCES.AI21: return sendAI21Request(request, response);
        case CHAT_COMPLETION_SOURCES.MAKERSUITE: return sendMakerSuiteRequest(request, response);
        case CHAT_COMPLETION_SOURCES.MISTRALAI: return sendMistralAIRequest(request, response);
        case CHAT_COMPLETION_SOURCES.COHERE: return sendCohereRequest(request, response);
    }

    let apiUrl;
    let apiKey;
    let headers;
    let bodyParams;
    const isTextCompletion = Boolean(request.body.model && TEXT_COMPLETION_MODELS.includes(request.body.model)) || typeof request.body.messages === 'string';

    if (request.body.chat_completion_source === CHAT_COMPLETION_SOURCES.OPENAI) {
        apiUrl = new URL(request.body.reverse_proxy || API_OPENAI).toString();
        apiKey = request.body.reverse_proxy ? request.body.proxy_password : readSecret(request.user.directories, SECRET_KEYS.OPENAI);
        headers = {};
        bodyParams = {
            logprobs: request.body.logprobs,
            top_logprobs: undefined,
        };

        // Adjust logprobs params for Chat Completions API, which expects { top_logprobs: number; logprobs: boolean; }
        if (!isTextCompletion && bodyParams.logprobs > 0) {
            bodyParams.top_logprobs = bodyParams.logprobs;
            bodyParams.logprobs = true;
        }

        if (getConfigValue('openai.randomizeUserId', false)) {
            bodyParams['user'] = uuidv4();
        }
    } else if (request.body.chat_completion_source === CHAT_COMPLETION_SOURCES.OPENROUTER) {
        apiUrl = 'https://openrouter.ai/api/v1';
        apiKey = readSecret(request.user.directories, SECRET_KEYS.OPENROUTER);
        // OpenRouter needs to pass the Referer and X-Title: https://openrouter.ai/docs#requests
        headers = { ...OPENROUTER_HEADERS };
        bodyParams = { 'transforms': ['middle-out'] };

        if (request.body.min_p !== undefined) {
            bodyParams['min_p'] = request.body.min_p;
        }

        if (request.body.top_a !== undefined) {
            bodyParams['top_a'] = request.body.top_a;
        }

        if (request.body.repetition_penalty !== undefined) {
            bodyParams['repetition_penalty'] = request.body.repetition_penalty;
        }

        if (request.body.use_fallback) {
            bodyParams['route'] = 'fallback';
        }
    } else if (request.body.chat_completion_source === CHAT_COMPLETION_SOURCES.CUSTOM) {
        apiUrl = request.body.custom_url;
        apiKey = readSecret(request.user.directories, SECRET_KEYS.CUSTOM);
        headers = {};
        bodyParams = {
            logprobs: request.body.logprobs,
            top_logprobs: undefined,
        };

        // Adjust logprobs params for Chat Completions API, which expects { top_logprobs: number; logprobs: boolean; }
        if (!isTextCompletion && bodyParams.logprobs > 0) {
            bodyParams.top_logprobs = bodyParams.logprobs;
            bodyParams.logprobs = true;
        }

        mergeObjectWithYaml(bodyParams, request.body.custom_include_body);
        mergeObjectWithYaml(headers, request.body.custom_include_headers);

        if (request.body.custom_prompt_post_processing) {
            console.log('Applying custom prompt post-processing of type', request.body.custom_prompt_post_processing);
            request.body.messages = postProcessPrompt(
                request.body.messages,
                request.body.custom_prompt_post_processing,
                request.body.char_name,
                request.body.user_name);
        }
    } else {
        console.log('This chat completion source is not supported yet.');
        return response.status(400).send({ error: true });
    }

    if (!apiKey && !request.body.reverse_proxy && request.body.chat_completion_source !== CHAT_COMPLETION_SOURCES.CUSTOM) {
        console.log('OpenAI API key is missing.');
        return response.status(400).send({ error: true });
    }

    // Add custom stop sequences
    if (Array.isArray(request.body.stop) && request.body.stop.length > 0) {
        bodyParams['stop'] = request.body.stop;
    }

    const textPrompt = isTextCompletion ? convertTextCompletionPrompt(request.body.messages) : '';
    const endpointUrl = isTextCompletion && request.body.chat_completion_source !== CHAT_COMPLETION_SOURCES.OPENROUTER ?
        `${apiUrl}/completions` :
        `${apiUrl}/chat/completions`;

    const controller = new AbortController();
    request.socket.removeAllListeners('close');
    request.socket.on('close', function () {
        controller.abort();
    });

    const requestBody = {
        'messages': isTextCompletion === false ? request.body.messages : undefined,
        'prompt': isTextCompletion === true ? textPrompt : undefined,
        'model': request.body.model,
        'temperature': request.body.temperature,
        'max_tokens': request.body.max_tokens,
        'stream': request.body.stream,
        'presence_penalty': request.body.presence_penalty,
        'frequency_penalty': request.body.frequency_penalty,
        'top_p': request.body.top_p,
        'top_k': request.body.top_k,
        'stop': isTextCompletion === false ? request.body.stop : undefined,
        'logit_bias': request.body.logit_bias,
        'seed': request.body.seed,
        'n': request.body.n,
        ...bodyParams,
    };

    if (request.body.chat_completion_source === CHAT_COMPLETION_SOURCES.CUSTOM) {
        excludeKeysByYaml(requestBody, request.body.custom_exclude_body);
    }

    /** @type {import('node-fetch').RequestInit} */
    const config = {
        method: 'post',
        headers: {
            'Content-Type': 'application/json',
            'Authorization': 'Bearer ' + apiKey,
            ...headers,
        },
        body: JSON.stringify(requestBody),
        signal: controller.signal,
        timeout: 0,
    };

    console.log(requestBody);

    makeRequest(config, response, request);

    /**
     * Makes a fetch request to the OpenAI API endpoint.
     * @param {import('node-fetch').RequestInit} config Fetch config
     * @param {express.Response} response Express response
     * @param {express.Request} request Express request
     * @param {Number} retries Number of retries left
     * @param {Number} timeout Request timeout in ms
     */
    async function makeRequest(config, response, request, retries = 5, timeout = 5000) {
        try {
            const fetchResponse = await fetch(endpointUrl, config);

            if (request.body.stream) {
                console.log('Streaming request in progress');
                forwardFetchResponse(fetchResponse, response);
                return;
            }

            if (fetchResponse.ok) {
                let json = await fetchResponse.json();
                response.send(json);
                console.log(json);
                console.log(json?.choices?.[0]?.message);
            } else if (fetchResponse.status === 429 && retries > 0) {
                console.log(`Out of quota, retrying in ${Math.round(timeout / 1000)}s`);
                setTimeout(() => {
                    timeout *= 2;
                    makeRequest(config, response, request, retries - 1, timeout);
                }, timeout);
            } else {
                await handleErrorResponse(fetchResponse);
            }
        } catch (error) {
            console.log('Generation failed', error);
            if (!response.headersSent) {
                response.send({ error: true });
            } else {
                response.end();
            }
        }
    }

    /**
     * @param {import("node-fetch").Response} errorResponse
     */
    async function handleErrorResponse(errorResponse) {
        const responseText = await errorResponse.text();
        const errorData = tryParse(responseText);

        const statusMessages = {
            400: 'Bad request',
            401: 'Unauthorized',
            402: 'Credit limit reached',
            403: 'Forbidden',
            404: 'Not found',
            429: 'Too many requests',
            451: 'Unavailable for legal reasons',
            502: 'Bad gateway',
        };

        const message = errorData?.error?.message || statusMessages[errorResponse.status] || 'Unknown error occurred';
        const quota_error = errorResponse.status === 429 && errorData?.error?.type === 'insufficient_quota';
        console.log(message);

        if (!response.headersSent) {
            response.send({ error: { message }, quota_error: quota_error });
        } else if (!response.writableEnded) {
            response.write(errorResponse);
        } else {
            response.end();
        }
    }
});

module.exports = {
    router,
};<|MERGE_RESOLUTION|>--- conflicted
+++ resolved
@@ -541,14 +541,8 @@
 
 /**
  * Sends a request to Cohere API.
-<<<<<<< HEAD
- * @param {import('express').Request} request
- * @param {import('express').Response} response
- * @returns {Promise<any>}
-=======
  * @param {express.Request} request Express request
  * @param {express.Response} response Express response
->>>>>>> afeaca0f
  */
 async function sendCohereRequest(request, response) {
     const apiKey = readSecret(request.user.directories, SECRET_KEYS.COHERE);
