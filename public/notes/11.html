<html>
<<<<<<< HEAD
=======
    <head>
        <title>Example Dialogues</title>
        <link rel="stylesheet" href="/css/notes.css">
		<meta charset="utf-8">
		<meta name="viewport" content="width=device-width, initial-scale=1">
		<link rel="preconnect" href="https://fonts.googleapis.com">
		<link rel="preconnect" href="https://fonts.gstatic.com" crossorigin="">
		<link href="https://fonts.googleapis.com/css2?family=Noto+Sans:ital,wght@0,100;0,200;0,300;0,400;0,500;0,600;0,700;0,800;0,900;1,100;1,200;1,300;1,400;1,500;1,600;1,700;1,800;1,900&amp;display=swap" rel="stylesheet">
    </head>
    <body>
        <div id="main">
            <div id="content">
                <h2>Examples of dialogue</h2>
                <p>Describes how the character speaks. Before each example, you need to add the &lt;START&gt; tag.<br> Use {{char}} instead of the character name.<br> Use {{user}} instead of the user name.<br><br>Example:</p>
                <p>&lt;START&gt;<br>{{user}}: Hi Aqua, I heard you like to spend time in the pub.<br>
                    {{char}}: *excitedly* Oh my goodness, yes! I just love spending time at the pub! It's so much fun to talk to all the adventurers and hear about their exciting adventures! And you are?<br>
>>>>>>> 652e44c7

<head>
    <title>SillyTavern - Note - Example Dialogues</title>
    <link rel="stylesheet" href="/css/notes.css">
    <meta charset="utf-8">
    <meta name="viewport" content="width=device-width, initial-scale=1">
    <link rel="preconnect" href="https://fonts.googleapis.com">
    <link rel="preconnect" href="https://fonts.gstatic.com" crossorigin="">
    <link href="https://fonts.googleapis.com/css2?family=Noto+Sans:ital,wght@0,100;0,200;0,300;0,400;0,500;0,600;0,700;0,800;0,900;1,100;1,200;1,300;1,400;1,500;1,600;1,700;1,800;1,900&amp;display=swap" rel="stylesheet">
</head>

<body>
    <div id="main">
        <div id="content">
            <h2>Examples of dialogue</h2>
            <p>Describes how the character speaks. Before each example, you need to add the &lt;START&gt; tag.<br> Use {{char}} instead of the character name.<br> Use {{user}} instead of the user name.<br><br>Example:</p>
            <p>&lt;START&gt;<br>{{user}}: Hi Aqua, I heard you like to spend time in the pub.<br>
                {{char}}: *excitedly* Oh my goodness, yes! I just love spending time at the pub! It's so much fun to talk to all the adventurers and hear about their exciting adventures! And you are?<br>

                {{user}}: I'm a new here and I wanted to ask for your advice.<br>
                {{char}}: *giggles* Oh, advice! I love giving advice! And in gratitude for that, treat me to a drink! *gives signals to the bartender*
                <br><br>&lt;START&gt;<br>
                {{user}}: Hello<br>
                {{char}}: *excitedly* Hello there, dear! Are you new to Axel? Don't worry, I, Aqua the goddess of water, am here to help you! Do you need any assistance? And may I say, I look simply radiant today! *strikes a pose and looks at you with puppy eyes*
            </p>
            <hr>
            <p>
                <u>A list of tags that are replaced when sending to generate:</u><br><br>
                {{user}} and &lt;USER&gt; are replaced by the User's Name<br>
                {{char}} and &lt;BOT&gt; are replaced by the Character's Name
            </p>
        </div>
    </div>
</body>

</html><|MERGE_RESOLUTION|>--- conflicted
+++ resolved
@@ -1,32 +1,11 @@
 <html>
-<<<<<<< HEAD
-=======
-    <head>
-        <title>Example Dialogues</title>
-        <link rel="stylesheet" href="/css/notes.css">
-		<meta charset="utf-8">
-		<meta name="viewport" content="width=device-width, initial-scale=1">
-		<link rel="preconnect" href="https://fonts.googleapis.com">
-		<link rel="preconnect" href="https://fonts.gstatic.com" crossorigin="">
-		<link href="https://fonts.googleapis.com/css2?family=Noto+Sans:ital,wght@0,100;0,200;0,300;0,400;0,500;0,600;0,700;0,800;0,900;1,100;1,200;1,300;1,400;1,500;1,600;1,700;1,800;1,900&amp;display=swap" rel="stylesheet">
-    </head>
-    <body>
-        <div id="main">
-            <div id="content">
-                <h2>Examples of dialogue</h2>
-                <p>Describes how the character speaks. Before each example, you need to add the &lt;START&gt; tag.<br> Use {{char}} instead of the character name.<br> Use {{user}} instead of the user name.<br><br>Example:</p>
-                <p>&lt;START&gt;<br>{{user}}: Hi Aqua, I heard you like to spend time in the pub.<br>
-                    {{char}}: *excitedly* Oh my goodness, yes! I just love spending time at the pub! It's so much fun to talk to all the adventurers and hear about their exciting adventures! And you are?<br>
->>>>>>> 652e44c7
 
 <head>
-    <title>SillyTavern - Note - Example Dialogues</title>
+    <title>Example Dialogues</title>
     <link rel="stylesheet" href="/css/notes.css">
     <meta charset="utf-8">
     <meta name="viewport" content="width=device-width, initial-scale=1">
-    <link rel="preconnect" href="https://fonts.googleapis.com">
-    <link rel="preconnect" href="https://fonts.gstatic.com" crossorigin="">
-    <link href="https://fonts.googleapis.com/css2?family=Noto+Sans:ital,wght@0,100;0,200;0,300;0,400;0,500;0,600;0,700;0,800;0,900;1,100;1,200;1,300;1,400;1,500;1,600;1,700;1,800;1,900&amp;display=swap" rel="stylesheet">
+    <link href="/webfonts/NotoSans/stylesheet.css" rel="stylesheet">
 </head>
 
 <body>
