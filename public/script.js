<<<<<<< HEAD
import {
    showdown,
    moment,
    Fuse,
    DOMPurify,
    hljs,
    localforage,
    Handlebars,
    DiffMatchPatch,
    SVGInject,
    Popper,
    initLibraryShims,
    default as libs,
} from './lib.js';

import { humanizedDateTime, favsToHotswap, getMessageTimeStamp, dragElement, isMobile, initRossMods, shouldSendOnEnter, addSafariPatch } from './scripts/RossAscends-mods.js';
=======
import { humanizedDateTime, favsToHotswap, getMessageTimeStamp, dragElement, isMobile, initRossMods, shouldSendOnEnter } from './scripts/RossAscends-mods.js';
>>>>>>> cb987706
import { userStatsHandler, statMesProcess, initStats } from './scripts/stats.js';
import {
    generateKoboldWithStreaming,
    kai_settings,
    loadKoboldSettings,
    formatKoboldUrl,
    getKoboldGenerationData,
    kai_flags,
    setKoboldFlags,
} from './scripts/kai-settings.js';

import {
    textgenerationwebui_settings as textgen_settings,
    loadTextGenSettings,
    generateTextGenWithStreaming,
    getTextGenGenerationData,
    textgen_types,
    getTextGenServer,
    validateTextGenUrl,
    parseTextgenLogprobs,
    parseTabbyLogprobs,
} from './scripts/textgen-settings.js';

const { MANCER, TOGETHERAI, OOBA, VLLM, APHRODITE, TABBY, OLLAMA, INFERMATICAI, DREAMGEN, OPENROUTER, FEATHERLESS } = textgen_types;

import {
    world_info,
    getWorldInfoPrompt,
    getWorldInfoSettings,
    setWorldInfoSettings,
    world_names,
    importEmbeddedWorldInfo,
    checkEmbeddedWorld,
    setWorldInfoButtonClass,
    importWorldInfo,
    wi_anchor_position,
    world_info_include_names,
} from './scripts/world-info.js';

import {
    groups,
    selected_group,
    saveGroupChat,
    getGroups,
    generateGroupWrapper,
    is_group_generating,
    resetSelectedGroup,
    select_group_chats,
    regenerateGroup,
    group_generation_id,
    getGroupChat,
    renameGroupMember,
    createNewGroupChat,
    getGroupPastChats,
    getGroupAvatar,
    openGroupChat,
    editGroup,
    deleteGroupChat,
    renameGroupChat,
    importGroupChat,
    getGroupBlock,
    getGroupCharacterCards,
    getGroupDepthPrompts,
} from './scripts/group-chats.js';

import {
    collapseNewlines,
    loadPowerUserSettings,
    playMessageSound,
    fixMarkdown,
    power_user,
    persona_description_positions,
    loadMovingUIState,
    getCustomStoppingStrings,
    MAX_CONTEXT_DEFAULT,
    MAX_RESPONSE_DEFAULT,
    renderStoryString,
    sortEntitiesList,
    registerDebugFunction,
    flushEphemeralStoppingStrings,
    context_presets,
    resetMovableStyles,
    forceCharacterEditorTokenize,
    applyPowerUserSettings,
    switchSwipeNumAllMessages,
} from './scripts/power-user.js';

import {
    setOpenAIMessageExamples,
    setOpenAIMessages,
    setupChatCompletionPromptManager,
    prepareOpenAIMessages,
    sendOpenAIRequest,
    loadOpenAISettings,
    oai_settings,
    openai_messages_count,
    chat_completion_sources,
    getChatCompletionModel,
    proxies,
    loadProxyPresets,
    selected_proxy,
    initOpenAI,
} from './scripts/openai.js';

import {
    generateNovelWithStreaming,
    getNovelGenerationData,
    getKayraMaxContextTokens,
    getNovelTier,
    loadNovelPreset,
    loadNovelSettings,
    nai_settings,
    adjustNovelInstructionPrompt,
    loadNovelSubscriptionData,
    parseNovelAILogprobs,
} from './scripts/nai-settings.js';

import {
    initBookmarks,
    showBookmarksButtons,
    updateBookmarkDisplay,
} from './scripts/bookmarks.js';

import {
    horde_settings,
    loadHordeSettings,
    generateHorde,
    checkHordeStatus,
    getHordeModels,
    adjustHordeGenerationParams,
    MIN_LENGTH,
} from './scripts/horde.js';

import {
    debounce,
    delay,
    trimToEndSentence,
    countOccurrences,
    isOdd,
    sortMoments,
    timestampToMoment,
    download,
    isDataURL,
    getCharaFilename,
    PAGINATION_TEMPLATE,
    waitUntilCondition,
    escapeRegex,
    resetScrollHeight,
    onlyUnique,
    getBase64Async,
    humanFileSize,
    Stopwatch,
    isValidUrl,
    ensureImageFormatSupported,
    flashHighlight,
    isTrueBoolean,
    toggleDrawer,
} from './scripts/utils.js';
import { debounce_timeout } from './scripts/constants.js';

import { ModuleWorkerWrapper, doDailyExtensionUpdatesCheck, extension_settings, getContext, initExtensions, loadExtensionSettings, renderExtensionTemplate, renderExtensionTemplateAsync, runGenerationInterceptors, saveMetadataDebounced, writeExtensionField } from './scripts/extensions.js';
import { COMMENT_NAME_DEFAULT, executeSlashCommands, executeSlashCommandsOnChatInput, executeSlashCommandsWithOptions, getSlashCommandsHelp, initDefaultSlashCommands, isExecutingCommandsFromChatInput, pauseScriptExecution, processChatSlashCommands, registerSlashCommand, stopScriptExecution } from './scripts/slash-commands.js';
import {
    tag_map,
    tags,
    filterByTagState,
    isBogusFolder,
    isBogusFolderOpen,
    chooseBogusFolder,
    getTagBlock,
    loadTagsSettings,
    printTagFilters,
    getTagKeyForEntity,
    printTagList,
    createTagMapFromList,
    renameTagKey,
    importTags,
    tag_filter_type,
    compareTagsForSort,
    initTags,
    applyTagsOnCharacterSelect,
    applyTagsOnGroupSelect,
    tag_import_setting,
} from './scripts/tags.js';
import {
    SECRET_KEYS,
    readSecretState,
    secret_state,
    writeSecret,
} from './scripts/secrets.js';
import { EventEmitter } from './lib/eventemitter.js';
import { markdownExclusionExt } from './scripts/showdown-exclusion.js';
import { markdownUnderscoreExt } from './scripts/showdown-underscore.js';
import { NOTE_MODULE_NAME, initAuthorsNote, metadata_keys, setFloatingPrompt, shouldWIAddPrompt } from './scripts/authors-note.js';
import { registerPromptManagerMigration } from './scripts/PromptManager.js';
import { getRegexedString, regex_placement } from './scripts/extensions/regex/engine.js';
import { initLogprobs, saveLogprobsForActiveMessage } from './scripts/logprobs.js';
import { FILTER_STATES, FILTER_TYPES, FilterHelper, isFilterState } from './scripts/filters.js';
import { getCfgPrompt, getGuidanceScale, initCfg } from './scripts/cfg-scale.js';
import {
    force_output_sequence,
    formatInstructModeChat,
    formatInstructModePrompt,
    formatInstructModeExamples,
    getInstructStoppingSequences,
    autoSelectInstructPreset,
    formatInstructModeSystemPrompt,
    selectInstructPreset,
    instruct_presets,
    selectContextPreset,
} from './scripts/instruct-mode.js';
import { initLocales, t, translate } from './scripts/i18n.js';
import { getFriendlyTokenizerName, getTokenCount, getTokenCountAsync, getTokenizerModel, initTokenizers, saveTokenCache, TOKENIZER_SUPPORTED_KEY } from './scripts/tokenizers.js';
import {
    user_avatar,
    getUserAvatars,
    getUserAvatar,
    setUserAvatar,
    initPersonas,
    setPersonaDescription,
    initUserAvatar,
} from './scripts/personas.js';
import { getBackgrounds, initBackgrounds, loadBackgroundSettings, background_settings } from './scripts/backgrounds.js';
import { hideLoader, showLoader } from './scripts/loader.js';
import { BulkEditOverlay, CharacterContextMenu } from './scripts/BulkEditOverlay.js';
import { loadFeatherlessModels, loadMancerModels, loadOllamaModels, loadTogetherAIModels, loadInfermaticAIModels, loadOpenRouterModels, loadVllmModels, loadAphroditeModels, loadDreamGenModels, initTextGenModels, loadTabbyModels } from './scripts/textgen-models.js';
import { appendFileContent, hasPendingFileAttachment, populateFileAttachment, decodeStyleTags, encodeStyleTags, isExternalMediaAllowed, getCurrentEntityId, preserveNeutralChat, restoreNeutralChat } from './scripts/chats.js';
import { initPresetManager } from './scripts/preset-manager.js';
import { MacrosParser, evaluateMacros, getLastMessageId } from './scripts/macros.js';
import { currentUser, setUserControls } from './scripts/user.js';
import { POPUP_RESULT, POPUP_TYPE, Popup, callGenericPopup, fixToastrForDialogs } from './scripts/popup.js';
import { renderTemplate, renderTemplateAsync } from './scripts/templates.js';
import { initScrapers, ScraperManager } from './scripts/scrapers.js';
import { SlashCommandParser } from './scripts/slash-commands/SlashCommandParser.js';
import { SlashCommand } from './scripts/slash-commands/SlashCommand.js';
import { ARGUMENT_TYPE, SlashCommandArgument, SlashCommandNamedArgument } from './scripts/slash-commands/SlashCommandArgument.js';
import { SlashCommandBrowser } from './scripts/slash-commands/SlashCommandBrowser.js';
import { initCustomSelectedSamplers, validateDisabledSamplers } from './scripts/samplerSelect.js';
import { DragAndDropHandler } from './scripts/dragdrop.js';
import { INTERACTABLE_CONTROL_CLASS, initKeyboard } from './scripts/keyboard.js';
import { initDynamicStyles } from './scripts/dynamic-styles.js';
import { SlashCommandEnumValue, enumTypes } from './scripts/slash-commands/SlashCommandEnumValue.js';
import { commonEnumProviders, enumIcons } from './scripts/slash-commands/SlashCommandCommonEnumsProvider.js';
import { initInputMarkdown } from './scripts/input-md-formatting.js';
import { AbortReason } from './scripts/util/AbortReason.js';
import { initSystemPrompts } from './scripts/sysprompt.js';
import { registerExtensionSlashCommands as initExtensionSlashCommands } from './scripts/extensions-slashcommands.js';
import { ToolManager } from './scripts/tool-calling.js';
<<<<<<< HEAD
import { addShowdownPatch } from './scripts/util/showdown-patch.js';
=======
import { applyBrowserFixes } from './scripts/browser-fixes.js';
>>>>>>> cb987706

//exporting functions and vars for mods
export {
    user_avatar,
    setUserAvatar,
    getUserAvatars,
    getUserAvatar,
    nai_settings,
    isOdd,
    countOccurrences,
    renderTemplate,
};

/**
 * Wait for page to load before continuing the app initialization.
 */
await new Promise((resolve) => {
    if (document.readyState === 'complete') {
        resolve();
    } else {
        window.addEventListener('load', resolve);
    }
});

showLoader();

// Configure toast library:
toastr.options.escapeHtml = true; // Prevent raw HTML inserts
toastr.options.timeOut = 4000; // How long the toast will display without user interaction
toastr.options.extendedTimeOut = 10000; // How long the toast will display after a user hovers over it
toastr.options.progressBar = true; // Visually indicate how long before a toast expires.
toastr.options.closeButton = true; // enable a close button
toastr.options.positionClass = 'toast-top-center'; // Where to position the toast container
toastr.options.onHidden = () => {
    // If we have any dialog still open, the last "hidden" toastr will remove the toastr-container. We need to keep it alive inside the dialog though
    // so the toasts still show up inside there.
    fixToastrForDialogs();
};

// Allow target="_blank" in links
DOMPurify.addHook('afterSanitizeAttributes', function (node) {
    if ('target' in node) {
        node.setAttribute('target', '_blank');
        node.setAttribute('rel', 'noopener');
    }
});

DOMPurify.addHook('uponSanitizeAttribute', (node, data, config) => {
    if (!config['MESSAGE_SANITIZE']) {
        return;
    }

    /* Retain the classes on UI elements of messages that interact with the main UI */
    const permittedNodeTypes = ['BUTTON', 'DIV'];
    if (config['MESSAGE_ALLOW_SYSTEM_UI'] && node.classList.contains('menu_button') && permittedNodeTypes.includes(node.nodeName)) {
        return;
    }

    switch (data.attrName) {
        case 'class': {
            if (data.attrValue) {
                data.attrValue = data.attrValue.split(' ').map((v) => {
                    if (v.startsWith('fa-') || v.startsWith('note-') || v === 'monospace') {
                        return v;
                    }

                    return 'custom-' + v;
                }).join(' ');
            }
            break;
        }
    }
});

DOMPurify.addHook('uponSanitizeElement', (node, _, config) => {
    if (!config['MESSAGE_SANITIZE']) {
        return;
    }

    // Replace line breaks with <br> in unknown elements
    if (node instanceof HTMLUnknownElement) {
        node.innerHTML = node.innerHTML.replaceAll('\n', '<br>');
    }

    const isMediaAllowed = isExternalMediaAllowed();
    if (isMediaAllowed) {
        return;
    }

    let mediaBlocked = false;

    switch (node.tagName) {
        case 'AUDIO':
        case 'VIDEO':
        case 'SOURCE':
        case 'TRACK':
        case 'EMBED':
        case 'OBJECT':
        case 'IMG': {
            const isExternalUrl = (url) => (url.indexOf('://') > 0 || url.indexOf('//') === 0) && !url.startsWith(window.location.origin);
            const src = node.getAttribute('src');
            const data = node.getAttribute('data');
            const srcset = node.getAttribute('srcset');

            if (srcset) {
                const srcsetUrls = srcset.split(',');

                for (const srcsetUrl of srcsetUrls) {
                    const [url] = srcsetUrl.trim().split(' ');

                    if (isExternalUrl(url)) {
                        console.warn('External media blocked', url);
                        node.remove();
                        mediaBlocked = true;
                        break;
                    }
                }
            }

            if (src && isExternalUrl(src)) {
                console.warn('External media blocked', src);
                mediaBlocked = true;
                node.remove();
            }

            if (data && isExternalUrl(data)) {
                console.warn('External media blocked', data);
                mediaBlocked = true;
                node.remove();
            }

            if (mediaBlocked && (node instanceof HTMLMediaElement)) {
                node.autoplay = false;
                node.pause();
            }
        }
            break;
    }

    if (mediaBlocked) {
        const entityId = getCurrentEntityId();
        const warningShownKey = `mediaWarningShown:${entityId}`;

        if (localStorage.getItem(warningShownKey) === null) {
            const warningToast = toastr.warning(
                t`Use the 'Ext. Media' button to allow it. Click on this message to dismiss.`,
                t`External media has been blocked`,
                {
                    timeOut: 0,
                    preventDuplicates: true,
                    onclick: () => toastr.clear(warningToast),
                },
            );

            localStorage.setItem(warningShownKey, 'true');
        }
    }
});

// API OBJECT FOR EXTERNAL WIRING
window['SillyTavern'] = {};
window['SillyTavern'].libs = libs;

// Event source init
export const event_types = {
    APP_READY: 'app_ready',
    EXTRAS_CONNECTED: 'extras_connected',
    MESSAGE_SWIPED: 'message_swiped',
    MESSAGE_SENT: 'message_sent',
    MESSAGE_RECEIVED: 'message_received',
    MESSAGE_EDITED: 'message_edited',
    MESSAGE_DELETED: 'message_deleted',
    MESSAGE_UPDATED: 'message_updated',
    MESSAGE_FILE_EMBEDDED: 'message_file_embedded',
    IMPERSONATE_READY: 'impersonate_ready',
    CHAT_CHANGED: 'chat_id_changed',
    GENERATION_AFTER_COMMANDS: 'GENERATION_AFTER_COMMANDS',
    GENERATION_STARTED: 'generation_started',
    GENERATION_STOPPED: 'generation_stopped',
    GENERATION_ENDED: 'generation_ended',
    EXTENSIONS_FIRST_LOAD: 'extensions_first_load',
    EXTENSION_SETTINGS_LOADED: 'extension_settings_loaded',
    SETTINGS_LOADED: 'settings_loaded',
    SETTINGS_UPDATED: 'settings_updated',
    GROUP_UPDATED: 'group_updated',
    MOVABLE_PANELS_RESET: 'movable_panels_reset',
    SETTINGS_LOADED_BEFORE: 'settings_loaded_before',
    SETTINGS_LOADED_AFTER: 'settings_loaded_after',
    CHATCOMPLETION_SOURCE_CHANGED: 'chatcompletion_source_changed',
    CHATCOMPLETION_MODEL_CHANGED: 'chatcompletion_model_changed',
    OAI_PRESET_CHANGED_BEFORE: 'oai_preset_changed_before',
    OAI_PRESET_CHANGED_AFTER: 'oai_preset_changed_after',
    OAI_PRESET_EXPORT_READY: 'oai_preset_export_ready',
    OAI_PRESET_IMPORT_READY: 'oai_preset_import_ready',
    WORLDINFO_SETTINGS_UPDATED: 'worldinfo_settings_updated',
    WORLDINFO_UPDATED: 'worldinfo_updated',
    CHARACTER_EDITED: 'character_edited',
    CHARACTER_PAGE_LOADED: 'character_page_loaded',
    CHARACTER_GROUP_OVERLAY_STATE_CHANGE_BEFORE: 'character_group_overlay_state_change_before',
    CHARACTER_GROUP_OVERLAY_STATE_CHANGE_AFTER: 'character_group_overlay_state_change_after',
    USER_MESSAGE_RENDERED: 'user_message_rendered',
    CHARACTER_MESSAGE_RENDERED: 'character_message_rendered',
    FORCE_SET_BACKGROUND: 'force_set_background',
    CHAT_DELETED: 'chat_deleted',
    CHAT_CREATED: 'chat_created',
    GROUP_CHAT_DELETED: 'group_chat_deleted',
    GROUP_CHAT_CREATED: 'group_chat_created',
    GENERATE_BEFORE_COMBINE_PROMPTS: 'generate_before_combine_prompts',
    GENERATE_AFTER_COMBINE_PROMPTS: 'generate_after_combine_prompts',
    GENERATE_AFTER_DATA: 'generate_after_data',
    GROUP_MEMBER_DRAFTED: 'group_member_drafted',
    WORLD_INFO_ACTIVATED: 'world_info_activated',
    TEXT_COMPLETION_SETTINGS_READY: 'text_completion_settings_ready',
    CHAT_COMPLETION_SETTINGS_READY: 'chat_completion_settings_ready',
    CHAT_COMPLETION_PROMPT_READY: 'chat_completion_prompt_ready',
    CHARACTER_FIRST_MESSAGE_SELECTED: 'character_first_message_selected',
    // TODO: Naming convention is inconsistent with other events
    CHARACTER_DELETED: 'characterDeleted',
    CHARACTER_DUPLICATED: 'character_duplicated',
    /** @deprecated The event is aliased to STREAM_TOKEN_RECEIVED. */
    SMOOTH_STREAM_TOKEN_RECEIVED: 'stream_token_received',
    STREAM_TOKEN_RECEIVED: 'stream_token_received',
    FILE_ATTACHMENT_DELETED: 'file_attachment_deleted',
    WORLDINFO_FORCE_ACTIVATE: 'worldinfo_force_activate',
    OPEN_CHARACTER_LIBRARY: 'open_character_library',
    ONLINE_STATUS_CHANGED: 'online_status_changed',
    IMAGE_SWIPED: 'image_swiped',
    CONNECTION_PROFILE_LOADED: 'connection_profile_loaded',
    TOOL_CALLS_PERFORMED: 'tool_calls_performed',
    TOOL_CALLS_RENDERED: 'tool_calls_rendered',
};

export const eventSource = new EventEmitter();

eventSource.on(event_types.CHAT_CHANGED, processChatSlashCommands);

export const characterGroupOverlay = new BulkEditOverlay();
const characterContextMenu = new CharacterContextMenu(characterGroupOverlay);
eventSource.on(event_types.CHARACTER_PAGE_LOADED, characterGroupOverlay.onPageLoad);
console.debug('Character context menu initialized', characterContextMenu);

// Markdown converter
export let mesForShowdownParse; //intended to be used as a context to compare showdown strings against
/** @type {import('showdown').Converter} */
let converter;

// array for prompt token calculations
console.debug('initializing Prompt Itemization Array on Startup');
const promptStorage = localforage.createInstance({ name: 'SillyTavern_Prompts' });
export let itemizedPrompts = [];

export const systemUserName = 'SillyTavern System';
export const neutralCharacterName = 'Assistant';
let default_user_name = 'User';
export let name1 = default_user_name;
export let name2 = systemUserName;
export let chat = [];
let chatSaveTimeout;
let importFlashTimeout;
export let isChatSaving = false;
let chat_create_date = '';
let firstRun = false;
let settingsReady = false;
let currentVersion = '0.0.0';
let displayVersion = 'SillyTavern';

let generatedPromptCache = '';
let generation_started = new Date();
/** @type {import('scripts/char-data.js').v1CharData[]} */
export let characters = [];
export let this_chid;
let saveCharactersPage = 0;
export const default_avatar = 'img/ai4.png';
export const system_avatar = 'img/five.png';
export const comment_avatar = 'img/quill.png';
export const default_user_avatar = 'img/user-default.png';
export let CLIENT_VERSION = 'SillyTavern:UNKNOWN:Cohee#1207'; // For Horde header
let optionsPopper = Popper.createPopper(document.getElementById('options_button'), document.getElementById('options'), {
    placement: 'top-start',
});
let exportPopper = Popper.createPopper(document.getElementById('export_button'), document.getElementById('export_format_popup'), {
    placement: 'left',
});

// Saved here for performance reasons
const messageTemplate = $('#message_template .mes');
const chatElement = $('#chat');

let dialogueResolve = null;
let dialogueCloseStop = false;
export let chat_metadata = {};
/** @type {StreamingProcessor} */
export let streamingProcessor = null;
let crop_data = undefined;
let is_delete_mode = false;
let fav_ch_checked = false;
let scrollLock = false;
export let abortStatusCheck = new AbortController();
let charDragDropHandler = null;

/** @type {debounce_timeout} The debounce timeout used for chat/settings save. debounce_timeout.long: 1.000 ms */
export const DEFAULT_SAVE_EDIT_TIMEOUT = debounce_timeout.relaxed;
/** @type {debounce_timeout} The debounce timeout used for printing. debounce_timeout.quick: 100 ms */
export const DEFAULT_PRINT_TIMEOUT = debounce_timeout.quick;

export const saveSettingsDebounced = debounce(() => saveSettings(), DEFAULT_SAVE_EDIT_TIMEOUT);
export const saveCharacterDebounced = debounce(() => $('#create_button').trigger('click'), DEFAULT_SAVE_EDIT_TIMEOUT);

/**
 * Prints the character list in a debounced fashion without blocking, with a delay of 100 milliseconds.
 * Use this function instead of a direct `printCharacters()` whenever the reprinting of the character list is not the primary focus.
 *
 * The printing will also always reprint all filter options of the global list, to keep them up to date.
 */
export const printCharactersDebounced = debounce(() => { printCharacters(false); }, DEFAULT_PRINT_TIMEOUT);

/**
 * @enum {string} System message types
 */
export const system_message_types = {
    HELP: 'help',
    WELCOME: 'welcome',
    GROUP: 'group',
    EMPTY: 'empty',
    GENERIC: 'generic',
    NARRATOR: 'narrator',
    COMMENT: 'comment',
    SLASH_COMMANDS: 'slash_commands',
    FORMATTING: 'formatting',
    HOTKEYS: 'hotkeys',
    MACROS: 'macros',
    WELCOME_PROMPT: 'welcome_prompt',
    ASSISTANT_NOTE: 'assistant_note',
};

/**
 * @enum {number} Extension prompt types
 */
export const extension_prompt_types = {
    NONE: -1,
    IN_PROMPT: 0,
    IN_CHAT: 1,
    BEFORE_PROMPT: 2,
};

/**
 * @enum {number} Extension prompt roles
 */
export const extension_prompt_roles = {
    SYSTEM: 0,
    USER: 1,
    ASSISTANT: 2,
};

export const MAX_INJECTION_DEPTH = 1000;

const SAFETY_CHAT = [
    {
        name: systemUserName,
        force_avatar: system_avatar,
        is_system: true,
        is_user: false,
        create_date: 0,
        mes: 'You deleted a character/chat and arrived back here for safety reasons! Pick another character!',
    },
];

export let system_messages = {};

async function getSystemMessages() {
    system_messages = {
        help: {
            name: systemUserName,
            force_avatar: system_avatar,
            is_user: false,
            is_system: true,
            mes: await renderTemplateAsync('help'),
        },
        slash_commands: {
            name: systemUserName,
            force_avatar: system_avatar,
            is_user: false,
            is_system: true,
            mes: '',
        },
        hotkeys: {
            name: systemUserName,
            force_avatar: system_avatar,
            is_user: false,
            is_system: true,
            mes: await renderTemplateAsync('hotkeys'),
        },
        formatting: {
            name: systemUserName,
            force_avatar: system_avatar,
            is_user: false,
            is_system: true,
            mes: await renderTemplateAsync('formatting'),
        },
        macros: {
            name: systemUserName,
            force_avatar: system_avatar,
            is_user: false,
            is_system: true,
            mes: await renderTemplateAsync('macros'),
        },
        welcome:
        {
            name: systemUserName,
            force_avatar: system_avatar,
            is_user: false,
            is_system: true,
            uses_system_ui: true,
            mes: await renderTemplateAsync('welcome', { displayVersion }),
        },
        group: {
            name: systemUserName,
            force_avatar: system_avatar,
            is_user: false,
            is_system: true,
            is_group: true,
            mes: 'Group chat created. Say \'Hi\' to lovely people!',
        },
        empty: {
            name: systemUserName,
            force_avatar: system_avatar,
            is_user: false,
            is_system: true,
            mes: 'No one hears you. <b>Hint&#58;</b> add more members to the group!',
        },
        generic: {
            name: systemUserName,
            force_avatar: system_avatar,
            is_user: false,
            is_system: true,
            mes: 'Generic system message. User `text` parameter to override the contents',
        },
        welcome_prompt: {
            name: systemUserName,
            force_avatar: system_avatar,
            is_user: false,
            is_system: true,
            mes: await renderTemplateAsync('welcomePrompt'),
            extra: {
                isSmallSys: true,
            },
        },
        assistant_note: {
            name: systemUserName,
            force_avatar: system_avatar,
            is_user: false,
            is_system: true,
            mes: await renderTemplateAsync('assistantNote'),
            extra: {
                isSmallSys: true,
            },
        },
    };
}

// Register configuration migrations
registerPromptManagerMigration();

$(document).ajaxError(function myErrorHandler(_, xhr) {
    // Cohee: CSRF doesn't error out in multiple tabs anymore, so this is unnecessary
    /*
    if (xhr.status == 403) {
        toastr.warning(
            'doubleCsrf errors in console are NORMAL in this case. If you want to run ST in multiple tabs, start the server with --disableCsrf option.',
            'Looks like you\'ve opened SillyTavern in another browser tab',
            { timeOut: 0, extendedTimeOut: 0, preventDuplicates: true },
        );
    } */
});

async function getClientVersion() {
    try {
        const response = await fetch('/version');
        const data = await response.json();
        CLIENT_VERSION = data.agent;
        displayVersion = `SillyTavern ${data.pkgVersion}`;
        currentVersion = data.pkgVersion;

        if (data.gitRevision && data.gitBranch) {
            displayVersion += ` '${data.gitBranch}' (${data.gitRevision})`;
        }

        $('#version_display').text(displayVersion);
        $('#version_display_welcome').text(displayVersion);
    } catch (err) {
        console.error('Couldn\'t get client version', err);
    }
}

export function reloadMarkdownProcessor() {
    converter = new showdown.Converter({
        emoji: true,
        literalMidWordUnderscores: true,
        parseImgDimensions: true,
        tables: true,
        underline: true,
        simpleLineBreaks: true,
        strikethrough: true,
        disableForced4SpacesIndentedSublists: true,
        extensions: [markdownUnderscoreExt()],
    });

    // Inject the dinkus extension after creating the converter
    // Maybe move this into power_user init?
    converter.addExtension(markdownExclusionExt(), 'exclusion');

    return converter;
}

export function getCurrentChatId() {
    if (selected_group) {
        return groups.find(x => x.id == selected_group)?.chat_id;
    }
    else if (this_chid !== undefined) {
        return characters[this_chid]?.chat;
    }
}

export const talkativeness_default = 0.5;
export const depth_prompt_depth_default = 4;
export const depth_prompt_role_default = 'system';
const per_page_default = 50;

var is_advanced_char_open = false;

/**
 * The type of the right menu
 * @typedef {'characters' | 'character_edit' | 'create' | 'group_edit' | 'group_create' | '' } MenuType
 */

/**
 * The type of the right menu that is currently open
 * @type {MenuType}
 */
export let menu_type = '';

export let selected_button = ''; //which button pressed

//create pole save
let create_save = {
    name: '',
    description: '',
    creator_notes: '',
    post_history_instructions: '',
    character_version: '',
    system_prompt: '',
    tags: '',
    creator: '',
    personality: '',
    first_message: '',
    avatar: '',
    scenario: '',
    mes_example: '',
    world: '',
    talkativeness: talkativeness_default,
    alternate_greetings: [],
    depth_prompt_prompt: '',
    depth_prompt_depth: depth_prompt_depth_default,
    depth_prompt_role: depth_prompt_role_default,
    extensions: {},
};

//animation right menu
export const ANIMATION_DURATION_DEFAULT = 125;
export let animation_duration = ANIMATION_DURATION_DEFAULT;
export let animation_easing = 'ease-in-out';
let popup_type = '';
let chat_file_for_del = '';
export let online_status = 'no_connection';

export let api_server = '';

export let is_send_press = false; //Send generation

let this_del_mes = -1;

//message editing and chat scroll position persistence
var this_edit_mes_chname = '';
var this_edit_mes_id;
var scroll_holder = 0;
var is_use_scroll_holder = false;

//settings
export let settings;
export let koboldai_settings;
export let koboldai_setting_names;
var preset_settings = 'gui';
export let amount_gen = 80; //default max length of AI generated responses
export let max_context = 2048;

var swipes = true;
let extension_prompts = {};

export let main_api;// = "kobold";
//novel settings
export let novelai_settings;
export let novelai_setting_names;
/** @type {AbortController} */
let abortController;

//css
var css_send_form_display = $('<div id=send_form></div>').css('display');

var kobold_horde_model = '';

export let token;

var PromptArrayItemForRawPromptDisplay;
var priorPromptArrayItemForRawPromptDisplay;

/** The tag of the active character. (NOT the id) */
export let active_character = '';
/** The tag of the active group. (Coincidentally also the id) */
export let active_group = '';

export const entitiesFilter = new FilterHelper(printCharactersDebounced);

export function getRequestHeaders() {
    return {
        'Content-Type': 'application/json',
        'X-CSRF-Token': token,
    };
}

$.ajaxPrefilter((options, originalOptions, xhr) => {
    xhr.setRequestHeader('X-CSRF-Token', token);
});

/**
 * Pings the STserver to check if it is reachable.
 * @returns {Promise<boolean>} True if the server is reachable, false otherwise.
 */
export async function pingServer() {
    try {
        const result = await fetch('api/ping', {
            method: 'GET',
            headers: getRequestHeaders(),
        });

        if (!result.ok) {
            return false;
        }

        return true;
    } catch (error) {
        console.error('Error pinging server', error);
        return false;
    }
}

async function firstLoadInit() {
    try {
        const tokenResponse = await fetch('/csrf-token');
        const tokenData = await tokenResponse.json();
        token = tokenData.token;
    } catch {
        hideLoader();
        toastr.error(t`Couldn't get CSRF token. Please refresh the page.`, t`Error`, { timeOut: 0, extendedTimeOut: 0, preventDuplicates: true });
        throw new Error('Initialization failed');
    }

<<<<<<< HEAD
    initLibraryShims();
    addShowdownPatch(showdown);
    reloadMarkdownProcessor();
    addSafariPatch();
=======
    applyBrowserFixes();
>>>>>>> cb987706
    await getClientVersion();
    await readSecretState();
    await initLocales();
    initDefaultSlashCommands();
    initTextGenModels();
    initOpenAI();
    initSystemPrompts();
    initExtensions();
    initExtensionSlashCommands();
    ToolManager.initToolSlashCommands();
    await initPresetManager();
    await getSystemMessages();
    sendSystemMessage(system_message_types.WELCOME);
    sendSystemMessage(system_message_types.WELCOME_PROMPT);
    await getSettings();
    initKeyboard();
    initDynamicStyles();
    initTags();
    initBookmarks();
    await getUserAvatars(true, user_avatar);
    await getCharacters();
    await getBackgrounds();
    await initTokenizers();
    initBackgrounds();
    initAuthorsNote();
    initPersonas();
    initRossMods();
    initStats();
    initCfg();
    initLogprobs();
    initInputMarkdown();
    await initScrapers();
    doDailyExtensionUpdatesCheck();
    await hideLoader();
    await fixViewport();
    await eventSource.emit(event_types.APP_READY);
}

async function fixViewport() {
    document.body.style.position = 'absolute';
    await delay(1);
    document.body.style.position = '';
}

function cancelStatusCheck(reason = 'Manually cancelled status check') {
    abortStatusCheck?.abort(new AbortReason(reason));
    abortStatusCheck = new AbortController();
    setOnlineStatus('no_connection');
}

export function displayOnlineStatus() {
    if (online_status == 'no_connection') {
        $('.online_status_indicator').removeClass('success');
        $('.online_status_text').text($('#API-status-top').attr('no_connection_text'));
    } else {
        $('.online_status_indicator').addClass('success');
        $('.online_status_text').text(online_status);
    }
}

/**
 * Sets the duration of JS animations.
 * @param {number} ms Duration in milliseconds. Resets to default if null.
 */
export function setAnimationDuration(ms = null) {
    animation_duration = ms ?? ANIMATION_DURATION_DEFAULT;
    // Set CSS variable to document
    document.documentElement.style.setProperty('--animation-duration', `${animation_duration}ms`);
}

export function setActiveCharacter(entityOrKey) {
    active_character = getTagKeyForEntity(entityOrKey);
}

export function setActiveGroup(entityOrKey) {
    active_group = getTagKeyForEntity(entityOrKey);
}

/**
 * Gets the itemized prompts for a chat.
 * @param {string} chatId Chat ID to load
 */
export async function loadItemizedPrompts(chatId) {
    try {
        if (!chatId) {
            itemizedPrompts = [];
            return;
        }

        itemizedPrompts = await promptStorage.getItem(chatId);

        if (!itemizedPrompts) {
            itemizedPrompts = [];
        }
    } catch {
        console.log('Error loading itemized prompts for chat', chatId);
        itemizedPrompts = [];
    }
}

/**
 * Saves the itemized prompts for a chat.
 * @param {string} chatId Chat ID to save itemized prompts for
 */
export async function saveItemizedPrompts(chatId) {
    try {
        if (!chatId) {
            return;
        }

        await promptStorage.setItem(chatId, itemizedPrompts);
    } catch {
        console.log('Error saving itemized prompts for chat', chatId);
    }
}

/**
 * Replaces the itemized prompt text for a message.
 * @param {number} mesId Message ID to get itemized prompt for
 * @param {string} promptText New raw prompt text
 * @returns
 */
export async function replaceItemizedPromptText(mesId, promptText) {
    if (!Array.isArray(itemizedPrompts)) {
        itemizedPrompts = [];
    }

    const itemizedPrompt = itemizedPrompts.find(x => x.mesId === mesId);

    if (!itemizedPrompt) {
        return;
    }

    itemizedPrompt.rawPrompt = promptText;
}

/**
 * Deletes the itemized prompts for a chat.
 * @param {string} chatId Chat ID to delete itemized prompts for
 */
export async function deleteItemizedPrompts(chatId) {
    try {
        if (!chatId) {
            return;
        }

        await promptStorage.removeItem(chatId);
    } catch {
        console.log('Error deleting itemized prompts for chat', chatId);
    }
}

/**
 * Empties the itemized prompts array and caches.
 */
export async function clearItemizedPrompts() {
    try {
        await promptStorage.clear();
        itemizedPrompts = [];
    } catch {
        console.log('Error clearing itemized prompts');
    }
}

async function getStatusHorde() {
    try {
        const hordeStatus = await checkHordeStatus();
        setOnlineStatus(hordeStatus ? 'Connected' : 'no_connection');
    }
    catch {
        setOnlineStatus('no_connection');
    }

    return resultCheckStatus();
}

async function getStatusKobold() {
    let endpoint = api_server;

    if (!endpoint) {
        console.warn('No endpoint for status check');
        setOnlineStatus('no_connection');
        return resultCheckStatus();
    }

    try {
        const response = await fetch('/api/backends/kobold/status', {
            method: 'POST',
            headers: getRequestHeaders(),
            body: JSON.stringify({
                main_api,
                api_server: endpoint,
            }),
            signal: abortStatusCheck.signal,
        });

        const data = await response.json();

        setOnlineStatus(data?.model ?? 'no_connection');

        if (!data.koboldUnitedVersion) {
            throw new Error('Missing mandatory Kobold version in data:', data);
        }

        // Determine instruct mode preset
        autoSelectInstructPreset(online_status);

        // determine if we can use stop sequence and streaming
        setKoboldFlags(data.koboldUnitedVersion, data.koboldCppVersion);

        // We didn't get a 200 status code, but the endpoint has an explanation. Which means it DID connect, but I digress.
        if (online_status === 'no_connection' && data.response) {
            toastr.error(data.response, t`API Error`, { timeOut: 5000, preventDuplicates: true });
        }
    } catch (err) {
        console.error('Error getting status', err);
        setOnlineStatus('no_connection');
    }

    return resultCheckStatus();
}

async function getStatusTextgen() {
    const url = '/api/backends/text-completions/status';

    const endpoint = getTextGenServer();

    if (!endpoint) {
        console.warn('No endpoint for status check');
        setOnlineStatus('no_connection');
        return resultCheckStatus();
    }

    if (textgen_settings.type == OOBA && textgen_settings.bypass_status_check) {
        setOnlineStatus('Status check bypassed');
        return resultCheckStatus();
    }

    try {
        const response = await fetch(url, {
            method: 'POST',
            headers: getRequestHeaders(),
            body: JSON.stringify({
                api_server: endpoint,
                api_type: textgen_settings.type,
            }),
            signal: abortStatusCheck.signal,
        });

        const data = await response.json();

        if (textgen_settings.type === MANCER) {
            loadMancerModels(data?.data);
            setOnlineStatus(textgen_settings.mancer_model);
        } else if (textgen_settings.type === TOGETHERAI) {
            loadTogetherAIModels(data?.data);
            setOnlineStatus(textgen_settings.togetherai_model);
        } else if (textgen_settings.type === OLLAMA) {
            loadOllamaModels(data?.data);
            setOnlineStatus(textgen_settings.ollama_model || 'Connected');
        } else if (textgen_settings.type === INFERMATICAI) {
            loadInfermaticAIModels(data?.data);
            setOnlineStatus(textgen_settings.infermaticai_model);
        } else if (textgen_settings.type === DREAMGEN) {
            loadDreamGenModels(data?.data);
            setOnlineStatus(textgen_settings.dreamgen_model);
        } else if (textgen_settings.type === OPENROUTER) {
            loadOpenRouterModels(data?.data);
            setOnlineStatus(textgen_settings.openrouter_model);
        } else if (textgen_settings.type === VLLM) {
            loadVllmModels(data?.data);
            setOnlineStatus(textgen_settings.vllm_model);
        } else if (textgen_settings.type === APHRODITE) {
            loadAphroditeModels(data?.data);
            setOnlineStatus(textgen_settings.aphrodite_model);
        } else if (textgen_settings.type === FEATHERLESS) {
            loadFeatherlessModels(data?.data);
            setOnlineStatus(textgen_settings.featherless_model);
        } else if (textgen_settings.type === TABBY) {
            loadTabbyModels(data?.data);
            setOnlineStatus(textgen_settings.tabby_model || data?.result);
        } else {
            setOnlineStatus(data?.result);
        }

        if (!online_status) {
            setOnlineStatus('no_connection');
        }

        // Determine instruct mode preset
        autoSelectInstructPreset(online_status);

        const supportsTokenization = response.headers.get('x-supports-tokenization') === 'true';
        supportsTokenization ? sessionStorage.setItem(TOKENIZER_SUPPORTED_KEY, 'true') : sessionStorage.removeItem(TOKENIZER_SUPPORTED_KEY);

        // We didn't get a 200 status code, but the endpoint has an explanation. Which means it DID connect, but I digress.
        if (online_status === 'no_connection' && data.response) {
            toastr.error(data.response, t`API Error`, { timeOut: 5000, preventDuplicates: true });
        }
    } catch (err) {
        if (err instanceof AbortReason) {
            console.info('Status check aborted.', err.reason);
        } else {
            console.error('Error getting status', err);

        }
        setOnlineStatus('no_connection');
    }

    return resultCheckStatus();
}

async function getStatusNovel() {
    try {
        const result = await loadNovelSubscriptionData();

        if (!result) {
            throw new Error('Could not load subscription data');
        }

        setOnlineStatus(getNovelTier());
    } catch {
        setOnlineStatus('no_connection');
    }

    resultCheckStatus();
}

export function startStatusLoading() {
    $('.api_loading').show();
    $('.api_button').addClass('disabled');
}

export function stopStatusLoading() {
    $('.api_loading').hide();
    $('.api_button').removeClass('disabled');
}

export function resultCheckStatus() {
    displayOnlineStatus();
    stopStatusLoading();
}

export async function selectCharacterById(id) {
    if (characters[id] === undefined) {
        return;
    }

    if (isChatSaving) {
        toastr.info(t`Please wait until the chat is saved before switching characters.`, t`Your chat is still saving...`);
        return;
    }

    if (selected_group && is_group_generating) {
        return;
    }

    if (selected_group || this_chid !== id) {
        //if clicked on a different character from what was currently selected
        if (!is_send_press) {
            await clearChat();
            cancelTtsPlay();
            resetSelectedGroup();
            this_edit_mes_id = undefined;
            selected_button = 'character_edit';
            this_chid = id;
            chat.length = 0;
            chat_metadata = {};
            await getChat();
        }
    } else {
        //if clicked on character that was already selected
        selected_button = 'character_edit';
        select_selected_character(this_chid);
    }
}

function getBackBlock() {
    const template = $('#bogus_folder_back_template .bogus_folder_select').clone();
    return template;
}

function getEmptyBlock() {
    const icons = ['fa-dragon', 'fa-otter', 'fa-kiwi-bird', 'fa-crow', 'fa-frog'];
    const texts = ['Here be dragons', 'Otterly empty', 'Kiwibunga', 'Pump-a-Rum', 'Croak it'];
    const roll = new Date().getMinutes() % icons.length;
    const emptyBlock = `
    <div class="text_block empty_block">
        <i class="fa-solid ${icons[roll]} fa-4x"></i>
        <h1>${texts[roll]}</h1>
        <p>There are no items to display.</p>
    </div>`;
    return $(emptyBlock);
}

/**
 * @param {number} hidden Number of hidden characters
 */
function getHiddenBlock(hidden) {
    const hiddenBlock = `
    <div class="text_block hidden_block">
        <small>
            <p>${hidden} ${hidden > 1 ? 'characters' : 'character'} hidden.</p>
            <div class="fa-solid fa-circle-info opacity50p" data-i18n="[title]Characters and groups hidden by filters or closed folders" title="Characters and groups hidden by filters or closed folders"></div>
        </small>
    </div>`;
    return $(hiddenBlock);
}

function getCharacterBlock(item, id) {
    let this_avatar = default_avatar;
    if (item.avatar != 'none') {
        this_avatar = getThumbnailUrl('avatar', item.avatar);
    }
    // Populate the template
    const template = $('#character_template .character_select').clone();
    template.attr({ 'chid': id, 'id': `CharID${id}` });
    template.find('img').attr('src', this_avatar).attr('alt', item.name);
    template.find('.avatar').attr('title', `[Character] ${item.name}\nFile: ${item.avatar}`);
    template.find('.ch_name').text(item.name).attr('title', `[Character] ${item.name}`);
    if (power_user.show_card_avatar_urls) {
        template.find('.ch_avatar_url').text(item.avatar);
    }
    template.find('.ch_fav_icon').css('display', 'none');
    template.toggleClass('is_fav', item.fav || item.fav == 'true');
    template.find('.ch_fav').val(item.fav);

    const description = item.data?.creator_notes || '';
    if (description) {
        template.find('.ch_description').text(description);
    }
    else {
        template.find('.ch_description').hide();
    }

    const auxFieldName = power_user.aux_field || 'character_version';
    const auxFieldValue = (item.data && item.data[auxFieldName]) || '';
    if (auxFieldValue) {
        template.find('.character_version').text(auxFieldValue);
    }
    else {
        template.find('.character_version').hide();
    }

    // Display inline tags
    const tagsElement = template.find('.tags');
    printTagList(tagsElement, { forEntityOrKey: id });

    // Add to the list
    return template;
}

/**
 * Prints the global character list, optionally doing a full refresh of the list
 * Use this function whenever the reprinting of the character list is the primary focus, otherwise using `printCharactersDebounced` is preferred for a cleaner, non-blocking experience.
 *
 * The printing will also always reprint all filter options of the global list, to keep them up to date.
 *
 * @param {boolean} fullRefresh - If true, the list is fully refreshed and the navigation is being reset
 */
export async function printCharacters(fullRefresh = false) {
    const storageKey = 'Characters_PerPage';
    const listId = '#rm_print_characters_block';

    let currentScrollTop = $(listId).scrollTop();

    if (fullRefresh) {
        saveCharactersPage = 0;
        currentScrollTop = 0;
        await delay(1);
    }

    // Before printing the personas, we check if we should enable/disable search sorting
    verifyCharactersSearchSortRule();

    // We are actually always reprinting filters, as it "doesn't hurt", and this way they are always up to date
    printTagFilters(tag_filter_type.character);
    printTagFilters(tag_filter_type.group_member);

    // We are also always reprinting the lists on character/group edit window, as these ones doesn't get updated otherwise
    applyTagsOnCharacterSelect();
    applyTagsOnGroupSelect();

    const entities = getEntitiesList({ doFilter: true });

    $('#rm_print_characters_pagination').pagination({
        dataSource: entities,
        pageSize: Number(localStorage.getItem(storageKey)) || per_page_default,
        sizeChangerOptions: [10, 25, 50, 100, 250, 500, 1000],
        pageRange: 1,
        pageNumber: saveCharactersPage || 1,
        position: 'top',
        showPageNumbers: false,
        showSizeChanger: true,
        prevText: '<',
        nextText: '>',
        formatNavigator: PAGINATION_TEMPLATE,
        showNavigator: true,
        callback: function (/** @type {Entity[]} */ data) {
            $(listId).empty();
            if (power_user.bogus_folders && isBogusFolderOpen()) {
                $(listId).append(getBackBlock());
            }
            if (!data.length) {
                $(listId).append(getEmptyBlock());
            }
            let displayCount = 0;
            for (const i of data) {
                switch (i.type) {
                    case 'character':
                        $(listId).append(getCharacterBlock(i.item, i.id));
                        displayCount++;
                        break;
                    case 'group':
                        $(listId).append(getGroupBlock(i.item));
                        displayCount++;
                        break;
                    case 'tag':
                        $(listId).append(getTagBlock(i.item, i.entities, i.hidden, i.isUseless));
                        break;
                }
            }

            const hidden = (characters.length + groups.length) - displayCount;
            if (hidden > 0 && entitiesFilter.hasAnyFilter()) {
                $(listId).append(getHiddenBlock(hidden));
            }

            eventSource.emit(event_types.CHARACTER_PAGE_LOADED);
        },
        afterSizeSelectorChange: function (e) {
            localStorage.setItem(storageKey, e.target.value);
        },
        afterPaging: function (e) {
            saveCharactersPage = e;
        },
        afterRender: function () {
            $(listId).scrollTop(currentScrollTop);
        },
    });

    favsToHotswap();
}

/** Checks the state of the current search, and adds/removes the search sorting option accordingly */
function verifyCharactersSearchSortRule() {
    const searchTerm = entitiesFilter.getFilterData(FILTER_TYPES.SEARCH);
    const searchOption = $('#character_sort_order option[data-field="search"]');
    const selector = $('#character_sort_order');
    const isHidden = searchOption.attr('hidden') !== undefined;

    // If we have a search term, we are displaying the sorting option for it
    if (searchTerm && isHidden) {
        searchOption.removeAttr('hidden');
        searchOption.prop('selected', true);
        flashHighlight(selector);
    }
    // If search got cleared, we make sure to hide the option and go back to the one before
    if (!searchTerm && !isHidden) {
        searchOption.attr('hidden', '');
        $(`#character_sort_order option[data-order="${power_user.sort_order}"][data-field="${power_user.sort_field}"]`).prop('selected', true);
    }
}

/** @typedef {object} Character - A character */
/** @typedef {object} Group - A group */

/**
 * @typedef {object} Entity - Object representing a display entity
 * @property {Character|Group|import('./scripts/tags.js').Tag|*} item - The item
 * @property {string|number} id - The id
 * @property {'character'|'group'|'tag'} type - The type of this entity (character, group, tag)
 * @property {Entity[]?} [entities=null] - An optional list of entities relevant for this item
 * @property {number?} [hidden=null] - An optional number representing how many hidden entities this entity contains
 * @property {boolean?} [isUseless=null] - Specifies if the entity is useless (not relevant, but should still be displayed for consistency) and should be displayed greyed out
 */

/**
 * Converts the given character to its entity representation
 *
 * @param {Character} character - The character
 * @param {string|number} id - The id of this character
 * @returns {Entity} The entity for this character
 */
export function characterToEntity(character, id) {
    return { item: character, id, type: 'character' };
}

/**
 * Converts the given group to its entity representation
 *
 * @param {Group} group - The group
 * @returns {Entity} The entity for this group
 */
export function groupToEntity(group) {
    return { item: group, id: group.id, type: 'group' };
}

/**
 * Converts the given tag to its entity representation
 *
 * @param {import('./scripts/tags.js').Tag} tag - The tag
 * @returns {Entity} The entity for this tag
 */
export function tagToEntity(tag) {
    return { item: structuredClone(tag), id: tag.id, type: 'tag', entities: [] };
}

/**
 * Builds the full list of all entities available
 *
 * They will be correctly marked and filtered.
 *
 * @param {object} param0 - Optional parameters
 * @param {boolean} [param0.doFilter] - Whether this entity list should already be filtered based on the global filters
 * @param {boolean} [param0.doSort] - Whether the entity list should be sorted when returned
 * @returns {Entity[]} All entities
 */
export function getEntitiesList({ doFilter = false, doSort = true } = {}) {
    let entities = [
        ...characters.map((item, index) => characterToEntity(item, index)),
        ...groups.map(item => groupToEntity(item)),
        ...(power_user.bogus_folders ? tags.filter(isBogusFolder).sort(compareTagsForSort).map(item => tagToEntity(item)) : []),
    ];

    // We need to do multiple filter runs in a specific order, otherwise different settings might override each other
    // and screw up tags and search filter, sub lists or similar.
    // The specific filters are written inside the "filterByTagState" method and its different parameters.
    // Generally what we do is the following:
    //   1. First swipe over the list to remove the most obvious things
    //   2. Build sub entity lists for all folders, filtering them similarly to the second swipe
    //   3. We do the last run, where global filters are applied, and the search filters last

    // First run filters, that will hide what should never be displayed
    if (doFilter) {
        entities = filterByTagState(entities);
    }

    // Run over all entities between first and second filter to save some states
    for (const entity of entities) {
        // For folders, we remember the sub entities so they can be displayed later, even if they might be filtered
        // Those sub entities should be filtered and have the search filters applied too
        if (entity.type === 'tag') {
            let subEntities = filterByTagState(entities, { subForEntity: entity, filterHidden: false });
            const subCount = subEntities.length;
            subEntities = filterByTagState(entities, { subForEntity: entity });
            if (doFilter) {
                // sub entities filter "hacked" because folder filter should not be applied there, so even in "only folders" mode characters show up
                subEntities = entitiesFilter.applyFilters(subEntities, { clearScoreCache: false, tempOverrides: { [FILTER_TYPES.FOLDER]: FILTER_STATES.UNDEFINED } });
            }
            if (doSort) {
                sortEntitiesList(subEntities);
            }
            entity.entities = subEntities;
            entity.hidden = subCount - subEntities.length;
        }
    }

    // Second run filters, hiding whatever should be filtered later
    if (doFilter) {
        const beforeFinalEntities = filterByTagState(entities, { globalDisplayFilters: true });
        entities = entitiesFilter.applyFilters(beforeFinalEntities);

        // Magic for folder filter. If that one is enabled, and no folders are display anymore, we remove that filter to actually show the characters.
        if (isFilterState(entitiesFilter.getFilterData(FILTER_TYPES.FOLDER), FILTER_STATES.SELECTED) && entities.filter(x => x.type == 'tag').length == 0) {
            entities = entitiesFilter.applyFilters(beforeFinalEntities, { tempOverrides: { [FILTER_TYPES.FOLDER]: FILTER_STATES.UNDEFINED } });
        }
    }

    // Final step, updating some properties after the last filter run
    const nonTagEntitiesCount = entities.filter(entity => entity.type !== 'tag').length;
    for (const entity of entities) {
        if (entity.type === 'tag') {
            if (entity.entities?.length == nonTagEntitiesCount) entity.isUseless = true;
        }
    }

    // Sort before returning if requested
    if (doSort) {
        sortEntitiesList(entities);
    }
    return entities;
}

export async function getOneCharacter(avatarUrl) {
    const response = await fetch('/api/characters/get', {
        method: 'POST',
        headers: getRequestHeaders(),
        body: JSON.stringify({
            avatar_url: avatarUrl,
        }),
    });

    if (response.ok) {
        const getData = await response.json();
        getData['name'] = DOMPurify.sanitize(getData['name']);
        getData['chat'] = String(getData['chat']);

        const indexOf = characters.findIndex(x => x.avatar === avatarUrl);

        if (indexOf !== -1) {
            characters[indexOf] = getData;
        } else {
            toastr.error(t`Character ${avatarUrl} not found in the list`, t`Error`, { timeOut: 5000, preventDuplicates: true });
        }
    }
}

function getCharacterSource(chId = this_chid) {
    const character = characters[chId];

    if (!character) {
        return '';
    }

    const chubId = characters[chId]?.data?.extensions?.chub?.full_path;

    if (chubId) {
        return `https://chub.ai/characters/${chubId}`;
    }

    const pygmalionId = characters[chId]?.data?.extensions?.pygmalion_id;

    if (pygmalionId) {
        return `https://pygmalion.chat/${pygmalionId}`;
    }

    const githubRepo = characters[chId]?.data?.extensions?.github_repo;

    if (githubRepo) {
        return `https://github.com/${githubRepo}`;
    }

    const sourceUrl = characters[chId]?.data?.extensions?.source_url;

    if (sourceUrl) {
        return sourceUrl;
    }

    const risuId = characters[chId]?.data?.extensions?.risuai?.source;

    if (Array.isArray(risuId) && risuId.length && typeof risuId[0] === 'string' && risuId[0].startsWith('risurealm:')) {
        const realmId = risuId[0].split(':')[1];
        return `https://realm.risuai.net/character/${realmId}`;
    }

    return '';
}

export async function getCharacters() {
    const response = await fetch('/api/characters/all', {
        method: 'POST',
        headers: getRequestHeaders(),
        body: JSON.stringify({
            '': '',
        }),
    });
    if (response.ok === true) {
        characters.splice(0, characters.length);
        const getData = await response.json();
        for (let i = 0; i < getData.length; i++) {
            characters[i] = getData[i];
            characters[i]['name'] = DOMPurify.sanitize(characters[i]['name']);

            // For dropped-in cards
            if (!characters[i]['chat']) {
                characters[i]['chat'] = `${characters[i]['name']} - ${humanizedDateTime()}`;
            }

            characters[i]['chat'] = String(characters[i]['chat']);
        }
        if (this_chid !== undefined) {
            $('#avatar_url_pole').val(characters[this_chid].avatar);
        }

        await getGroups();
        await printCharacters(true);
    }
}

async function delChat(chatfile) {
    const response = await fetch('/api/chats/delete', {
        method: 'POST',
        headers: getRequestHeaders(),
        body: JSON.stringify({
            chatfile: chatfile,
            avatar_url: characters[this_chid].avatar,
        }),
    });
    if (response.ok === true) {
        // choose another chat if current was deleted
        const name = chatfile.replace('.jsonl', '');
        if (name === characters[this_chid].chat) {
            chat_metadata = {};
            await replaceCurrentChat();
        }
        await eventSource.emit(event_types.CHAT_DELETED, name);
    }
}

export async function replaceCurrentChat() {
    await clearChat();
    chat.length = 0;

    const chatsResponse = await fetch('/api/characters/chats', {
        method: 'POST',
        headers: getRequestHeaders(),
        body: JSON.stringify({ avatar_url: characters[this_chid].avatar }),
    });

    if (chatsResponse.ok) {
        const chats = Object.values(await chatsResponse.json());
        chats.sort((a, b) => sortMoments(timestampToMoment(a.last_mes), timestampToMoment(b.last_mes)));

        // pick existing chat
        if (chats.length && typeof chats[0] === 'object') {
            characters[this_chid].chat = chats[0].file_name.replace('.jsonl', '');
            $('#selected_chat_pole').val(characters[this_chid].chat);
            saveCharacterDebounced();
            await getChat();
        }

        // start new chat
        else {
            characters[this_chid].chat = `${name2} - ${humanizedDateTime()}`;
            $('#selected_chat_pole').val(characters[this_chid].chat);
            saveCharacterDebounced();
            await getChat();
        }
    }
}

export function showMoreMessages() {
    const firstDisplayedMesId = $('#chat').children('.mes').first().attr('mesid');
    let messageId = Number(firstDisplayedMesId);
    let count = power_user.chat_truncation || Number.MAX_SAFE_INTEGER;

    // If there are no messages displayed, or the message somehow has no mesid, we default to one higher than last message id,
    // so the first "new" message being shown will be the last available message
    if (isNaN(messageId)) {
        messageId = getLastMessageId() + 1;
    }

    console.debug('Inserting messages before', messageId, 'count', count, 'chat length', chat.length);
    const prevHeight = $('#chat').prop('scrollHeight');

    while (messageId > 0 && count > 0) {
        let newMessageId = messageId - 1;
        addOneMessage(chat[newMessageId], { insertBefore: messageId >= chat.length ? null : messageId, scroll: false, forceId: newMessageId });
        count--;
        messageId--;
    }

    if (messageId == 0) {
        $('#show_more_messages').remove();
    }

    const newHeight = $('#chat').prop('scrollHeight');
    $('#chat').scrollTop(newHeight - prevHeight);
}

export async function printMessages() {
    let startIndex = 0;
    let count = power_user.chat_truncation || Number.MAX_SAFE_INTEGER;

    if (chat.length > count) {
        startIndex = chat.length - count;
        $('#chat').append('<div id="show_more_messages">Show more messages</div>');
    }

    for (let i = startIndex; i < chat.length; i++) {
        const item = chat[i];
        addOneMessage(item, { scroll: false, forceId: i, showSwipes: false });
    }

    // Scroll to bottom when all images are loaded
    const images = document.querySelectorAll('#chat .mes img');
    let imagesLoaded = 0;

    for (let i = 0; i < images.length; i++) {
        const image = images[i];
        if (image instanceof HTMLImageElement) {
            if (image.complete) {
                incrementAndCheck();
            } else {
                image.addEventListener('load', incrementAndCheck);
            }
        }
    }

    $('#chat .mes').removeClass('last_mes');
    $('#chat .mes').last().addClass('last_mes');
    hideSwipeButtons();
    showSwipeButtons();
    scrollChatToBottom();

    function incrementAndCheck() {
        imagesLoaded++;
        if (imagesLoaded === images.length) {
            scrollChatToBottom();
        }
    }
}

export async function clearChat() {
    closeMessageEditor();
    extension_prompts = {};
    if (is_delete_mode) {
        $('#dialogue_del_mes_cancel').trigger('click');
    }
    $('#chat').children().remove();
    if ($('.zoomed_avatar[forChar]').length) {
        console.debug('saw avatars to remove');
        $('.zoomed_avatar[forChar]').remove();
    } else { console.debug('saw no avatars'); }

    await saveItemizedPrompts(getCurrentChatId());
    itemizedPrompts = [];
}

export async function deleteLastMessage() {
    chat.length = chat.length - 1;
    $('#chat').children('.mes').last().remove();
    await eventSource.emit(event_types.MESSAGE_DELETED, chat.length);
}

export async function reloadCurrentChat() {
    preserveNeutralChat();
    await clearChat();
    chat.length = 0;

    if (selected_group) {
        await getGroupChat(selected_group, true);
    }
    else if (this_chid !== undefined) {
        await getChat();
    }
    else {
        resetChatState();
        restoreNeutralChat();
        await getCharacters();
        await printMessages();
        await eventSource.emit(event_types.CHAT_CHANGED, getCurrentChatId());
    }

    hideSwipeButtons();
    showSwipeButtons();
}

/**
 * Send the message currently typed into the chat box.
 */
export async function sendTextareaMessage() {
    if (is_send_press) return;
    if (isExecutingCommandsFromChatInput) return;
    if (this_edit_mes_id) return; // don't proceed if editing a message

    let generateType;
    // "Continue on send" is activated when the user hits "send" (or presses enter) on an empty chat box, and the last
    // message was sent from a character (not the user or the system).
    const textareaText = String($('#send_textarea').val());
    if (power_user.continue_on_send &&
        !hasPendingFileAttachment() &&
        !textareaText &&
        !selected_group &&
        chat.length &&
        !chat[chat.length - 1]['is_user'] &&
        !chat[chat.length - 1]['is_system']
    ) {
        generateType = 'continue';
    }

    if (textareaText && !selected_group && this_chid === undefined && name2 !== neutralCharacterName) {
        await newAssistantChat();
    }

    Generate(generateType);
}

/**
 * Formats the message text into an HTML string using Markdown and other formatting.
 * @param {string} mes Message text
 * @param {string} ch_name Character name
 * @param {boolean} isSystem If the message was sent by the system
 * @param {boolean} isUser If the message was sent by the user
 * @param {number} messageId Message index in chat array
 * @param {object} [sanitizerOverrides] DOMPurify sanitizer option overrides
 * @returns {string} HTML string
 */
export function messageFormatting(mes, ch_name, isSystem, isUser, messageId, sanitizerOverrides = {}) {
    if (!mes) {
        return '';
    }

    if (Number(messageId) === 0 && !isSystem && !isUser) {
        const mesBeforeReplace = mes;
        const chatMessage = chat[messageId];
        mes = substituteParams(mes, undefined, ch_name);
        if (chatMessage && chatMessage.mes === mesBeforeReplace && chatMessage.extra?.display_text !== mesBeforeReplace) {
            chatMessage.mes = mes;
        }
    }

    mesForShowdownParse = mes;

    // Force isSystem = false on comment messages so they get formatted properly
    if (ch_name === COMMENT_NAME_DEFAULT && isSystem && !isUser) {
        isSystem = false;
    }

    // Let hidden messages have markdown
    if (isSystem && ch_name !== systemUserName) {
        isSystem = false;
    }

    // Prompt bias replacement should be applied on the raw message
    if (!power_user.show_user_prompt_bias && ch_name && !isUser && !isSystem) {
        mes = mes.replaceAll(substituteParams(power_user.user_prompt_bias), '');
    }

    if (!isSystem) {
        function getRegexPlacement() {
            try {
                if (isUser) {
                    return regex_placement.USER_INPUT;
                } else if (chat[messageId]?.extra?.type === 'narrator') {
                    return regex_placement.SLASH_COMMAND;
                } else {
                    return regex_placement.AI_OUTPUT;
                }
            } catch {
                return regex_placement.AI_OUTPUT;
            }
        }

        const regexPlacement = getRegexPlacement();
        const usableMessages = chat.map((x, index) => ({ message: x, index: index })).filter(x => !x.message.is_system);
        const indexOf = usableMessages.findIndex(x => x.index === Number(messageId));
        const depth = messageId >= 0 && indexOf !== -1 ? (usableMessages.length - indexOf - 1) : undefined;

        // Always override the character name
        mes = getRegexedString(mes, regexPlacement, {
            characterOverride: ch_name,
            isMarkdown: true,
            depth: depth,
        });
    }

    if (power_user.auto_fix_generated_markdown) {
        mes = fixMarkdown(mes, true);
    }

    if (!isSystem && power_user.encode_tags) {
        mes = mes.replaceAll('<', '&lt;').replaceAll('>', '&gt;');
    }

    if (!isSystem) {
        // Save double quotes in tags as a special character to prevent them from being encoded
        if (!power_user.encode_tags) {
            mes = mes.replace(/<([^>]+)>/g, function (_, contents) {
                return '<' + contents.replace(/"/g, '\ufffe') + '>';
            });
        }

        mes = mes.replace(
            /```[\s\S]*?```|``[\s\S]*?``|`[\s\S]*?`|(".*?")|(\u201C.*?\u201D)|(\u00AB.*?\u00BB)|(\u300C.*?\u300D)|(\u300E.*?\u300F)|(\uFF02.*?\uFF02)/gm,
            function (match, p1, p2, p3, p4, p5, p6) {
                if (p1) {
                    // English double quotes
                    return `<q>"${p1.slice(1, -1)}"</q>`;
                } else if (p2) {
                    // Curly double quotes “ ”
                    return `<q>“${p2.slice(1, -1)}”</q>`;
                } else if (p3) {
                    // Guillemets « »
                    return `<q>«${p3.slice(1, -1)}»</q>`;
                } else if (p4) {
                    // Corner brackets 「 」
                    return `<q>「${p4.slice(1, -1)}」</q>`;
                } else if (p5) {
                    // White corner brackets 『 』
                    return `<q>『${p5.slice(1, -1)}』</q>`;
                } else if (p6) {
                    // Fullwidth quotes ＂ ＂
                    return `<q>＂${p6.slice(1, -1)}＂</q>`;
                } else {
                    // Return the original match if no quotes are found
                    return match;
                }
            },
        );

        // Restore double quotes in tags
        if (!power_user.encode_tags) {
            mes = mes.replace(/\ufffe/g, '"');
        }

        mes = mes.replaceAll('\\begin{align*}', '$$');
        mes = mes.replaceAll('\\end{align*}', '$$');
        mes = converter.makeHtml(mes);

        mes = mes.replace(/<code(.*)>[\s\S]*?<\/code>/g, function (match) {
            // Firefox creates extra newlines from <br>s in code blocks, so we replace them before converting newlines to <br>s.
            return match.replace(/\n/gm, '\u0000');
        });
        mes = mes.replace(/\u0000/g, '\n'); // Restore converted newlines
        mes = mes.trim();

        mes = mes.replace(/<code(.*)>[\s\S]*?<\/code>/g, function (match) {
            return match.replace(/&amp;/g, '&');
        });
    }

    if (!power_user.allow_name2_display && ch_name && !isUser && !isSystem) {
        mes = mes.replace(new RegExp(`(^|\n)${escapeRegex(ch_name)}:`, 'g'), '$1');
    }

    /** @type {import('dompurify').Config & { RETURN_DOM_FRAGMENT: false; RETURN_DOM: false }} */
    const config = {
        RETURN_DOM: false,
        RETURN_DOM_FRAGMENT: false,
        RETURN_TRUSTED_TYPE: false,
        MESSAGE_SANITIZE: true,
        ADD_TAGS: ['custom-style'],
        ...sanitizerOverrides,
    };
    mes = encodeStyleTags(mes);
    mes = DOMPurify.sanitize(mes, config);
    mes = decodeStyleTags(mes);

    return mes;
}

/**
 * Inserts or replaces an SVG icon adjacent to the provided message's timestamp.
 *
 * If the `extra.api` is "openai" and `extra.model` contains the substring "claude",
 * the function fetches the "claude.svg". Otherwise, it fetches the SVG named after
 * the value in `extra.api`.
 *
 * @param {JQuery<HTMLElement>} mes - The message element containing the timestamp where the icon should be inserted or replaced.
 * @param {Object} extra - Contains the API and model details.
 * @param {string} extra.api - The name of the API, used to determine which SVG to fetch.
 * @param {string} extra.model - The model name, used to check for the substring "claude".
 */
function insertSVGIcon(mes, extra) {
    // Determine the SVG filename
    let modelName;

    // Claude on OpenRouter or Anthropic
    if (extra.api === 'openai' && extra.model?.toLowerCase().includes('claude')) {
        modelName = 'claude';
    }
    // OpenAI on OpenRouter
    else if (extra.api === 'openai' && extra.model?.toLowerCase().includes('openai')) {
        modelName = 'openai';
    }
    // OpenRouter website model or other models
    else if (extra.api === 'openai' && (extra.model === null || extra.model?.toLowerCase().includes('/'))) {
        modelName = 'openrouter';
    }
    // Everything else
    else {
        modelName = extra.api;
    }

    const image = new Image();
    // Add classes for styling and identification
    image.classList.add('icon-svg', 'timestamp-icon');
    image.src = `/img/${modelName}.svg`;
    image.title = `${extra?.api ? extra.api + ' - ' : ''}${extra?.model ?? ''}`;

    image.onload = async function () {
        // Check if an SVG already exists adjacent to the timestamp
        let existingSVG = mes.find('.timestamp').next('.timestamp-icon');

        if (existingSVG.length) {
            // Replace existing SVG
            existingSVG.replaceWith(image);
        } else {
            // Append the new SVG if none exists
            mes.find('.timestamp').after(image);
        }

        await SVGInject(image);
    };
}


function getMessageFromTemplate({
    mesId,
    swipeId,
    characterName,
    isUser,
    avatarImg,
    bias,
    isSystem,
    title,
    timerValue,
    timerTitle,
    bookmarkLink,
    forceAvatar,
    timestamp,
    tokenCount,
    extra,
}) {
    const mes = messageTemplate.clone();
    mes.attr({
        'mesid': mesId,
        'swipeid': swipeId,
        'ch_name': characterName,
        'is_user': isUser,
        'is_system': !!isSystem,
        'bookmark_link': bookmarkLink,
        'force_avatar': !!forceAvatar,
        'timestamp': timestamp,
    });
    mes.find('.avatar img').attr('src', avatarImg);
    mes.find('.ch_name .name_text').text(characterName);
    mes.find('.mes_bias').html(bias);
    mes.find('.timestamp').text(timestamp).attr('title', `${extra?.api ? extra.api + ' - ' : ''}${extra?.model ?? ''}`);
    mes.find('.mesIDDisplay').text(`#${mesId}`);
    tokenCount && mes.find('.tokenCounterDisplay').text(`${tokenCount}t`);
    title && mes.attr('title', title);
    timerValue && mes.find('.mes_timer').attr('title', timerTitle).text(timerValue);
    bookmarkLink && updateBookmarkDisplay(mes);

    if (power_user.timestamp_model_icon && extra?.api) {
        insertSVGIcon(mes, extra);
    }

    return mes;
}

export function updateMessageBlock(messageId, message) {
    const messageElement = $(`#chat [mesid="${messageId}"]`);
    const text = message?.extra?.display_text ?? message.mes;
    messageElement.find('.mes_text').html(messageFormatting(text, message.name, message.is_system, message.is_user, messageId));
    addCopyToCodeBlocks(messageElement);
    appendMediaToMessage(message, messageElement);
}

/**
 * Appends image or file to the message element.
 * @param {object} mes Message object
 * @param {JQuery<HTMLElement>} messageElement Message element
 * @param {boolean} [adjustScroll=true] Whether to adjust the scroll position after appending the media
 */
export function appendMediaToMessage(mes, messageElement, adjustScroll = true) {
    // Add image to message
    if (mes.extra?.image) {
        const container = messageElement.find('.mes_img_container');
        const chatHeight = $('#chat').prop('scrollHeight');
        const image = messageElement.find('.mes_img');
        const text = messageElement.find('.mes_text');
        const isInline = !!mes.extra?.inline_image;
        image.off('load').on('load', function () {
            if (!adjustScroll) {
                return;
            }
            const scrollPosition = $('#chat').scrollTop();
            const newChatHeight = $('#chat').prop('scrollHeight');
            const diff = newChatHeight - chatHeight;
            $('#chat').scrollTop(scrollPosition + diff);
        });
        image.attr('src', mes.extra?.image);
        image.attr('title', mes.extra?.title || mes.title || '');
        container.addClass('img_extra');
        image.toggleClass('img_inline', isInline);
        text.toggleClass('displayNone', !isInline);

        const imageSwipes = mes.extra.image_swipes;
        if (Array.isArray(imageSwipes) && imageSwipes.length > 0) {
            container.addClass('img_swipes');
            const counter = container.find('.mes_img_swipe_counter');
            const currentImage = imageSwipes.indexOf(mes.extra.image) + 1;
            counter.text(`${currentImage}/${imageSwipes.length}`);

            const swipeLeft = container.find('.mes_img_swipe_left');
            swipeLeft.off('click').on('click', function () {
                eventSource.emit(event_types.IMAGE_SWIPED, { message: mes, element: messageElement, direction: 'left' });
            });

            const swipeRight = container.find('.mes_img_swipe_right');
            swipeRight.off('click').on('click', function () {
                eventSource.emit(event_types.IMAGE_SWIPED, { message: mes, element: messageElement, direction: 'right' });
            });
        }
    }

    // Add file to message
    if (mes.extra?.file) {
        messageElement.find('.mes_file_container').remove();
        const messageId = messageElement.attr('mesid');
        const template = $('#message_file_template .mes_file_container').clone();
        template.find('.mes_file_name').text(mes.extra.file.name);
        template.find('.mes_file_size').text(humanFileSize(mes.extra.file.size));
        template.find('.mes_file_download').attr('mesid', messageId);
        template.find('.mes_file_delete').attr('mesid', messageId);
        messageElement.find('.mes_block').append(template);
    } else {
        messageElement.find('.mes_file_container').remove();
    }
}

/**
 * @deprecated Use appendMediaToMessage instead.
 */
export function appendImageToMessage(mes, messageElement) {
    appendMediaToMessage(mes, messageElement);
}

export function addCopyToCodeBlocks(messageElement) {
    const codeBlocks = $(messageElement).find('pre code');
    for (let i = 0; i < codeBlocks.length; i++) {
        hljs.highlightElement(codeBlocks.get(i));
        if (navigator.clipboard !== undefined) {
            const copyButton = document.createElement('i');
            copyButton.classList.add('fa-solid', 'fa-copy', 'code-copy', 'interactable');
            copyButton.title = 'Copy code';
            codeBlocks.get(i).appendChild(copyButton);
            copyButton.addEventListener('pointerup', function (event) {
                navigator.clipboard.writeText(codeBlocks.get(i).innerText);
                toastr.info(t`Copied!`, '', { timeOut: 2000 });
            });
        }
    }
}


/**
 * Adds a single message to the chat.
 * @param {object} mes Message object
 * @param {object} [options] Options
 * @param {string} [options.type='normal'] Message type
 * @param {number} [options.insertAfter=null] Message ID to insert the new message after
 * @param {boolean} [options.scroll=true] Whether to scroll to the new message
 * @param {number} [options.insertBefore=null] Message ID to insert the new message before
 * @param {number} [options.forceId=null] Force the message ID
 * @param {boolean} [options.showSwipes=true] Whether to show swipe buttons
 * @returns {void}
 */
export function addOneMessage(mes, { type = 'normal', insertAfter = null, scroll = true, insertBefore = null, forceId = null, showSwipes = true } = {}) {
    let messageText = mes['mes'];
    const momentDate = timestampToMoment(mes.send_date);
    const timestamp = momentDate.isValid() ? momentDate.format('LL LT') : '';

    if (mes?.extra?.display_text) {
        messageText = mes.extra.display_text;
    }

    // Forbidden black magic
    // This allows to use "continue" on user messages
    if (type === 'swipe' && mes.swipe_id === undefined) {
        mes.swipe_id = 0;
        mes.swipes = [mes.mes];
    }

    let avatarImg = getUserAvatar(user_avatar);
    const isSystem = mes.is_system;
    const title = mes.title;
    generatedPromptCache = '';

    //for non-user mesages
    if (!mes['is_user']) {
        if (mes.force_avatar) {
            avatarImg = mes.force_avatar;
        } else if (this_chid === undefined) {
            avatarImg = system_avatar;
        } else {
            if (characters[this_chid].avatar !== 'none') {
                avatarImg = getThumbnailUrl('avatar', characters[this_chid].avatar);
            } else {
                avatarImg = default_avatar;
            }
        }
        //old processing:
        //if messge is from sytem, use the name provided in the message JSONL to proceed,
        //if not system message, use name2 (char's name) to proceed
        //characterName = mes.is_system || mes.force_avatar ? mes.name : name2;
    } else if (mes['is_user'] && mes['force_avatar']) {
        // Special case for persona images.
        avatarImg = mes['force_avatar'];
    }

    // if mes.uses_system_ui is true, set an override on the sanitizer options
    const sanitizerOverrides = mes.uses_system_ui ? { MESSAGE_ALLOW_SYSTEM_UI: true } : {};

    messageText = messageFormatting(
        messageText,
        mes.name,
        isSystem,
        mes.is_user,
        chat.indexOf(mes),
        sanitizerOverrides,
    );
    const bias = messageFormatting(mes.extra?.bias ?? '', '', false, false, -1);
    let bookmarkLink = mes?.extra?.bookmark_link ?? '';

    let params = {
        mesId: forceId ?? chat.length - 1,
        swipeId: mes.swipe_id ?? 0,
        characterName: mes.name,
        isUser: mes.is_user,
        avatarImg: avatarImg,
        bias: bias,
        isSystem: isSystem,
        title: title,
        bookmarkLink: bookmarkLink,
        forceAvatar: mes.force_avatar,
        timestamp: timestamp,
        extra: mes.extra,
        tokenCount: mes.extra?.token_count ?? 0,
        ...formatGenerationTimer(mes.gen_started, mes.gen_finished, mes.extra?.token_count),
    };

    const renderedMessage = getMessageFromTemplate(params);

    if (type !== 'swipe') {
        if (!insertAfter && !insertBefore) {
            chatElement.append(renderedMessage);
        }
        else if (insertAfter) {
            const target = chatElement.find(`.mes[mesid="${insertAfter}"]`);
            $(renderedMessage).insertAfter(target);
        } else {
            const target = chatElement.find(`.mes[mesid="${insertBefore}"]`);
            $(renderedMessage).insertBefore(target);
        }
    }

    // Callers push the new message to chat before calling addOneMessage
    const newMessageId = typeof forceId == 'number' ? forceId : chat.length - 1;

    const newMessage = $(`#chat [mesid="${newMessageId}"]`);
    const isSmallSys = mes?.extra?.isSmallSys;

    if (isSmallSys === true) {
        newMessage.addClass('smallSysMes');
    }

    if (Array.isArray(mes?.extra?.tool_invocations)) {
        newMessage.addClass('toolCall');
    }

    //shows or hides the Prompt display button
    let mesIdToFind = type === 'swipe' ? params.mesId - 1 : params.mesId;  //Number(newMessage.attr('mesId'));

    //if we have itemized messages, and the array isn't null..
    if (params.isUser === false && Array.isArray(itemizedPrompts) && itemizedPrompts.length > 0) {
        const itemizedPrompt = itemizedPrompts.find(x => Number(x.mesId) === Number(mesIdToFind));
        if (itemizedPrompt) {
            newMessage.find('.mes_prompt').show();
        }
    }

    newMessage.find('.avatar img').on('error', function () {
        $(this).hide();
        $(this).parent().html('<div class="missing-avatar fa-solid fa-user-slash"></div>');
    });

    if (type === 'swipe') {
        const swipeMessage = chatElement.find(`[mesid="${chat.length - 1}"]`);
        swipeMessage.attr('swipeid', params.swipeId);
        swipeMessage.find('.mes_text').html(messageText).attr('title', title);
        swipeMessage.find('.timestamp').text(timestamp).attr('title', `${params.extra.api} - ${params.extra.model}`);
        appendMediaToMessage(mes, swipeMessage);
        if (power_user.timestamp_model_icon && params.extra?.api) {
            insertSVGIcon(swipeMessage, params.extra);
        }

        if (mes.swipe_id == mes.swipes.length - 1) {
            swipeMessage.find('.mes_timer').text(params.timerValue).attr('title', params.timerTitle);
            swipeMessage.find('.tokenCounterDisplay').text(`${params.tokenCount}t`);
        } else {
            swipeMessage.find('.mes_timer').empty();
            swipeMessage.find('.tokenCounterDisplay').empty();
        }
    } else {
        const messageId = forceId ?? chat.length - 1;
        chatElement.find(`[mesid="${messageId}"] .mes_text`).append(messageText);
        appendMediaToMessage(mes, newMessage);
        showSwipes && hideSwipeButtons();
    }

    addCopyToCodeBlocks(newMessage);

    // Set the swipes counter for past messages, only visible if 'Show Swipes on All Message' is enabled
    if (!params.isUser && newMessageId !== 0 && newMessageId !== chat.length - 1) {
        const swipesNum = chat[newMessageId].swipes?.length;
        const swipeId = chat[newMessageId].swipe_id + 1;
        newMessage.find('.swipes-counter').text(formatSwipeCounter(swipeId, swipesNum));
    }

    if (showSwipes) {
        $('#chat .mes').last().addClass('last_mes');
        $('#chat .mes').eq(-2).removeClass('last_mes');
        hideSwipeButtons();
        showSwipeButtons();
    }

    // Don't scroll if not inserting last
    if (!insertAfter && !insertBefore && scroll) {
        scrollChatToBottom();
    }
}

/**
 * Returns the URL of the avatar for the given character Id.
 * @param {number} characterId Character Id
 * @returns {string} Avatar URL
 */
export function getCharacterAvatar(characterId) {
    const character = characters[characterId];
    const avatarImg = character?.avatar;

    if (!avatarImg || avatarImg === 'none') {
        return default_avatar;
    }

    return formatCharacterAvatar(avatarImg);
}

export function formatCharacterAvatar(characterAvatar) {
    return `characters/${characterAvatar}`;
}

/**
 * Formats the title for the generation timer.
 * @param {Date} gen_started Date when generation was started
 * @param {Date} gen_finished Date when generation was finished
 * @param {number} tokenCount Number of tokens generated (0 if not available)
 * @returns {Object} Object containing the formatted timer value and title
 * @example
 * const { timerValue, timerTitle } = formatGenerationTimer(gen_started, gen_finished, tokenCount);
 * console.log(timerValue); // 1.2s
 * console.log(timerTitle); // Generation queued: 12:34:56 7 Jan 2021\nReply received: 12:34:57 7 Jan 2021\nTime to generate: 1.2 seconds\nToken rate: 5 t/s
 */
function formatGenerationTimer(gen_started, gen_finished, tokenCount) {
    if (!gen_started || !gen_finished) {
        return {};
    }

    const dateFormat = 'HH:mm:ss D MMM YYYY';
    const start = moment(gen_started);
    const finish = moment(gen_finished);
    const seconds = finish.diff(start, 'seconds', true);
    const timerValue = `${seconds.toFixed(1)}s`;
    const timerTitle = [
        `Generation queued: ${start.format(dateFormat)}`,
        `Reply received: ${finish.format(dateFormat)}`,
        `Time to generate: ${seconds} seconds`,
        tokenCount > 0 ? `Token rate: ${Number(tokenCount / seconds).toFixed(1)} t/s` : '',
    ].join('\n');

    if (isNaN(seconds) || seconds < 0) {
        return { timerValue: '', timerTitle };
    }

    return { timerValue, timerTitle };
}

export function scrollChatToBottom() {
    if (power_user.auto_scroll_chat_to_bottom) {
        let position = chatElement[0].scrollHeight;

        if (power_user.waifuMode) {
            const lastMessage = chatElement.find('.mes').last();
            if (lastMessage.length) {
                const lastMessagePosition = lastMessage.position().top;
                position = chatElement.scrollTop() + lastMessagePosition;
            }
        }

        chatElement.scrollTop(position);
    }
}

/**
 * Substitutes {{macro}} parameters in a string.
 * @param {string} content - The string to substitute parameters in.
 * @param {Record<string,any>} additionalMacro - Additional environment variables for substitution.
 * @returns {string} The string with substituted parameters.
 */
export function substituteParamsExtended(content, additionalMacro = {}) {
    return substituteParams(content, undefined, undefined, undefined, undefined, true, additionalMacro);
}

/**
 * Substitutes {{macro}} parameters in a string.
 * @param {string} content - The string to substitute parameters in.
 * @param {string} [_name1] - The name of the user. Uses global name1 if not provided.
 * @param {string} [_name2] - The name of the character. Uses global name2 if not provided.
 * @param {string} [_original] - The original message for {{original}} substitution.
 * @param {string} [_group] - The group members list for {{group}} substitution.
 * @param {boolean} [_replaceCharacterCard] - Whether to replace character card macros.
 * @param {Record<string,any>} [additionalMacro] - Additional environment variables for substitution.
 * @returns {string} The string with substituted parameters.
 */
export function substituteParams(content, _name1, _name2, _original, _group, _replaceCharacterCard = true, additionalMacro = {}) {
    if (!content) {
        return '';
    }

    const environment = {};

    if (typeof _original === 'string') {
        let originalSubstituted = false;
        environment.original = () => {
            if (originalSubstituted) {
                return '';
            }

            originalSubstituted = true;
            return _original;
        };
    }

    const getGroupValue = () => {
        if (typeof _group === 'string') {
            return _group;
        }

        if (selected_group) {
            const members = groups.find(x => x.id === selected_group)?.members;
            const names = Array.isArray(members)
                ? members.map(m => characters.find(c => c.avatar === m)?.name).filter(Boolean).join(', ')
                : '';
            return names;
        } else {
            return _name2 ?? name2;
        }
    };

    if (_replaceCharacterCard) {
        const fields = getCharacterCardFields();
        environment.charPrompt = fields.system || '';
        environment.charJailbreak = fields.jailbreak || '';
        environment.description = fields.description || '';
        environment.personality = fields.personality || '';
        environment.scenario = fields.scenario || '';
        environment.persona = fields.persona || '';
        environment.mesExamples = fields.mesExamples || '';
        environment.charVersion = fields.version || '';
        environment.char_version = fields.version || '';
    }

    // Must be substituted last so that they're replaced inside {{description}}
    environment.user = _name1 ?? name1;
    environment.char = _name2 ?? name2;
    environment.group = environment.charIfNotGroup = getGroupValue();
    environment.model = getGeneratingModel();

    if (additionalMacro && typeof additionalMacro === 'object') {
        Object.assign(environment, additionalMacro);
    }

    return evaluateMacros(content, environment);
}


/**
 * Gets stopping sequences for the prompt.
 * @param {boolean} isImpersonate A request is made to impersonate a user
 * @param {boolean} isContinue A request is made to continue the message
 * @returns {string[]} Array of stopping strings
 */
export function getStoppingStrings(isImpersonate, isContinue) {
    const result = [];

    if (power_user.context.names_as_stop_strings) {
        const charString = `\n${name2}:`;
        const userString = `\n${name1}:`;
        result.push(isImpersonate ? charString : userString);

        result.push(userString);

        if (isContinue && Array.isArray(chat) && chat[chat.length - 1]?.is_user) {
            result.push(charString);
        }

        // Add group members as stopping strings if generating for a specific group member or user. (Allow slash commands to work around name stopping string restrictions)
        if (selected_group && (name2 || isImpersonate)) {
            const group = groups.find(x => x.id === selected_group);

            if (group && Array.isArray(group.members)) {
                const names = group.members
                    .map(x => characters.find(y => y.avatar == x))
                    .filter(x => x && x.name && x.name !== name2)
                    .map(x => `\n${x.name}:`);
                result.push(...names);
            }
        }
    }

    result.push(...getInstructStoppingSequences());
    result.push(...getCustomStoppingStrings());

    if (power_user.single_line) {
        result.unshift('\n');
    }

    return result.filter(x => x).filter(onlyUnique);
}

/**
 * Background generation based on the provided prompt.
 * @param {string} quiet_prompt Instruction prompt for the AI
 * @param {boolean} quietToLoud Whether the message should be sent in a foreground (loud) or background (quiet) mode
 * @param {boolean} skipWIAN whether to skip addition of World Info and Author's Note into the prompt
 * @param {string} quietImage Image to use for the quiet prompt
 * @param {string} quietName Name to use for the quiet prompt (defaults to "System:")
 * @param {number} [responseLength] Maximum response length. If unset, the global default value is used.
 * @returns
 */
export async function generateQuietPrompt(quiet_prompt, quietToLoud, skipWIAN, quietImage = null, quietName = null, responseLength = null) {
    console.log('got into genQuietPrompt');
    const responseLengthCustomized = typeof responseLength === 'number' && responseLength > 0;
    let originalResponseLength = -1;
    try {
        /** @type {GenerateOptions} */
        const options = {
            quiet_prompt,
            quietToLoud,
            skipWIAN: skipWIAN,
            force_name2: true,
            quietImage: quietImage,
            quietName: quietName,
        };
        originalResponseLength = responseLengthCustomized ? saveResponseLength(main_api, responseLength) : -1;
        const generateFinished = await Generate('quiet', options);
        return generateFinished;
    } finally {
        if (responseLengthCustomized) {
            restoreResponseLength(main_api, originalResponseLength);
        }
    }
}

/**
 * Executes slash commands and returns the new text and whether the generation was interrupted.
 * @param {string} message Text to be sent
 * @returns {Promise<boolean>} Whether the message sending was interrupted
 */
export async function processCommands(message) {
    if (!message || !message.trim().startsWith('/')) {
        return false;
    }
    await executeSlashCommandsOnChatInput(message, {
        clearChatInput: true,
    });
    return true;
}

export function sendSystemMessage(type, text, extra = {}) {
    const systemMessage = system_messages[type];

    if (!systemMessage) {
        return;
    }

    const newMessage = { ...systemMessage, send_date: getMessageTimeStamp() };

    if (text) {
        newMessage.mes = text;
    }

    if (type === system_message_types.SLASH_COMMANDS) {
        newMessage.mes = getSlashCommandsHelp();
    }

    if (!newMessage.extra) {
        newMessage.extra = {};
    }

    newMessage.extra = Object.assign(newMessage.extra, extra);
    newMessage.extra.type = type;

    chat.push(newMessage);
    addOneMessage(newMessage);
    is_send_press = false;
    if (type === system_message_types.SLASH_COMMANDS) {
        const browser = new SlashCommandBrowser();
        const spinner = document.querySelector('#chat .last_mes .custom-slashHelp');
        const parent = spinner.parentElement;
        spinner.remove();
        browser.renderInto(parent);
        browser.search.focus();
    }
}

/**
 * Extracts the contents of bias macros from a message.
 * @param {string} message Message text
 * @returns {string} Message bias extracted from the message (or an empty string if not found)
 */
export function extractMessageBias(message) {
    if (!message) {
        return '';
    }

    try {
        const biasHandlebars = Handlebars.create();
        const biasMatches = [];
        biasHandlebars.registerHelper('bias', function (text) {
            biasMatches.push(text);
            return '';
        });
        const template = biasHandlebars.compile(message);
        template({});

        if (biasMatches && biasMatches.length > 0) {
            return ` ${biasMatches.join(' ')}`;
        }

        return '';
    } catch {
        return '';
    }
}

/**
 * Removes impersonated group member lines from the group member messages.
 * Doesn't do anything if group reply trimming is disabled.
 * @param {string} getMessage Group message
 * @returns Cleaned-up group message
 */
function cleanGroupMessage(getMessage) {
    if (power_user.disable_group_trimming) {
        return getMessage;
    }

    const group = groups.find((x) => x.id == selected_group);

    if (group && Array.isArray(group.members) && group.members) {
        for (let member of group.members) {
            const character = characters.find(x => x.avatar == member);

            if (!character) {
                continue;
            }

            const name = character.name;

            // Skip current speaker.
            if (name === name2) {
                continue;
            }

            const regex = new RegExp(`(^|\n)${escapeRegex(name)}:`);
            const nameMatch = getMessage.match(regex);
            if (nameMatch) {
                getMessage = getMessage.substring(0, nameMatch.index);
            }
        }
    }
    return getMessage;
}

function addPersonaDescriptionExtensionPrompt() {
    const INJECT_TAG = 'PERSONA_DESCRIPTION';
    setExtensionPrompt(INJECT_TAG, '', extension_prompt_types.IN_PROMPT, 0);

    if (!power_user.persona_description || power_user.persona_description_position === persona_description_positions.NONE) {
        return;
    }

    const promptPositions = [persona_description_positions.BOTTOM_AN, persona_description_positions.TOP_AN];

    if (promptPositions.includes(power_user.persona_description_position) && shouldWIAddPrompt) {
        const originalAN = extension_prompts[NOTE_MODULE_NAME].value;
        const ANWithDesc = power_user.persona_description_position === persona_description_positions.TOP_AN
            ? `${power_user.persona_description}\n${originalAN}`
            : `${originalAN}\n${power_user.persona_description}`;

        setExtensionPrompt(NOTE_MODULE_NAME, ANWithDesc, chat_metadata[metadata_keys.position], chat_metadata[metadata_keys.depth], extension_settings.note.allowWIScan, chat_metadata[metadata_keys.role]);
    }

    if (power_user.persona_description_position === persona_description_positions.AT_DEPTH) {
        setExtensionPrompt(INJECT_TAG, power_user.persona_description, extension_prompt_types.IN_CHAT, power_user.persona_description_depth, true, power_user.persona_description_role);
    }
}

function getAllExtensionPrompts() {
    const value = Object
        .values(extension_prompts)
        .filter(x => x.value)
        .map(x => x.value.trim())
        .join('\n');

    return value.length ? substituteParams(value) : '';
}

// Wrapper to fetch extension prompts by module name
export function getExtensionPromptByName(moduleName) {
    if (moduleName) {
        return substituteParams(extension_prompts[moduleName]?.value);
    } else {
        return;
    }
}

/**
 * Returns the extension prompt for the given position, depth, and role.
 * If multiple prompts are found, they are joined with a separator.
 * @param {number} [position] Position of the prompt
 * @param {number} [depth] Depth of the prompt
 * @param {string} [separator] Separator for joining multiple prompts
 * @param {number} [role] Role of the prompt
 * @param {boolean} [wrap] Wrap start and end with a separator
 * @returns {string} Extension prompt
 */
export function getExtensionPrompt(position = extension_prompt_types.IN_PROMPT, depth = undefined, separator = '\n', role = undefined, wrap = true) {
    let extension_prompt = Object.keys(extension_prompts)
        .sort()
        .map((x) => extension_prompts[x])
        .filter(x => x.position == position && x.value)
        .filter(x => depth === undefined || x.depth === undefined || x.depth === depth)
        .filter(x => role === undefined || x.role === undefined || x.role === role)
        .map(x => x.value.trim())
        .join(separator);
    if (wrap && extension_prompt.length && !extension_prompt.startsWith(separator)) {
        extension_prompt = separator + extension_prompt;
    }
    if (wrap && extension_prompt.length && !extension_prompt.endsWith(separator)) {
        extension_prompt = extension_prompt + separator;
    }
    if (extension_prompt.length) {
        extension_prompt = substituteParams(extension_prompt);
    }
    return extension_prompt;
}

export function baseChatReplace(value, name1, name2) {
    if (value !== undefined && value.length > 0) {
        const _ = undefined;
        value = substituteParams(value, name1, name2, _, _, false);

        if (power_user.collapse_newlines) {
            value = collapseNewlines(value);
        }

        value = value.replace(/\r/g, '');
    }
    return value;
}

/**
 * Returns the character card fields for the current character.
 * @returns {{system: string, mesExamples: string, description: string, personality: string, persona: string, scenario: string, jailbreak: string, version: string}}
 */
export function getCharacterCardFields() {
    const result = { system: '', mesExamples: '', description: '', personality: '', persona: '', scenario: '', jailbreak: '', version: '' };
    result.persona = baseChatReplace(power_user.persona_description?.trim(), name1, name2);

    const character = characters[this_chid];

    if (!character) {
        return result;
    }

    const scenarioText = chat_metadata['scenario'] || character.scenario || '';
    result.description = baseChatReplace(character.description?.trim(), name1, name2);
    result.personality = baseChatReplace(character.personality?.trim(), name1, name2);
    result.scenario = baseChatReplace(scenarioText.trim(), name1, name2);
    result.mesExamples = baseChatReplace(character.mes_example?.trim(), name1, name2);
    result.system = power_user.prefer_character_prompt ? baseChatReplace(character.data?.system_prompt?.trim(), name1, name2) : '';
    result.jailbreak = power_user.prefer_character_jailbreak ? baseChatReplace(character.data?.post_history_instructions?.trim(), name1, name2) : '';
    result.version = character.data?.character_version ?? '';

    if (selected_group) {
        const groupCards = getGroupCharacterCards(selected_group, Number(this_chid));

        if (groupCards) {
            result.description = groupCards.description;
            result.personality = groupCards.personality;
            result.scenario = groupCards.scenario;
            result.mesExamples = groupCards.mesExamples;
        }
    }

    return result;
}

export function isStreamingEnabled() {
    const noStreamSources = [chat_completion_sources.SCALE];
    return (
        (main_api == 'openai' &&
            oai_settings.stream_openai &&
            !noStreamSources.includes(oai_settings.chat_completion_source) &&
            !(oai_settings.chat_completion_source == chat_completion_sources.OPENAI && oai_settings.openai_model.startsWith('o1-')) &&
            !(oai_settings.chat_completion_source == chat_completion_sources.MAKERSUITE && oai_settings.google_model.includes('bison')))
        || (main_api == 'kobold' && kai_settings.streaming_kobold && kai_flags.can_use_streaming)
        || (main_api == 'novel' && nai_settings.streaming_novel)
        || (main_api == 'textgenerationwebui' && textgen_settings.streaming));
}

function showStopButton() {
    $('#mes_stop').css({ 'display': 'flex' });
}

function hideStopButton() {
    // prevent NOOP, because hideStopButton() gets called multiple times
    if ($('#mes_stop').css('display') !== 'none') {
        $('#mes_stop').css({ 'display': 'none' });
        eventSource.emit(event_types.GENERATION_ENDED, chat.length);
    }
}

class StreamingProcessor {
    /**
     * Creates a new streaming processor.
     * @param {string} type Generation type
     * @param {boolean} forceName2 If true, force the use of name2
     * @param {Date} timeStarted Date when generation was started
     * @param {string} continueMessage Previous message if the type is 'continue'
     */
    constructor(type, forceName2, timeStarted, continueMessage) {
        this.result = '';
        this.messageId = -1;
        this.messageDom = null;
        this.messageTextDom = null;
        this.messageTimerDom = null;
        this.messageTokenCounterDom = null;
        /** @type {HTMLTextAreaElement} */
        this.sendTextarea = document.querySelector('#send_textarea');
        this.type = type;
        this.force_name2 = forceName2;
        this.isStopped = false;
        this.isFinished = false;
        this.generator = this.nullStreamingGeneration;
        this.abortController = new AbortController();
        this.firstMessageText = '...';
        this.timeStarted = timeStarted;
        this.continueMessage = type === 'continue' ? continueMessage : '';
        this.swipes = [];
        /** @type {import('./scripts/logprobs.js').TokenLogprobs[]} */
        this.messageLogprobs = [];
        this.toolCalls = [];
    }

    #checkDomElements(messageId) {
        if (this.messageDom === null || this.messageTextDom === null) {
            this.messageDom = document.querySelector(`#chat .mes[mesid="${messageId}"]`);
            this.messageTextDom = this.messageDom?.querySelector('.mes_text');
            this.messageTimerDom = this.messageDom?.querySelector('.mes_timer');
            this.messageTokenCounterDom = this.messageDom?.querySelector('.tokenCounterDisplay');
        }
    }

    #updateMessageBlockVisibility() {
        if (this.messageDom instanceof HTMLElement && Array.isArray(this.toolCalls) && this.toolCalls.length > 0) {
            const shouldHide = ['', '...'].includes(this.result);
            this.messageDom.classList.toggle('displayNone', shouldHide);
        }
    }

    showMessageButtons(messageId) {
        if (messageId == -1) {
            return;
        }

        showStopButton();
        $(`#chat .mes[mesid="${messageId}"] .mes_buttons`).css({ 'display': 'none' });
    }

    hideMessageButtons(messageId) {
        if (messageId == -1) {
            return;
        }

        hideStopButton();
        $(`#chat .mes[mesid="${messageId}"] .mes_buttons`).css({ 'display': 'flex' });
    }

    async onStartStreaming(text) {
        let messageId = -1;

        if (this.type == 'impersonate') {
            this.sendTextarea.value = '';
            this.sendTextarea.dispatchEvent(new Event('input', { bubbles: true }));
        }
        else {
            await saveReply(this.type, text, true);
            messageId = chat.length - 1;
            this.#checkDomElements(messageId);
            this.showMessageButtons(messageId);
        }

        hideSwipeButtons();
        scrollChatToBottom();
        return messageId;
    }

    onProgressStreaming(messageId, text, isFinal) {
        const isImpersonate = this.type == 'impersonate';
        const isContinue = this.type == 'continue';

        if (!isImpersonate && !isContinue && Array.isArray(this.swipes) && this.swipes.length > 0) {
            for (let i = 0; i < this.swipes.length; i++) {
                this.swipes[i] = cleanUpMessage(this.swipes[i], false, false, true, this.stoppingStrings);
            }
        }

        let processedText = cleanUpMessage(text, isImpersonate, isContinue, !isFinal, this.stoppingStrings);

        // Predict unbalanced asterisks / quotes during streaming
        const charsToBalance = ['*', '"', '```'];
        for (const char of charsToBalance) {
            if (!isFinal && isOdd(countOccurrences(processedText, char))) {
                // Add character at the end to balance it
                const separator = char.length > 1 ? '\n' : '';
                processedText = processedText.trimEnd() + separator + char;
            }
        }

        if (isImpersonate) {
            this.sendTextarea.value = processedText;
            this.sendTextarea.dispatchEvent(new Event('input', { bubbles: true }));
        }
        else {
            this.#checkDomElements(messageId);
            this.#updateMessageBlockVisibility();
            const currentTime = new Date();
            // Don't waste time calculating token count for streaming
            const currentTokenCount = isFinal && power_user.message_token_count_enabled ? getTokenCount(processedText, 0) : 0;
            const timePassed = formatGenerationTimer(this.timeStarted, currentTime, currentTokenCount);
            chat[messageId]['mes'] = processedText;
            chat[messageId]['gen_started'] = this.timeStarted;
            chat[messageId]['gen_finished'] = currentTime;

            if (currentTokenCount) {
                if (!chat[messageId]['extra']) {
                    chat[messageId]['extra'] = {};
                }

                chat[messageId]['extra']['token_count'] = currentTokenCount;
                if (this.messageTokenCounterDom instanceof HTMLElement) {
                    this.messageTokenCounterDom.textContent = `${currentTokenCount}t`;
                }
            }

            if ((this.type == 'swipe' || this.type === 'continue') && Array.isArray(chat[messageId]['swipes'])) {
                chat[messageId]['swipes'][chat[messageId]['swipe_id']] = processedText;
                chat[messageId]['swipe_info'][chat[messageId]['swipe_id']] = { 'send_date': chat[messageId]['send_date'], 'gen_started': chat[messageId]['gen_started'], 'gen_finished': chat[messageId]['gen_finished'], 'extra': JSON.parse(JSON.stringify(chat[messageId]['extra'])) };
            }

            const formattedText = messageFormatting(
                processedText,
                chat[messageId].name,
                chat[messageId].is_system,
                chat[messageId].is_user,
                messageId,
            );
            if (this.messageTextDom instanceof HTMLElement) {
                this.messageTextDom.innerHTML = formattedText;
            }
            if (this.messageTimerDom instanceof HTMLElement) {
                this.messageTimerDom.textContent = timePassed.timerValue;
                this.messageTimerDom.title = timePassed.timerTitle;
            }
            this.setFirstSwipe(messageId);
        }

        if (!scrollLock) {
            scrollChatToBottom();
        }
    }

    async onFinishStreaming(messageId, text) {
        this.hideMessageButtons(this.messageId);
        this.onProgressStreaming(messageId, text, true);
        addCopyToCodeBlocks($(`#chat .mes[mesid="${messageId}"]`));

        if (Array.isArray(this.swipes) && this.swipes.length > 0) {
            const message = chat[messageId];
            const swipeInfo = {
                send_date: message.send_date,
                gen_started: message.gen_started,
                gen_finished: message.gen_finished,
                extra: structuredClone(message.extra),
            };
            const swipeInfoArray = [];
            swipeInfoArray.length = this.swipes.length;
            swipeInfoArray.fill(swipeInfo);
            chat[messageId].swipes.push(...this.swipes);
            chat[messageId].swipe_info.push(...swipeInfoArray);
        }

        if (this.type !== 'impersonate') {
            await eventSource.emit(event_types.MESSAGE_RECEIVED, this.messageId);
            await eventSource.emit(event_types.CHARACTER_MESSAGE_RENDERED, this.messageId);
        } else {
            await eventSource.emit(event_types.IMPERSONATE_READY, text);
        }

        saveLogprobsForActiveMessage(this.messageLogprobs.filter(Boolean), this.continueMessage);
        await saveChatConditional();
        unblockGeneration();
        generatedPromptCache = '';

        //console.log("Generated text size:", text.length, text)

        if (power_user.auto_swipe) {
            function containsBlacklistedWords(str, blacklist, threshold) {
                const regex = new RegExp(`\\b(${blacklist.join('|')})\\b`, 'gi');
                const matches = str.match(regex) || [];
                return matches.length >= threshold;
            }

            const generatedTextFiltered = (text) => {
                if (text) {
                    if (power_user.auto_swipe_minimum_length) {
                        if (text.length < power_user.auto_swipe_minimum_length && text.length !== 0) {
                            console.log('Generated text size too small');
                            return true;
                        }
                    }
                    if (power_user.auto_swipe_blacklist_threshold) {
                        if (containsBlacklistedWords(text, power_user.auto_swipe_blacklist, power_user.auto_swipe_blacklist_threshold)) {
                            console.log('Generated text has blacklisted words');
                            return true;
                        }
                    }
                }
                return false;
            };

            if (generatedTextFiltered(text)) {
                swipe_right();
                return;
            }
        }
        playMessageSound();
    }

    onErrorStreaming() {
        this.abortController.abort();
        this.isStopped = true;

        this.hideMessageButtons(this.messageId);
        generatedPromptCache = '';
        unblockGeneration();

        const noEmitTypes = ['swipe', 'impersonate', 'continue'];
        if (!noEmitTypes.includes(this.type)) {
            eventSource.emit(event_types.MESSAGE_RECEIVED, this.messageId);
            eventSource.emit(event_types.CHARACTER_MESSAGE_RENDERED, this.messageId);
        }
    }

    setFirstSwipe(messageId) {
        if (this.type !== 'swipe' && this.type !== 'impersonate') {
            if (Array.isArray(chat[messageId]['swipes']) && chat[messageId]['swipes'].length === 1 && chat[messageId]['swipe_id'] === 0) {
                chat[messageId]['swipes'][0] = chat[messageId]['mes'];
                chat[messageId]['swipe_info'][0] = { 'send_date': chat[messageId]['send_date'], 'gen_started': chat[messageId]['gen_started'], 'gen_finished': chat[messageId]['gen_finished'], 'extra': JSON.parse(JSON.stringify(chat[messageId]['extra'])) };
            }
        }
    }

    onStopStreaming() {
        this.onErrorStreaming();
    }

    /**
     * @returns {Generator<{ text: string, swipes: string[], logprobs: import('./scripts/logprobs.js').TokenLogprobs, toolCalls: any[] }, void, void>}
     */
    *nullStreamingGeneration() {
        throw new Error('Generation function for streaming is not hooked up');
    }

    async generate() {
        if (this.messageId == -1) {
            this.messageId = await this.onStartStreaming(this.firstMessageText);
            await delay(1); // delay for message to be rendered
            scrollLock = false;
        }

        // Stopping strings are expensive to calculate, especially with macros enabled. To remove stopping strings
        // when streaming, we cache the result of getStoppingStrings instead of calling it once per token.
        const isImpersonate = this.type == 'impersonate';
        const isContinue = this.type == 'continue';
        this.stoppingStrings = getStoppingStrings(isImpersonate, isContinue);

        try {
            const sw = new Stopwatch(1000 / power_user.streaming_fps);
            const timestamps = [];
            for await (const { text, swipes, logprobs, toolCalls } of this.generator()) {
                timestamps.push(Date.now());
                if (this.isStopped) {
                    return;
                }

                this.toolCalls = toolCalls;
                this.result = text;
                this.swipes = Array.from(swipes ?? []);
                if (logprobs) {
                    this.messageLogprobs.push(...(Array.isArray(logprobs) ? logprobs : [logprobs]));
                }
                await eventSource.emit(event_types.STREAM_TOKEN_RECEIVED, text);
                await sw.tick(() => this.onProgressStreaming(this.messageId, this.continueMessage + text));
            }
            const seconds = (timestamps[timestamps.length - 1] - timestamps[0]) / 1000;
            console.warn(`Stream stats: ${timestamps.length} tokens, ${seconds.toFixed(2)} seconds, rate: ${Number(timestamps.length / seconds).toFixed(2)} TPS`);
        }
        catch (err) {
            console.error(err);
            this.onErrorStreaming();
            return;
        }

        this.isFinished = true;
        return this.result;
    }
}

/**
 * Generates a message using the provided prompt.
 * @param {string} prompt Prompt to generate a message from
 * @param {string} api API to use. Main API is used if not specified.
 * @param {boolean} instructOverride true to override instruct mode, false to use the default value
 * @param {boolean} quietToLoud true to generate a message in system mode, false to generate a message in character mode
 * @param {string} [systemPrompt] System prompt to use. Only Instruct mode or OpenAI.
 * @param {number} [responseLength] Maximum response length. If unset, the global default value is used.
 * @returns {Promise<string>} Generated message
 */
export async function generateRaw(prompt, api, instructOverride, quietToLoud, systemPrompt, responseLength) {
    if (!api) {
        api = main_api;
    }

    const abortController = new AbortController();
    const responseLengthCustomized = typeof responseLength === 'number' && responseLength > 0;
    let originalResponseLength = -1;
    const isInstruct = power_user.instruct.enabled && api !== 'openai' && api !== 'novel' && !instructOverride;
    const isQuiet = true;

    if (systemPrompt) {
        systemPrompt = substituteParams(systemPrompt);
        systemPrompt = isInstruct ? formatInstructModeSystemPrompt(systemPrompt) : systemPrompt;
        prompt = api === 'openai' ? prompt : `${systemPrompt}\n${prompt}`;
    }

    prompt = substituteParams(prompt);
    prompt = api == 'novel' ? adjustNovelInstructionPrompt(prompt) : prompt;
    prompt = isInstruct ? formatInstructModeChat(name1, prompt, false, true, '', name1, name2, false) : prompt;
    prompt = isInstruct ? (prompt + formatInstructModePrompt(name2, false, '', name1, name2, isQuiet, quietToLoud)) : (prompt + '\n');

    try {
        originalResponseLength = responseLengthCustomized ? saveResponseLength(api, responseLength) : -1;
        let generateData = {};

        switch (api) {
            case 'kobold':
            case 'koboldhorde':
                if (preset_settings === 'gui') {
                    generateData = { prompt: prompt, gui_settings: true, max_length: amount_gen, max_context_length: max_context, api_server };
                } else {
                    const isHorde = api === 'koboldhorde';
                    const koboldSettings = koboldai_settings[koboldai_setting_names[preset_settings]];
                    generateData = getKoboldGenerationData(prompt, koboldSettings, amount_gen, max_context, isHorde, 'quiet');
                }
                break;
            case 'novel': {
                const novelSettings = novelai_settings[novelai_setting_names[nai_settings.preset_settings_novel]];
                generateData = getNovelGenerationData(prompt, novelSettings, amount_gen, false, false, null, 'quiet');
                break;
            }
            case 'textgenerationwebui':
                generateData = getTextGenGenerationData(prompt, amount_gen, false, false, null, 'quiet');
                break;
            case 'openai': {
                generateData = [{ role: 'user', content: prompt.trim() }];
                if (systemPrompt) {
                    generateData.unshift({ role: 'system', content: systemPrompt.trim() });
                }
            } break;
        }

        let data = {};

        if (api == 'koboldhorde') {
            data = await generateHorde(prompt, generateData, abortController.signal, false);
        } else if (api == 'openai') {
            data = await sendOpenAIRequest('quiet', generateData, abortController.signal);
        } else {
            const generateUrl = getGenerateUrl(api);
            const response = await fetch(generateUrl, {
                method: 'POST',
                headers: getRequestHeaders(),
                cache: 'no-cache',
                body: JSON.stringify(generateData),
                signal: abortController.signal,
            });

            if (!response.ok) {
                const error = await response.json();
                throw error;
            }

            data = await response.json();
        }

        if (data.error) {
            throw new Error(data.response);
        }

        const message = cleanUpMessage(extractMessageFromData(data), false, false, true);

        if (!message) {
            throw new Error('No message generated');
        }

        return message;
    } finally {
        if (responseLengthCustomized) {
            restoreResponseLength(api, originalResponseLength);
        }
    }
}

/**
 * Temporarily change the response length for the specified API.
 * @param {string} api API to use.
 * @param {number} responseLength Target response length.
 * @returns {number} The original response length.
 */
function saveResponseLength(api, responseLength) {
    let oldValue = -1;
    if (api === 'openai') {
        oldValue = oai_settings.openai_max_tokens;
        oai_settings.openai_max_tokens = responseLength;
    } else {
        oldValue = amount_gen;
        amount_gen = responseLength;
    }
    return oldValue;
}

/**
 * Restore the original response length for the specified API.
 * @param {string} api API to use.
 * @param {number} responseLength Target response length.
 * @returns {void}
 */
function restoreResponseLength(api, responseLength) {
    if (api === 'openai') {
        oai_settings.openai_max_tokens = responseLength;
    } else {
        amount_gen = responseLength;
    }
}

/**
 * Removes last message from the chat DOM.
 * @returns {Promise<void>} Resolves when the message is removed.
 */
function removeLastMessage() {
    return new Promise((resolve) => {
        const lastMes = $('#chat').children('.mes').last();
        if (lastMes.length === 0) {
            return resolve();
        }
        lastMes.hide(animation_duration, function () {
            $(this).remove();
            resolve();
        });
    });
}

/**
 * Runs a generation using the current chat context.
 * @param {string} type Generation type
 * @param {GenerateOptions} options Generation options
 * @param {boolean} dryRun Whether to actually generate a message or just assemble the prompt
 * @returns {Promise<any>} Returns a promise that resolves when the text is done generating.
 * @typedef {{automatic_trigger?: boolean, force_name2?: boolean, quiet_prompt?: string, quietToLoud?: boolean, skipWIAN?: boolean, force_chid?: number, signal?: AbortSignal, quietImage?: string, quietName?: string, depth?: number }} GenerateOptions
 */
export async function Generate(type, { automatic_trigger, force_name2, quiet_prompt, quietToLoud, skipWIAN, force_chid, signal, quietImage, quietName, depth = 0 } = {}, dryRun = false) {
    console.log('Generate entered');
    setGenerationProgress(0);
    generation_started = new Date();

    // Occurs every time, even if the generation is aborted due to slash commands execution
    await eventSource.emit(event_types.GENERATION_STARTED, type, { automatic_trigger, force_name2, quiet_prompt, quietToLoud, skipWIAN, force_chid, signal, quietImage }, dryRun);

    // Don't recreate abort controller if signal is passed
    if (!(abortController && signal)) {
        abortController = new AbortController();
    }

    // OpenAI doesn't need instruct mode. Use OAI main prompt instead.
    const isInstruct = power_user.instruct.enabled && main_api !== 'openai';
    const isImpersonate = type == 'impersonate';

    if (!(dryRun || type == 'regenerate' || type == 'swipe' || type == 'quiet')) {
        const interruptedByCommand = await processCommands(String($('#send_textarea').val()));

        if (interruptedByCommand) {
            //$("#send_textarea").val('')[0].dispatchEvent(new Event('input', { bubbles:true }));
            unblockGeneration(type);
            return Promise.resolve();
        }
    }

    // Occurs only if the generation is not aborted due to slash commands execution
    await eventSource.emit(event_types.GENERATION_AFTER_COMMANDS, type, { automatic_trigger, force_name2, quiet_prompt, quietToLoud, skipWIAN, force_chid, signal, quietImage }, dryRun);

    if (main_api == 'kobold' && kai_settings.streaming_kobold && !kai_flags.can_use_streaming) {
        toastr.error(t`Streaming is enabled, but the version of Kobold used does not support token streaming.`, undefined, { timeOut: 10000, preventDuplicates: true });
        unblockGeneration(type);
        return Promise.resolve();
    }

    if (isHordeGenerationNotAllowed()) {
        unblockGeneration(type);
        return Promise.resolve();
    }

    if (!dryRun) {
        // Ping server to make sure it is still alive
        const pingResult = await pingServer();

        if (!pingResult) {
            unblockGeneration(type);
            toastr.error(t`Verify that the server is running and accessible.`, t`ST Server cannot be reached`);
            throw new Error('Server unreachable');
        }

        // Hide swipes if not in a dry run.
        hideSwipeButtons();
        // If generated any message, set the flag to indicate it can't be recreated again.
        chat_metadata['tainted'] = true;
    }

    if (selected_group && !is_group_generating) {
        if (!dryRun) {
            // Returns the promise that generateGroupWrapper returns; resolves when generation is done
            return generateGroupWrapper(false, type, { quiet_prompt, force_chid, signal: abortController.signal, quietImage });
        }

        const characterIndexMap = new Map(characters.map((char, index) => [char.avatar, index]));
        const group = groups.find((x) => x.id === selected_group);

        const enabledMembers = group.members.reduce((acc, member) => {
            if (!group.disabled_members.includes(member) && !acc.includes(member)) {
                acc.push(member);
            }
            return acc;
        }, []);

        const memberIds = enabledMembers
            .map((member) => characterIndexMap.get(member))
            .filter((index) => index !== undefined && index !== null);

        if (memberIds.length > 0) {
            if (menu_type != 'character_edit') setCharacterId(memberIds[0]);
            setCharacterName('');
        } else {
            console.log('No enabled members found');
            unblockGeneration(type);
            return Promise.resolve();
        }
    }

    //#########QUIET PROMPT STUFF##############
    //this function just gives special care to novel quiet instruction prompts
    if (quiet_prompt) {
        quiet_prompt = substituteParams(quiet_prompt);
        quiet_prompt = main_api == 'novel' && !quietToLoud ? adjustNovelInstructionPrompt(quiet_prompt) : quiet_prompt;
    }

    const hasBackendConnection = online_status !== 'no_connection';

    // We can't do anything because we're not in a chat right now. (Unless it's a dry run, in which case we need to
    // assemble the prompt so we can count its tokens regardless of whether a chat is active.)
    if (!dryRun && !hasBackendConnection) {
        is_send_press = false;
        return Promise.resolve();
    }

    let textareaText;
    if (type !== 'regenerate' && type !== 'swipe' && type !== 'quiet' && !isImpersonate && !dryRun) {
        is_send_press = true;
        textareaText = String($('#send_textarea').val());
        $('#send_textarea').val('')[0].dispatchEvent(new Event('input', { bubbles: true }));
    } else {
        textareaText = '';
        if (chat.length && chat[chat.length - 1]['is_user']) {
            //do nothing? why does this check exist?
        }
        else if (type !== 'quiet' && type !== 'swipe' && !isImpersonate && !dryRun && chat.length) {
            chat.length = chat.length - 1;
            await removeLastMessage();
            await eventSource.emit(event_types.MESSAGE_DELETED, chat.length);
        }
    }

    const isContinue = type == 'continue';

    // Rewrite the generation timer to account for the time passed for all the continuations.
    if (isContinue && chat.length) {
        const prevFinished = chat[chat.length - 1]['gen_finished'];
        const prevStarted = chat[chat.length - 1]['gen_started'];

        if (prevFinished && prevStarted) {
            const timePassed = prevFinished - prevStarted;
            generation_started = new Date(Date.now() - timePassed);
            chat[chat.length - 1]['gen_started'] = generation_started;
        }
    }

    if (!dryRun) {
        deactivateSendButtons();
    }

    let { messageBias, promptBias, isUserPromptBias } = getBiasStrings(textareaText, type);

    //*********************************
    //PRE FORMATING STRING
    //*********************************

    // These generation types should not attach pending files to the chat
    const noAttachTypes = [
        'regenerate',
        'swipe',
        'impersonate',
        'quiet',
        'continue',
        'ask_command',
    ];
    //for normal messages sent from user..
    if ((textareaText != '' || (hasPendingFileAttachment() && !noAttachTypes.includes(type))) && !automatic_trigger && type !== 'quiet' && !dryRun) {
        // If user message contains no text other than bias - send as a system message
        if (messageBias && !removeMacros(textareaText)) {
            sendSystemMessage(system_message_types.GENERIC, ' ', { bias: messageBias });
        }
        else {
            await sendMessageAsUser(textareaText, messageBias);
        }
    }
    else if (textareaText == '' && !automatic_trigger && !dryRun && type === undefined && main_api == 'openai' && oai_settings.send_if_empty.trim().length > 0) {
        // Use send_if_empty if set and the user message is empty. Only when sending messages normally
        await sendMessageAsUser(oai_settings.send_if_empty.trim(), messageBias);
    }

    let {
        description,
        personality,
        persona,
        scenario,
        mesExamples,
        system,
        jailbreak,
    } = getCharacterCardFields();

    if (main_api !== 'openai') {
        if (power_user.sysprompt.enabled) {
            system = power_user.prefer_character_prompt && system ? system : baseChatReplace(power_user.sysprompt.content, name1, name2);
            system = isInstruct ? formatInstructModeSystemPrompt(substituteParams(system, name1, name2, power_user.sysprompt.content)) : system;
        } else {
            // Nullify if it's not enabled
            system = '';
        }
    }

    // Depth prompt (character-specific A/N)
    removeDepthPrompts();
    const groupDepthPrompts = getGroupDepthPrompts(selected_group, Number(this_chid));

    if (selected_group && Array.isArray(groupDepthPrompts) && groupDepthPrompts.length > 0) {
        groupDepthPrompts.forEach((value, index) => {
            const role = getExtensionPromptRoleByName(value.role);
            setExtensionPrompt('DEPTH_PROMPT_' + index, value.text, extension_prompt_types.IN_CHAT, value.depth, extension_settings.note.allowWIScan, role);
        });
    } else {
        const depthPromptText = baseChatReplace(characters[this_chid]?.data?.extensions?.depth_prompt?.prompt?.trim(), name1, name2) || '';
        const depthPromptDepth = characters[this_chid]?.data?.extensions?.depth_prompt?.depth ?? depth_prompt_depth_default;
        const depthPromptRole = getExtensionPromptRoleByName(characters[this_chid]?.data?.extensions?.depth_prompt?.role ?? depth_prompt_role_default);
        setExtensionPrompt('DEPTH_PROMPT', depthPromptText, extension_prompt_types.IN_CHAT, depthPromptDepth, extension_settings.note.allowWIScan, depthPromptRole);
    }

    // First message in fresh 1-on-1 chat reacts to user/character settings changes
    if (chat.length) {
        chat[0].mes = substituteParams(chat[0].mes);
    }

    // Collect messages with usable content
    const canUseTools = ToolManager.isToolCallingSupported();
    const canPerformToolCalls = !dryRun && ToolManager.canPerformToolCalls(type) && depth < ToolManager.RECURSE_LIMIT;
    let coreChat = chat.filter(x => !x.is_system || (canUseTools && Array.isArray(x.extra?.tool_invocations)));
    if (type === 'swipe') {
        coreChat.pop();
    }

    coreChat = await Promise.all(coreChat.map(async (chatItem, index) => {
        let message = chatItem.mes;
        let regexType = chatItem.is_user ? regex_placement.USER_INPUT : regex_placement.AI_OUTPUT;
        let options = { isPrompt: true, depth: (coreChat.length - index - 1) };

        let regexedMessage = getRegexedString(message, regexType, options);
        regexedMessage = await appendFileContent(chatItem, regexedMessage);

        if (chatItem?.extra?.append_title && chatItem?.extra?.title) {
            regexedMessage = `${regexedMessage}\n\n${chatItem.extra.title}`;
        }

        return {
            ...chatItem,
            mes: regexedMessage,
            index,
        };
    }));

    // Determine token limit
    let this_max_context = getMaxContextSize();

    if (!dryRun && type !== 'quiet') {
        console.debug('Running extension interceptors');
        const aborted = await runGenerationInterceptors(coreChat, this_max_context);

        if (aborted) {
            console.debug('Generation aborted by extension interceptors');
            unblockGeneration(type);
            return Promise.resolve();
        }
    } else {
        console.debug('Skipping extension interceptors for dry run');
    }

    // Adjust token limit for Horde
    let adjustedParams;
    if (main_api == 'koboldhorde' && (horde_settings.auto_adjust_context_length || horde_settings.auto_adjust_response_length)) {
        try {
            adjustedParams = await adjustHordeGenerationParams(max_context, amount_gen);
        }
        catch {
            unblockGeneration(type);
            return Promise.resolve();
        }
        if (horde_settings.auto_adjust_context_length) {
            this_max_context = (adjustedParams.maxContextLength - adjustedParams.maxLength);
        }
    }

    console.log(`Core/all messages: ${coreChat.length}/${chat.length}`);

    // kingbri MARK: - Make sure the prompt bias isn't the same as the user bias
    if ((promptBias && !isUserPromptBias) || power_user.always_force_name2 || main_api == 'novel') {
        force_name2 = true;
    }

    if (isImpersonate) {
        force_name2 = false;
    }

    // TODO (kingbri): Migrate to a utility function
    /**
     * Parses an examples string.
     * @param {string} examplesStr
     * @returns {string[]} Examples array with block heading
     */
    function parseMesExamples(examplesStr) {
        if (examplesStr.length === 0 || examplesStr === '<START>') {
            return [];
        }

        if (!examplesStr.startsWith('<START>')) {
            examplesStr = '<START>\n' + examplesStr.trim();
        }

        const exampleSeparator = power_user.context.example_separator ? `${substituteParams(power_user.context.example_separator)}\n` : '';
        const blockHeading = main_api === 'openai' ? '<START>\n' : (exampleSeparator || (isInstruct ? '<START>\n' : ''));
        const splitExamples = examplesStr.split(/<START>/gi).slice(1).map(block => `${blockHeading}${block.trim()}\n`);

        return splitExamples;
    }

    let mesExamplesArray = parseMesExamples(mesExamples);

    //////////////////////////////////
    // Extension added strings
    // Set non-WI AN
    setFloatingPrompt();
    // Add persona description to prompt
    addPersonaDescriptionExtensionPrompt();

    // Add WI to prompt (and also inject WI to AN value via hijack)
    // Make quiet prompt available for WIAN
    setExtensionPrompt('QUIET_PROMPT', quiet_prompt || '', extension_prompt_types.IN_PROMPT, 0, true);
    const chatForWI = coreChat.map(x => world_info_include_names ? `${x.name}: ${x.mes}` : x.mes).reverse();
    const { worldInfoString, worldInfoBefore, worldInfoAfter, worldInfoExamples, worldInfoDepth } = await getWorldInfoPrompt(chatForWI, this_max_context, dryRun);
    setExtensionPrompt('QUIET_PROMPT', '', extension_prompt_types.IN_PROMPT, 0, true);

    // Add message example WI
    for (const example of worldInfoExamples) {
        const exampleMessage = example.content;

        if (exampleMessage.length === 0) {
            continue;
        }

        const formattedExample = baseChatReplace(exampleMessage, name1, name2);
        const cleanedExample = parseMesExamples(formattedExample);

        // Insert depending on before or after position
        if (example.position === wi_anchor_position.before) {
            mesExamplesArray.unshift(...cleanedExample);
        } else {
            mesExamplesArray.push(...cleanedExample);
        }
    }

    // At this point, the raw message examples can be created
    const mesExamplesRawArray = [...mesExamplesArray];

    if (mesExamplesArray && isInstruct) {
        mesExamplesArray = formatInstructModeExamples(mesExamplesArray, name1, name2);
    }

    if (skipWIAN !== true) {
        console.log('skipWIAN not active, adding WIAN');
        // Add all depth WI entries to prompt
        flushWIDepthInjections();
        if (Array.isArray(worldInfoDepth)) {
            worldInfoDepth.forEach((e) => {
                const joinedEntries = e.entries.join('\n');
                setExtensionPrompt(`customDepthWI-${e.depth}-${e.role}`, joinedEntries, extension_prompt_types.IN_CHAT, e.depth, false, e.role);
            });
        }
    } else {
        console.log('skipping WIAN');
    }

    // Inject all Depth prompts. Chat Completion does it separately
    let injectedIndices = [];
    if (main_api !== 'openai') {
        injectedIndices = doChatInject(coreChat, isContinue);
    }

    // Insert character jailbreak as the last user message (if exists, allowed, preferred, and not using Chat Completion)
    if (power_user.context.allow_jailbreak && power_user.prefer_character_jailbreak && main_api !== 'openai' && jailbreak) {
        // Set "original" explicity to empty string since there's no original
        jailbreak = substituteParams(jailbreak, name1, name2, '');

        // When continuing generation of previous output, last user message precedes the message to continue
        if (isContinue) {
            coreChat.splice(coreChat.length - 1, 0, { mes: jailbreak, is_user: true });
        }
        else {
            coreChat.push({ mes: jailbreak, is_user: true });
        }
    }

    let chat2 = [];
    let continue_mag = '';
    const userMessageIndices = [];
    const lastUserMessageIndex = coreChat.findLastIndex(x => x.is_user);

    for (let i = coreChat.length - 1, j = 0; i >= 0; i--, j++) {
        if (main_api == 'openai') {
            chat2[i] = coreChat[j].mes;
            if (i === 0 && isContinue) {
                chat2[i] = chat2[i].slice(0, chat2[i].lastIndexOf(coreChat[j].mes) + coreChat[j].mes.length);
                continue_mag = coreChat[j].mes;
            }
            continue;
        }

        chat2[i] = formatMessageHistoryItem(coreChat[j], isInstruct, false);

        if (j === 0 && isInstruct) {
            // Reformat with the first output sequence (if any)
            chat2[i] = formatMessageHistoryItem(coreChat[j], isInstruct, force_output_sequence.FIRST);
        }

        if (lastUserMessageIndex >= 0 && j === lastUserMessageIndex && isInstruct) {
            // Reformat with the last input sequence (if any)
            chat2[i] = formatMessageHistoryItem(coreChat[j], isInstruct, force_output_sequence.LAST);
        }

        // Do not suffix the message for continuation
        if (i === 0 && isContinue) {
            if (isInstruct) {
                // Reformat with the last output sequence (if any)
                chat2[i] = formatMessageHistoryItem(coreChat[j], isInstruct, force_output_sequence.LAST);
            }

            chat2[i] = chat2[i].slice(0, chat2[i].lastIndexOf(coreChat[j].mes) + coreChat[j].mes.length);
            continue_mag = coreChat[j].mes;
        }

        if (coreChat[j].is_user) {
            userMessageIndices.push(i);
        }
    }

    let addUserAlignment = isInstruct && power_user.instruct.user_alignment_message;
    let userAlignmentMessage = '';

    if (addUserAlignment) {
        const alignmentMessage = {
            name: name1,
            mes: power_user.instruct.user_alignment_message,
            is_user: true,
        };
        userAlignmentMessage = formatMessageHistoryItem(alignmentMessage, isInstruct, force_output_sequence.FIRST);
    }

    // Call combined AN into Generate
    const beforeScenarioAnchor = getExtensionPrompt(extension_prompt_types.BEFORE_PROMPT).trimStart();
    const afterScenarioAnchor = getExtensionPrompt(extension_prompt_types.IN_PROMPT);

    const storyStringParams = {
        description: description,
        personality: personality,
        persona: power_user.persona_description_position == persona_description_positions.IN_PROMPT ? persona : '',
        scenario: scenario,
        system: system,
        char: name2,
        user: name1,
        wiBefore: worldInfoBefore,
        wiAfter: worldInfoAfter,
        loreBefore: worldInfoBefore,
        loreAfter: worldInfoAfter,
        mesExamples: mesExamplesArray.join(''),
        mesExamplesRaw: mesExamplesRawArray.join(''),
    };

    const storyString = renderStoryString(storyStringParams);

    // Story string rendered, safe to remove
    if (power_user.strip_examples) {
        mesExamplesArray = [];
    }

    let oaiMessages = [];
    let oaiMessageExamples = [];

    if (main_api === 'openai') {
        oaiMessages = setOpenAIMessages(coreChat);
        oaiMessageExamples = setOpenAIMessageExamples(mesExamplesArray);
    }

    // hack for regeneration of the first message
    if (chat2.length == 0) {
        chat2.push('');
    }

    let examplesString = '';
    let chatString = addChatsPreamble(addChatsSeparator(''));
    let cyclePrompt = '';

    async function getMessagesTokenCount() {
        const encodeString = [
            beforeScenarioAnchor,
            storyString,
            afterScenarioAnchor,
            examplesString,
            userAlignmentMessage,
            chatString,
            modifyLastPromptLine(''),
            cyclePrompt,
        ].join('').replace(/\r/gm, '');
        return getTokenCountAsync(encodeString, power_user.token_padding);
    }

    // Force pinned examples into the context
    let pinExmString;
    if (power_user.pin_examples) {
        pinExmString = examplesString = mesExamplesArray.join('');
    }

    // Only add the chat in context if past the greeting message
    if (isContinue && (chat2.length > 1 || main_api === 'openai')) {
        cyclePrompt = chat2.shift();
    }

    // Collect enough messages to fill the context
    let arrMes = new Array(chat2.length);
    let tokenCount = await getMessagesTokenCount();
    let lastAddedIndex = -1;

    // Pre-allocate all injections first.
    // If it doesn't fit - user shot himself in the foot
    for (const index of injectedIndices) {
        const item = chat2[index];

        if (typeof item !== 'string') {
            continue;
        }

        tokenCount += await getTokenCountAsync(item.replace(/\r/gm, ''));
        if (tokenCount < this_max_context) {
            chatString = chatString + item;
            arrMes[index] = item;
            lastAddedIndex = Math.max(lastAddedIndex, index);
        } else {
            break;
        }
    }

    for (let i = 0; i < chat2.length; i++) {
        // not needed for OAI prompting
        if (main_api == 'openai') {
            break;
        }

        // Skip already injected messages
        if (arrMes[i] !== undefined) {
            continue;
        }

        const item = chat2[i];

        if (typeof item !== 'string') {
            continue;
        }

        tokenCount += await getTokenCountAsync(item.replace(/\r/gm, ''));
        if (tokenCount < this_max_context) {
            chatString = chatString + item;
            arrMes[i] = item;
            lastAddedIndex = Math.max(lastAddedIndex, i);
        } else {
            break;
        }
    }

    // Add user alignment message if last message is not a user message
    const stoppedAtUser = userMessageIndices.includes(lastAddedIndex);
    if (addUserAlignment && !stoppedAtUser) {
        tokenCount += await getTokenCountAsync(userAlignmentMessage.replace(/\r/gm, ''));
        chatString = userAlignmentMessage + chatString;
        arrMes.push(userAlignmentMessage);
        injectedIndices.push(arrMes.length - 1);
    }

    // Unsparse the array. Adjust injected indices
    const newArrMes = [];
    const newInjectedIndices = [];
    for (let i = 0; i < arrMes.length; i++) {
        if (arrMes[i] !== undefined) {
            newArrMes.push(arrMes[i]);
            if (injectedIndices.includes(i)) {
                newInjectedIndices.push(newArrMes.length - 1);
            }
        }
    }

    arrMes = newArrMes;
    injectedIndices = newInjectedIndices;

    if (main_api !== 'openai') {
        setInContextMessages(arrMes.length - injectedIndices.length, type);
    }

    // Estimate how many unpinned example messages fit in the context
    tokenCount = await getMessagesTokenCount();
    let count_exm_add = 0;
    if (!power_user.pin_examples) {
        for (let example of mesExamplesArray) {
            tokenCount += await getTokenCountAsync(example.replace(/\r/gm, ''));
            examplesString += example;
            if (tokenCount < this_max_context) {
                count_exm_add++;
            } else {
                break;
            }
        }
    }

    let mesSend = [];
    console.debug('calling runGenerate');

    if (isContinue) {
        // Coping mechanism for OAI spacing
        if (main_api === 'openai' && !cyclePrompt.endsWith(' ')) {
            cyclePrompt += oai_settings.continue_postfix;
            continue_mag += oai_settings.continue_postfix;
        }
    }

    const originalType = type;

    if (!dryRun) {
        is_send_press = true;
    }

    generatedPromptCache += cyclePrompt;
    if (generatedPromptCache.length == 0 || type === 'continue') {
        console.debug('generating prompt');
        chatString = '';
        arrMes = arrMes.reverse();
        arrMes.forEach(function (item, i, arr) {
            // OAI doesn't need all of this
            if (main_api === 'openai') {
                return;
            }

            // Cohee: This removes a newline from the end of the last message in the context
            // Last prompt line will add a newline if it's not a continuation
            // In instruct mode it only removes it if wrap is enabled and it's not a quiet generation
            if (i === arrMes.length - 1 && type !== 'continue') {
                if (!isInstruct || (power_user.instruct.wrap && type !== 'quiet')) {
                    item = item.replace(/\n?$/, '');
                }
            }

            mesSend[mesSend.length] = { message: item, extensionPrompts: [] };
        });
    }

    let mesExmString = '';

    function setPromptString() {
        if (main_api == 'openai') {
            return;
        }

        console.debug('--setting Prompt string');
        mesExmString = pinExmString ?? mesExamplesArray.slice(0, count_exm_add).join('');

        if (mesSend.length) {
            mesSend[mesSend.length - 1].message = modifyLastPromptLine(mesSend[mesSend.length - 1].message);
        }
    }

    function modifyLastPromptLine(lastMesString) {
        //#########QUIET PROMPT STUFF PT2##############

        // Add quiet generation prompt at depth 0
        if (quiet_prompt && quiet_prompt.length) {

            // here name1 is forced for all quiet prompts..why?
            const name = name1;
            //checks if we are in instruct, if so, formats the chat as such, otherwise just adds the quiet prompt
            const quietAppend = isInstruct ? formatInstructModeChat(name, quiet_prompt, false, true, '', name1, name2, false) : `\n${quiet_prompt}`;

            //This begins to fix quietPrompts (particularly /sysgen) for instruct
            //previously instruct input sequence was being appended to the last chat message w/o '\n'
            //and no output sequence was added after the input's content.
            //TODO: respect output_sequence vs last_output_sequence settings
            //TODO: decide how to prompt this to clarify who is talking 'Narrator', 'System', etc.
            if (isInstruct) {
                lastMesString += quietAppend; // + power_user.instruct.output_sequence + '\n';
            } else {
                lastMesString += quietAppend;
            }


            // Ross: bailing out early prevents quiet prompts from respecting other instruct prompt toggles
            // for sysgen, SD, and summary this is desireable as it prevents the AI from responding as char..
            // but for idle prompting, we want the flexibility of the other prompt toggles, and to respect them as per settings in the extension
            // need a detection for what the quiet prompt is being asked for...

            // Bail out early?
            if (!isInstruct && !quietToLoud) {
                return lastMesString;
            }
        }


        // Get instruct mode line
        if (isInstruct && !isContinue) {
            const name = (quiet_prompt && !quietToLoud && !isImpersonate) ? (quietName ?? 'System') : (isImpersonate ? name1 : name2);
            const isQuiet = quiet_prompt && type == 'quiet';
            lastMesString += formatInstructModePrompt(name, isImpersonate, promptBias, name1, name2, isQuiet, quietToLoud);
        }

        // Get non-instruct impersonation line
        if (!isInstruct && isImpersonate && !isContinue) {
            const name = name1;
            if (!lastMesString.endsWith('\n')) {
                lastMesString += '\n';
            }
            lastMesString += name + ':';
        }

        // Add character's name
        // Force name append on continue (if not continuing on user message or first message)
        const isContinuingOnFirstMessage = chat.length === 1 && isContinue;
        if (!isInstruct && force_name2 && !isContinuingOnFirstMessage) {
            if (!lastMesString.endsWith('\n')) {
                lastMesString += '\n';
            }
            if (!isContinue || !(chat[chat.length - 1]?.is_user)) {
                lastMesString += `${name2}:`;
            }
        }

        return lastMesString;
    }

    // Clean up the already generated prompt for seamless addition
    function cleanupPromptCache(promptCache) {
        // Remove the first occurrance of character's name
        if (promptCache.trimStart().startsWith(`${name2}:`)) {
            promptCache = promptCache.replace(`${name2}:`, '').trimStart();
        }

        // Remove the first occurrance of prompt bias
        if (promptCache.trimStart().startsWith(promptBias)) {
            promptCache = promptCache.replace(promptBias, '');
        }

        // Add a space if prompt cache doesn't start with one
        if (!/^\s/.test(promptCache) && !isInstruct) {
            promptCache = ' ' + promptCache;
        }

        return promptCache;
    }

    async function checkPromptSize() {
        console.debug('---checking Prompt size');
        setPromptString();
        const jointMessages = mesSend.map((e) => `${e.extensionPrompts.join('')}${e.message}`).join('');
        const prompt = [
            beforeScenarioAnchor,
            storyString,
            afterScenarioAnchor,
            mesExmString,
            addChatsPreamble(addChatsSeparator(jointMessages)),
            '\n',
            modifyLastPromptLine(''),
            generatedPromptCache,
        ].join('').replace(/\r/gm, '');
        let thisPromptContextSize = await getTokenCountAsync(prompt, power_user.token_padding);

        if (thisPromptContextSize > this_max_context) {        //if the prepared prompt is larger than the max context size...
            if (count_exm_add > 0) {                            // ..and we have example mesages..
                count_exm_add--;                            // remove the example messages...
                await checkPromptSize();                            // and try agin...
            } else if (mesSend.length > 0) {                    // if the chat history is longer than 0
                mesSend.shift();                            // remove the first (oldest) chat entry..
                await checkPromptSize();                            // and check size again..
            } else {
                //end
                console.debug(`---mesSend.length = ${mesSend.length}`);
            }
        }
    }

    if (generatedPromptCache.length > 0 && main_api !== 'openai') {
        console.debug('---Generated Prompt Cache length: ' + generatedPromptCache.length);
        await checkPromptSize();
    } else {
        console.debug('---calling setPromptString ' + generatedPromptCache.length);
        setPromptString();
    }

    // Fetches the combined prompt for both negative and positive prompts
    const cfgGuidanceScale = getGuidanceScale();
    const useCfgPrompt = cfgGuidanceScale && cfgGuidanceScale.value !== 1;

    // For prompt bit itemization
    let mesSendString = '';

    function getCombinedPrompt(isNegative) {
        // Only return if the guidance scale doesn't exist or the value is 1
        // Also don't return if constructing the neutral prompt
        if (isNegative && !useCfgPrompt) {
            return;
        }

        // OAI has its own prompt manager. No need to do anything here
        if (main_api === 'openai') {
            return '';
        }

        // Deep clone
        let finalMesSend = structuredClone(mesSend);

        if (useCfgPrompt) {
            const cfgPrompt = getCfgPrompt(cfgGuidanceScale, isNegative);
            if (cfgPrompt.value) {
                if (cfgPrompt.depth === 0) {
                    finalMesSend[finalMesSend.length - 1].message +=
                        /\s/.test(finalMesSend[finalMesSend.length - 1].message.slice(-1))
                            ? cfgPrompt.value
                            : ` ${cfgPrompt.value}`;
                } else {
                    // TODO: Make all extension prompts use an array/splice method
                    const lengthDiff = mesSend.length - cfgPrompt.depth;
                    const cfgDepth = lengthDiff >= 0 ? lengthDiff : 0;
                    finalMesSend[cfgDepth].extensionPrompts.push(`${cfgPrompt.value}\n`);
                }
            }
        }

        // Add prompt bias after everything else
        // Always run with continue
        if (!isInstruct && !isImpersonate) {
            if (promptBias.trim().length !== 0) {
                finalMesSend[finalMesSend.length - 1].message +=
                    /\s/.test(finalMesSend[finalMesSend.length - 1].message.slice(-1))
                        ? promptBias.trimStart()
                        : ` ${promptBias.trimStart()}`;
            }
        }

        // Prune from prompt cache if it exists
        if (generatedPromptCache.length !== 0) {
            generatedPromptCache = cleanupPromptCache(generatedPromptCache);
        }

        // Flattens the multiple prompt objects to a string.
        const combine = () => {
            // Right now, everything is suffixed with a newline
            mesSendString = finalMesSend.map((e) => `${e.extensionPrompts.join('')}${e.message}`).join('');

            // add a custom dingus (if defined)
            mesSendString = addChatsSeparator(mesSendString);

            // add chat preamble
            mesSendString = addChatsPreamble(mesSendString);

            let combinedPrompt = beforeScenarioAnchor +
                storyString +
                afterScenarioAnchor +
                mesExmString +
                mesSendString +
                generatedPromptCache;

            combinedPrompt = combinedPrompt.replace(/\r/gm, '');

            if (power_user.collapse_newlines) {
                combinedPrompt = collapseNewlines(combinedPrompt);
            }

            return combinedPrompt;
        };

        finalMesSend.forEach((item, i) => {
            item.injected = injectedIndices.includes(finalMesSend.length - i - 1);
        });

        let data = {
            api: main_api,
            combinedPrompt: null,
            description,
            personality,
            persona,
            scenario,
            char: name2,
            user: name1,
            worldInfoBefore,
            worldInfoAfter,
            beforeScenarioAnchor,
            afterScenarioAnchor,
            storyString,
            mesExmString,
            mesSendString,
            finalMesSend,
            generatedPromptCache,
            main: system,
            jailbreak,
            naiPreamble: nai_settings.preamble,
        };

        // Before returning the combined prompt, give available context related information to all subscribers.
        eventSource.emitAndWait(event_types.GENERATE_BEFORE_COMBINE_PROMPTS, data);

        // If one or multiple subscribers return a value, forfeit the responsibillity of flattening the context.
        return !data.combinedPrompt ? combine() : data.combinedPrompt;
    }

    let finalPrompt = getCombinedPrompt(false);

    const eventData = { prompt: finalPrompt, dryRun: dryRun };
    await eventSource.emit(event_types.GENERATE_AFTER_COMBINE_PROMPTS, eventData);
    finalPrompt = eventData.prompt;

    let maxLength = Number(amount_gen); // how many tokens the AI will be requested to generate
    let thisPromptBits = [];

    let generate_data;
    switch (main_api) {
        case 'koboldhorde':
        case 'kobold':
            if (main_api == 'koboldhorde' && horde_settings.auto_adjust_response_length) {
                maxLength = Math.min(maxLength, adjustedParams.maxLength);
                maxLength = Math.max(maxLength, MIN_LENGTH); // prevent validation errors
            }

            generate_data = {
                prompt: finalPrompt,
                gui_settings: true,
                max_length: maxLength,
                max_context_length: max_context,
                api_server,
            };

            if (preset_settings != 'gui') {
                const isHorde = main_api == 'koboldhorde';
                const presetSettings = koboldai_settings[koboldai_setting_names[preset_settings]];
                const maxContext = (adjustedParams && horde_settings.auto_adjust_context_length) ? adjustedParams.maxContextLength : max_context;
                generate_data = getKoboldGenerationData(finalPrompt, presetSettings, maxLength, maxContext, isHorde, type);
            }
            break;
        case 'textgenerationwebui': {
            const cfgValues = useCfgPrompt ? { guidanceScale: cfgGuidanceScale, negativePrompt: getCombinedPrompt(true) } : null;
            generate_data = getTextGenGenerationData(finalPrompt, maxLength, isImpersonate, isContinue, cfgValues, type);
            break;
        }
        case 'novel': {
            const cfgValues = useCfgPrompt ? { guidanceScale: cfgGuidanceScale } : null;
            const presetSettings = novelai_settings[novelai_setting_names[nai_settings.preset_settings_novel]];
            generate_data = getNovelGenerationData(finalPrompt, presetSettings, maxLength, isImpersonate, isContinue, cfgValues, type);
            break;
        }
        case 'openai': {
            let [prompt, counts] = await prepareOpenAIMessages({
                name2: name2,
                charDescription: description,
                charPersonality: personality,
                Scenario: scenario,
                worldInfoBefore: worldInfoBefore,
                worldInfoAfter: worldInfoAfter,
                extensionPrompts: extension_prompts,
                bias: promptBias,
                type: type,
                quietPrompt: quiet_prompt,
                quietImage: quietImage,
                cyclePrompt: cyclePrompt,
                systemPromptOverride: system,
                jailbreakPromptOverride: jailbreak,
                personaDescription: persona,
                messages: oaiMessages,
                messageExamples: oaiMessageExamples,
            }, dryRun);
            generate_data = { prompt: prompt };

            // TODO: move these side-effects somewhere else, so this switch-case solely sets generate_data
            // counts will return false if the user has not enabled the token breakdown feature
            if (counts) {
                parseTokenCounts(counts, thisPromptBits);
            }

            if (!dryRun) {
                setInContextMessages(openai_messages_count, type);
            }
            break;
        }
    }

    await eventSource.emit(event_types.GENERATE_AFTER_DATA, generate_data);

    if (dryRun) {
        generatedPromptCache = '';
        return Promise.resolve();
    }

    async function finishGenerating() {
        if (power_user.console_log_prompts) {
            console.log(generate_data.prompt);
        }

        console.debug('rungenerate calling API');

        showStopButton();

        //set array object for prompt token itemization of this message
        let currentArrayEntry = Number(thisPromptBits.length - 1);
        let additionalPromptStuff = {
            ...thisPromptBits[currentArrayEntry],
            rawPrompt: generate_data.prompt || generate_data.input,
            mesId: getNextMessageId(type),
            allAnchors: getAllExtensionPrompts(),
            chatInjects: injectedIndices?.map(index => arrMes[arrMes.length - index - 1])?.join('') || '',
            summarizeString: (extension_prompts['1_memory']?.value || ''),
            authorsNoteString: (extension_prompts['2_floating_prompt']?.value || ''),
            smartContextString: (extension_prompts['chromadb']?.value || ''),
            chatVectorsString: (extension_prompts['3_vectors']?.value || ''),
            dataBankVectorsString: (extension_prompts['4_vectors_data_bank']?.value || ''),
            worldInfoString: worldInfoString,
            storyString: storyString,
            beforeScenarioAnchor: beforeScenarioAnchor,
            afterScenarioAnchor: afterScenarioAnchor,
            examplesString: examplesString,
            mesSendString: mesSendString,
            generatedPromptCache: generatedPromptCache,
            promptBias: promptBias,
            finalPrompt: finalPrompt,
            charDescription: description,
            charPersonality: personality,
            scenarioText: scenario,
            this_max_context: this_max_context,
            padding: power_user.token_padding,
            main_api: main_api,
            instruction: main_api !== 'openai' && power_user.sysprompt.enabled ? substituteParams(power_user.prefer_character_prompt && system ? system : power_user.sysprompt.content) : '',
            userPersona: (power_user.persona_description_position == persona_description_positions.IN_PROMPT ? (persona || '') : ''),
            tokenizer: getFriendlyTokenizerName(main_api).tokenizerName || '',
        };

        //console.log(additionalPromptStuff);
        const itemizedIndex = itemizedPrompts.findIndex((item) => item.mesId === additionalPromptStuff.mesId);

        if (itemizedIndex !== -1) {
            itemizedPrompts[itemizedIndex] = additionalPromptStuff;
        }
        else {
            itemizedPrompts.push(additionalPromptStuff);
        }

        console.debug(`pushed prompt bits to itemizedPrompts array. Length is now: ${itemizedPrompts.length}`);

        if (isStreamingEnabled() && type !== 'quiet') {
            streamingProcessor = new StreamingProcessor(type, force_name2, generation_started, continue_mag);
            if (isContinue) {
                // Save reply does add cycle text to the prompt, so it's not needed here
                streamingProcessor.firstMessageText = '';
            }

            streamingProcessor.generator = await sendStreamingRequest(type, generate_data);

            hideSwipeButtons();
            let getMessage = await streamingProcessor.generate();
            let messageChunk = cleanUpMessage(getMessage, isImpersonate, isContinue, false);

            if (isContinue) {
                getMessage = continue_mag + getMessage;
            }

            const isStreamFinished = streamingProcessor && !streamingProcessor.isStopped && streamingProcessor.isFinished;
            const isStreamWithToolCalls = streamingProcessor && Array.isArray(streamingProcessor.toolCalls) && streamingProcessor.toolCalls.length;
            if (canPerformToolCalls && isStreamFinished && isStreamWithToolCalls) {
                const lastMessage = chat[chat.length - 1];
                const hasToolCalls = ToolManager.hasToolCalls(streamingProcessor.toolCalls);
                const shouldDeleteMessage = type !== 'swipe' && ['', '...'].includes(lastMessage?.mes) && ['', '...'].includes(streamingProcessor?.result);
                hasToolCalls && shouldDeleteMessage && await deleteLastMessage();
                const invocationResult = await ToolManager.invokeFunctionTools(streamingProcessor.toolCalls);
                if (hasToolCalls) {
                    if (!invocationResult.invocations.length && shouldDeleteMessage) {
                        ToolManager.showToolCallError(invocationResult.errors);
                        unblockGeneration(type);
                        generatedPromptCache = '';
                        streamingProcessor = null;
                        return;
                    }

                    streamingProcessor = null;
                    depth = depth + 1;
                    await ToolManager.saveFunctionToolInvocations(invocationResult.invocations);
                    return Generate('normal', { automatic_trigger, force_name2, quiet_prompt, quietToLoud, skipWIAN, force_chid, signal, quietImage, quietName, depth }, dryRun);
                }
            }

            if (isStreamFinished) {
                await streamingProcessor.onFinishStreaming(streamingProcessor.messageId, getMessage);
                streamingProcessor = null;
                triggerAutoContinue(messageChunk, isImpersonate);
                return Object.defineProperties(new String(getMessage), {
                    'messageChunk': { value: messageChunk },
                    'fromStream': { value: true },
                });
            }
        } else {
            return await sendGenerationRequest(type, generate_data);
        }
    }

    return finishGenerating().then(onSuccess, onError);

    async function onSuccess(data) {
        if (!data) return;

        if (data?.fromStream) {
            return data;
        }

        let messageChunk = '';

        if (data.error) {
            unblockGeneration(type);
            generatedPromptCache = '';

            if (data?.response) {
                toastr.error(data.response, t`API Error`, { preventDuplicates: true });
            }
            throw new Error(data?.response);
        }

        //const getData = await response.json();
        let getMessage = extractMessageFromData(data);
        let title = extractTitleFromData(data);
        kobold_horde_model = title;

        const swipes = extractMultiSwipes(data, type);

        messageChunk = cleanUpMessage(getMessage, isImpersonate, isContinue, false);

        if (isContinue) {
            getMessage = continue_mag + getMessage;
        }

        //Formating
        const displayIncomplete = type === 'quiet' && !quietToLoud;
        getMessage = cleanUpMessage(getMessage, isImpersonate, isContinue, displayIncomplete);

        if (isImpersonate) {
            $('#send_textarea').val(getMessage)[0].dispatchEvent(new Event('input', { bubbles: true }));
            generatedPromptCache = '';
            await eventSource.emit(event_types.IMPERSONATE_READY, getMessage);
        }
        else if (type == 'quiet') {
            unblockGeneration(type);
            return getMessage;
        }
        else {
            // Without streaming we'll be having a full message on continuation. Treat it as a last chunk.
            if (originalType !== 'continue') {
                ({ type, getMessage } = await saveReply(type, getMessage, false, title, swipes));
            }
            else {
                ({ type, getMessage } = await saveReply('appendFinal', getMessage, false, title, swipes));
            }

            // This relies on `saveReply` having been called to add the message to the chat, so it must be last.
            parseAndSaveLogprobs(data, continue_mag);
        }

        if (canPerformToolCalls) {
            const hasToolCalls = ToolManager.hasToolCalls(data);
            const shouldDeleteMessage = type !== 'swipe' && ['', '...'].includes(getMessage);
            hasToolCalls && shouldDeleteMessage && await deleteLastMessage();
            const invocationResult = await ToolManager.invokeFunctionTools(data);
            if (hasToolCalls) {
                if (!invocationResult.invocations.length && shouldDeleteMessage) {
                    ToolManager.showToolCallError(invocationResult.errors);
                    unblockGeneration(type);
                    generatedPromptCache = '';
                    return;
                }

                depth = depth + 1;
                await ToolManager.saveFunctionToolInvocations(invocationResult.invocations);
                return Generate('normal', { automatic_trigger, force_name2, quiet_prompt, quietToLoud, skipWIAN, force_chid, signal, quietImage, quietName, depth }, dryRun);
            }
        }

        if (type !== 'quiet') {
            playMessageSound();
        }

        if (power_user.auto_swipe) {
            console.debug('checking for autoswipeblacklist on non-streaming message');
            function containsBlacklistedWords(getMessage, blacklist, threshold) {
                console.debug('checking blacklisted words');
                const regex = new RegExp(`\\b(${blacklist.join('|')})\\b`, 'gi');
                const matches = getMessage.match(regex) || [];
                return matches.length >= threshold;
            }

            const generatedTextFiltered = (getMessage) => {
                if (power_user.auto_swipe_blacklist_threshold) {
                    if (containsBlacklistedWords(getMessage, power_user.auto_swipe_blacklist, power_user.auto_swipe_blacklist_threshold)) {
                        console.debug('Generated text has blacklisted words');
                        return true;
                    }
                }

                return false;
            };
            if (generatedTextFiltered(getMessage)) {
                console.debug('swiping right automatically');
                is_send_press = false;
                swipe_right();
                // TODO: do we want to resolve after an auto-swipe?
                return;
            }
        }

        console.debug('/api/chats/save called by /Generate');
        await saveChatConditional();
        unblockGeneration(type);
        streamingProcessor = null;

        if (type !== 'quiet') {
            triggerAutoContinue(messageChunk, isImpersonate);
        }

        // Don't break the API chain that expects a single string in return
        return Object.defineProperty(new String(getMessage), 'messageChunk', { value: messageChunk });
    }

    function onError(exception) {
        if (typeof exception?.error?.message === 'string') {
            toastr.error(exception.error.message, t`Error`, { timeOut: 10000, extendedTimeOut: 20000 });
        }

        generatedPromptCache = '';

        unblockGeneration(type);
        console.log(exception);
        streamingProcessor = null;
        throw exception;
    }
}

/**
 * Stops the generation and any streaming if it is currently running.
 */
export function stopGeneration() {
    let stopped = false;
    if (streamingProcessor) {
        streamingProcessor.onStopStreaming();
        streamingProcessor = null;
        stopped = true;
    }
    if (abortController) {
        abortController.abort('Clicked stop button');
        hideStopButton();
        stopped = true;
    }
    eventSource.emit(event_types.GENERATION_STOPPED);
    return stopped;
}

/**
 * Injects extension prompts into chat messages.
 * @param {object[]} messages Array of chat messages
 * @param {boolean} isContinue Whether the generation is a continuation. If true, the extension prompts of depth 0 are injected at position 1.
 * @returns {number[]} Array of indices where the extension prompts were injected
 */
function doChatInject(messages, isContinue) {
    const injectedIndices = [];
    let totalInsertedMessages = 0;
    messages.reverse();

    for (let i = 0; i <= MAX_INJECTION_DEPTH; i++) {
        // Order of priority (most important go lower)
        const roles = [extension_prompt_roles.SYSTEM, extension_prompt_roles.USER, extension_prompt_roles.ASSISTANT];
        const names = {
            [extension_prompt_roles.SYSTEM]: '',
            [extension_prompt_roles.USER]: name1,
            [extension_prompt_roles.ASSISTANT]: name2,
        };
        const roleMessages = [];
        const separator = '\n';
        const wrap = false;

        for (const role of roles) {
            const extensionPrompt = String(getExtensionPrompt(extension_prompt_types.IN_CHAT, i, separator, role, wrap)).trimStart();
            const isNarrator = role === extension_prompt_roles.SYSTEM;
            const isUser = role === extension_prompt_roles.USER;
            const name = names[role];

            if (extensionPrompt) {
                roleMessages.push({
                    name: name,
                    is_user: isUser,
                    mes: extensionPrompt,
                    extra: {
                        type: isNarrator ? system_message_types.NARRATOR : null,
                    },
                });
            }
        }

        if (roleMessages.length) {
            const depth = isContinue && i === 0 ? 1 : i;
            const injectIdx = depth + totalInsertedMessages;
            messages.splice(injectIdx, 0, ...roleMessages);
            totalInsertedMessages += roleMessages.length;
            injectedIndices.push(...Array.from({ length: roleMessages.length }, (_, i) => injectIdx + i));
        }
    }

    messages.reverse();
    return injectedIndices;
}

function flushWIDepthInjections() {
    //prevent custom depth WI entries (which have unique random key names) from duplicating
    for (const key of Object.keys(extension_prompts)) {
        if (key.startsWith('customDepthWI')) {
            delete extension_prompts[key];
        }
    }
}

/**
 * Unblocks the UI after a generation is complete.
 * @param {string} [type] Generation type (optional)
 */
function unblockGeneration(type) {
    // Don't unblock if a parallel stream is still running
    if (type === 'quiet' && streamingProcessor && !streamingProcessor.isFinished) {
        return;
    }

    is_send_press = false;
    activateSendButtons();
    showSwipeButtons();
    setGenerationProgress(0);
    flushEphemeralStoppingStrings();
    flushWIDepthInjections();
}

export function getNextMessageId(type) {
    return type == 'swipe' ? chat.length - 1 : chat.length;
}

/**
 * Determines if the message should be auto-continued.
 * @param {string} messageChunk Current message chunk
 * @param {boolean} isImpersonate Is the user impersonation
 * @returns {boolean} Whether the message should be auto-continued
 */
export function shouldAutoContinue(messageChunk, isImpersonate) {
    if (!power_user.auto_continue.enabled) {
        console.debug('Auto-continue is disabled by user.');
        return false;
    }

    if (typeof messageChunk !== 'string') {
        console.debug('Not triggering auto-continue because message chunk is not a string');
        return false;
    }

    if (isImpersonate) {
        console.log('Continue for impersonation is not implemented yet');
        return false;
    }

    if (is_send_press) {
        console.debug('Auto-continue is disabled because a message is currently being sent.');
        return false;
    }

    if (power_user.auto_continue.target_length <= 0) {
        console.log('Auto-continue target length is 0, not triggering auto-continue');
        return false;
    }

    if (main_api === 'openai' && !power_user.auto_continue.allow_chat_completions) {
        console.log('Auto-continue for OpenAI is disabled by user.');
        return false;
    }

    const textareaText = String($('#send_textarea').val());
    const USABLE_LENGTH = 5;

    if (textareaText.length > 0) {
        console.log('Not triggering auto-continue because user input is not empty');
        return false;
    }

    if (messageChunk.trim().length > USABLE_LENGTH && chat.length) {
        const lastMessage = chat[chat.length - 1];
        const messageLength = getTokenCount(lastMessage.mes);
        const shouldAutoContinue = messageLength < power_user.auto_continue.target_length;

        if (shouldAutoContinue) {
            console.log(`Triggering auto-continue. Message tokens: ${messageLength}. Target tokens: ${power_user.auto_continue.target_length}. Message chunk: ${messageChunk}`);
            return true;
        } else {
            console.log(`Not triggering auto-continue. Message tokens: ${messageLength}. Target tokens: ${power_user.auto_continue.target_length}`);
            return false;
        }
    } else {
        console.log('Last generated chunk was empty, not triggering auto-continue');
        return false;
    }
}

/**
 * Triggers auto-continue if the message meets the criteria.
 * @param {string} messageChunk Current message chunk
 * @param {boolean} isImpersonate Is the user impersonation
 */
export function triggerAutoContinue(messageChunk, isImpersonate) {
    if (selected_group) {
        console.debug('Auto-continue is disabled for group chat');
        return;
    }

    if (shouldAutoContinue(messageChunk, isImpersonate)) {
        $('#option_continue').trigger('click');
    }
}

export function getBiasStrings(textareaText, type) {
    if (type == 'impersonate' || type == 'continue') {
        return { messageBias: '', promptBias: '', isUserPromptBias: false };
    }

    let promptBias = '';
    let messageBias = extractMessageBias(textareaText);

    // If user input is not provided, retrieve the bias of the most recent relevant message
    if (!textareaText) {
        for (let i = chat.length - 1; i >= 0; i--) {
            const mes = chat[i];
            if (type === 'swipe' && chat.length - 1 === i) {
                continue;
            }
            if (mes && (mes.is_user || mes.is_system || mes.extra?.type === system_message_types.NARRATOR)) {
                if (mes.extra?.bias?.trim()?.length > 0) {
                    promptBias = mes.extra.bias;
                }
                break;
            }
        }
    }

    promptBias = messageBias || promptBias || power_user.user_prompt_bias || '';
    const isUserPromptBias = promptBias === power_user.user_prompt_bias;

    // Substitute params for everything
    messageBias = substituteParams(messageBias);
    promptBias = substituteParams(promptBias);

    return { messageBias, promptBias, isUserPromptBias };
}

/**
 * @param {Object} chatItem Message history item.
 * @param {boolean} isInstruct Whether instruct mode is enabled.
 * @param {boolean|number} forceOutputSequence Whether to force the first/last output sequence for instruct mode.
 */
function formatMessageHistoryItem(chatItem, isInstruct, forceOutputSequence) {
    const isNarratorType = chatItem?.extra?.type === system_message_types.NARRATOR;
    const characterName = chatItem?.name ? chatItem.name : name2;
    const itemName = chatItem.is_user ? chatItem['name'] : characterName;
    const shouldPrependName = !isNarratorType;

    // Don't include a name if it's empty
    let textResult = chatItem?.name && shouldPrependName ? `${itemName}: ${chatItem.mes}\n` : `${chatItem.mes}\n`;

    if (isInstruct) {
        textResult = formatInstructModeChat(itemName, chatItem.mes, chatItem.is_user, isNarratorType, chatItem.force_avatar, name1, name2, forceOutputSequence);
    }

    return textResult;
}

/**
 * Removes all {{macros}} from a string.
 * @param {string} str String to remove macros from.
 * @returns {string} String with macros removed.
 */
export function removeMacros(str) {
    return (str ?? '').replace(/\{\{[\s\S]*?\}\}/gm, '').trim();
}

/**
 * Inserts a user message into the chat history.
 * @param {string} messageText Message text.
 * @param {string} messageBias Message bias.
 * @param {number} [insertAt] Optional index to insert the message at.
 * @param {boolean} [compact] Send as a compact display message.
 * @param {string} [name] Name of the user sending the message. Defaults to name1.
 * @param {string} [avatar] Avatar of the user sending the message. Defaults to user_avatar.
 * @returns {Promise<any>} A promise that resolves to the message when it is inserted.
 */
export async function sendMessageAsUser(messageText, messageBias, insertAt = null, compact = false, name = name1, avatar = user_avatar) {
    messageText = getRegexedString(messageText, regex_placement.USER_INPUT);

    const message = {
        name: name,
        is_user: true,
        is_system: false,
        send_date: getMessageTimeStamp(),
        mes: substituteParams(messageText),
        extra: {
            isSmallSys: compact,
        },
    };

    if (power_user.message_token_count_enabled) {
        message.extra.token_count = await getTokenCountAsync(message.mes, 0);
    }

    // Lock user avatar to a persona.
    if (avatar in power_user.personas) {
        message.force_avatar = getUserAvatar(avatar);
    }

    if (messageBias) {
        message.extra.bias = messageBias;
        message.mes = removeMacros(message.mes);
    }

    await populateFileAttachment(message);
    statMesProcess(message, 'user', characters, this_chid, '');

    if (typeof insertAt === 'number' && insertAt >= 0 && insertAt <= chat.length) {
        chat.splice(insertAt, 0, message);
        await saveChatConditional();
        await eventSource.emit(event_types.MESSAGE_SENT, insertAt);
        await reloadCurrentChat();
        await eventSource.emit(event_types.USER_MESSAGE_RENDERED, insertAt);
    } else {
        chat.push(message);
        const chat_id = (chat.length - 1);
        await eventSource.emit(event_types.MESSAGE_SENT, chat_id);
        addOneMessage(message);
        await eventSource.emit(event_types.USER_MESSAGE_RENDERED, chat_id);
        await saveChatConditional();
    }

    return message;
}

/**
 * Gets the maximum usable context size for the current API.
 * @param {number|null} overrideResponseLength Optional override for the response length.
 * @returns {number} Maximum usable context size.
 */
export function getMaxContextSize(overrideResponseLength = null) {
    if (typeof overrideResponseLength !== 'number' || overrideResponseLength <= 0 || isNaN(overrideResponseLength)) {
        overrideResponseLength = null;
    }

    let this_max_context = 1487;
    if (main_api == 'kobold' || main_api == 'koboldhorde' || main_api == 'textgenerationwebui') {
        this_max_context = (max_context - (overrideResponseLength || amount_gen));
    }
    if (main_api == 'novel') {
        this_max_context = Number(max_context);
        if (nai_settings.model_novel.includes('clio')) {
            this_max_context = Math.min(max_context, 8192);
        }
        if (nai_settings.model_novel.includes('kayra')) {
            this_max_context = Math.min(max_context, 8192);

            const subscriptionLimit = getKayraMaxContextTokens();
            if (typeof subscriptionLimit === 'number' && this_max_context > subscriptionLimit) {
                this_max_context = subscriptionLimit;
                console.log(`NovelAI subscription limit reached. Max context size is now ${this_max_context}`);
            }
        }
        if (nai_settings.model_novel.includes('erato')) {
            // subscriber limits coming soon
            this_max_context = Math.min(max_context, 8192);

            // Added special tokens and whatnot
            this_max_context -= 10;
        }

        this_max_context = this_max_context - (overrideResponseLength || amount_gen);
    }
    if (main_api == 'openai') {
        this_max_context = oai_settings.openai_max_context - (overrideResponseLength || oai_settings.openai_max_tokens);
    }
    return this_max_context;
}

function parseTokenCounts(counts, thisPromptBits) {
    /**
     * @param {any[]} numbers
     */
    function getSum(...numbers) {
        return numbers.map(x => Number(x)).filter(x => !Number.isNaN(x)).reduce((acc, val) => acc + val, 0);
    }
    const total = getSum(Object.values(counts));

    thisPromptBits.push({
        oaiStartTokens: (counts?.start + counts?.controlPrompts) || 0,
        oaiPromptTokens: getSum(counts?.prompt, counts?.charDescription, counts?.charPersonality, counts?.scenario) || 0,
        oaiBiasTokens: counts?.bias || 0,
        oaiNudgeTokens: counts?.nudge || 0,
        oaiJailbreakTokens: counts?.jailbreak || 0,
        oaiImpersonateTokens: counts?.impersonate || 0,
        oaiExamplesTokens: (counts?.dialogueExamples + counts?.examples) || 0,
        oaiConversationTokens: (counts?.conversation + counts?.chatHistory) || 0,
        oaiNsfwTokens: counts?.nsfw || 0,
        oaiMainTokens: counts?.main || 0,
        oaiTotalTokens: total,
    });
}

function addChatsPreamble(mesSendString) {
    return main_api === 'novel'
        ? substituteParams(nai_settings.preamble) + '\n' + mesSendString
        : mesSendString;
}

function addChatsSeparator(mesSendString) {
    if (power_user.context.chat_start) {
        return substituteParams(power_user.context.chat_start + '\n') + mesSendString;
    }

    else {
        return mesSendString;
    }
}

async function duplicateCharacter() {
    if (!this_chid) {
        toastr.warning(t`You must first select a character to duplicate!`);
        return '';
    }

    const confirmMessage = $(await renderTemplateAsync('duplicateConfirm'));
    const confirm = await callGenericPopup(confirmMessage, POPUP_TYPE.CONFIRM);

    if (!confirm) {
        console.log('User cancelled duplication');
        return '';
    }

    const body = { avatar_url: characters[this_chid].avatar };
    const response = await fetch('/api/characters/duplicate', {
        method: 'POST',
        headers: getRequestHeaders(),
        body: JSON.stringify(body),
    });
    if (response.ok) {
        toastr.success(t`Character Duplicated`);
        const data = await response.json();
        await eventSource.emit(event_types.CHARACTER_DUPLICATED, { oldAvatar: body.avatar_url, newAvatar: data.path });
        await getCharacters();
    }

    return '';
}

export async function itemizedParams(itemizedPrompts, thisPromptSet, incomingMesId) {
    const params = {
        charDescriptionTokens: await getTokenCountAsync(itemizedPrompts[thisPromptSet].charDescription),
        charPersonalityTokens: await getTokenCountAsync(itemizedPrompts[thisPromptSet].charPersonality),
        scenarioTextTokens: await getTokenCountAsync(itemizedPrompts[thisPromptSet].scenarioText),
        userPersonaStringTokens: await getTokenCountAsync(itemizedPrompts[thisPromptSet].userPersona),
        worldInfoStringTokens: await getTokenCountAsync(itemizedPrompts[thisPromptSet].worldInfoString),
        allAnchorsTokens: await getTokenCountAsync(itemizedPrompts[thisPromptSet].allAnchors),
        summarizeStringTokens: await getTokenCountAsync(itemizedPrompts[thisPromptSet].summarizeString),
        authorsNoteStringTokens: await getTokenCountAsync(itemizedPrompts[thisPromptSet].authorsNoteString),
        smartContextStringTokens: await getTokenCountAsync(itemizedPrompts[thisPromptSet].smartContextString),
        beforeScenarioAnchorTokens: await getTokenCountAsync(itemizedPrompts[thisPromptSet].beforeScenarioAnchor),
        afterScenarioAnchorTokens: await getTokenCountAsync(itemizedPrompts[thisPromptSet].afterScenarioAnchor),
        zeroDepthAnchorTokens: await getTokenCountAsync(itemizedPrompts[thisPromptSet].zeroDepthAnchor), // TODO: unused
        thisPrompt_padding: itemizedPrompts[thisPromptSet].padding,
        this_main_api: itemizedPrompts[thisPromptSet].main_api,
        chatInjects: await getTokenCountAsync(itemizedPrompts[thisPromptSet].chatInjects),
        chatVectorsStringTokens: await getTokenCountAsync(itemizedPrompts[thisPromptSet].chatVectorsString),
        dataBankVectorsStringTokens: await getTokenCountAsync(itemizedPrompts[thisPromptSet].dataBankVectorsString),
        modelUsed: chat[incomingMesId]?.extra?.model,
        apiUsed: chat[incomingMesId]?.extra?.api,
    };

    const getFriendlyName = (value) => $(`#rm_api_block select option[value="${value}"]`).first().text() || value;

    if (params.apiUsed) {
        params.apiUsed = getFriendlyName(params.apiUsed);
    }

    if (params.this_main_api) {
        params.mainApiFriendlyName = getFriendlyName(params.this_main_api);
    }

    if (params.chatInjects) {
        params.ActualChatHistoryTokens = params.ActualChatHistoryTokens - params.chatInjects;
    }

    if (params.this_main_api == 'openai') {
        //for OAI API
        //console.log('-- Counting OAI Tokens');

        //params.finalPromptTokens = itemizedPrompts[thisPromptSet].oaiTotalTokens;
        params.oaiMainTokens = itemizedPrompts[thisPromptSet].oaiMainTokens;
        params.oaiStartTokens = itemizedPrompts[thisPromptSet].oaiStartTokens;
        params.ActualChatHistoryTokens = itemizedPrompts[thisPromptSet].oaiConversationTokens;
        params.examplesStringTokens = itemizedPrompts[thisPromptSet].oaiExamplesTokens;
        params.oaiPromptTokens = itemizedPrompts[thisPromptSet].oaiPromptTokens - (params.afterScenarioAnchorTokens + params.beforeScenarioAnchorTokens) + params.examplesStringTokens;
        params.oaiBiasTokens = itemizedPrompts[thisPromptSet].oaiBiasTokens;
        params.oaiJailbreakTokens = itemizedPrompts[thisPromptSet].oaiJailbreakTokens;
        params.oaiNudgeTokens = itemizedPrompts[thisPromptSet].oaiNudgeTokens;
        params.oaiImpersonateTokens = itemizedPrompts[thisPromptSet].oaiImpersonateTokens;
        params.oaiNsfwTokens = itemizedPrompts[thisPromptSet].oaiNsfwTokens;
        params.finalPromptTokens =
            params.oaiStartTokens +
            params.oaiPromptTokens +
            params.oaiMainTokens +
            params.oaiNsfwTokens +
            params.oaiBiasTokens +
            params.oaiImpersonateTokens +
            params.oaiJailbreakTokens +
            params.oaiNudgeTokens +
            params.ActualChatHistoryTokens +
            //charDescriptionTokens +
            //charPersonalityTokens +
            //allAnchorsTokens +
            params.worldInfoStringTokens +
            params.beforeScenarioAnchorTokens +
            params.afterScenarioAnchorTokens;
        // Max context size - max completion tokens
        params.thisPrompt_max_context = (oai_settings.openai_max_context - oai_settings.openai_max_tokens);

        //console.log('-- applying % on OAI tokens');
        params.oaiStartTokensPercentage = ((params.oaiStartTokens / (params.finalPromptTokens)) * 100).toFixed(2);
        params.storyStringTokensPercentage = (((params.afterScenarioAnchorTokens + params.beforeScenarioAnchorTokens + params.oaiPromptTokens) / (params.finalPromptTokens)) * 100).toFixed(2);
        params.ActualChatHistoryTokensPercentage = ((params.ActualChatHistoryTokens / (params.finalPromptTokens)) * 100).toFixed(2);
        params.promptBiasTokensPercentage = ((params.oaiBiasTokens / (params.finalPromptTokens)) * 100).toFixed(2);
        params.worldInfoStringTokensPercentage = ((params.worldInfoStringTokens / (params.finalPromptTokens)) * 100).toFixed(2);
        params.allAnchorsTokensPercentage = ((params.allAnchorsTokens / (params.finalPromptTokens)) * 100).toFixed(2);
        params.selectedTokenizer = getFriendlyTokenizerName(params.this_main_api).tokenizerName;
        params.oaiSystemTokens = params.oaiImpersonateTokens + params.oaiJailbreakTokens + params.oaiNudgeTokens + params.oaiStartTokens + params.oaiNsfwTokens + params.oaiMainTokens;
        params.oaiSystemTokensPercentage = ((params.oaiSystemTokens / (params.finalPromptTokens)) * 100).toFixed(2);
    } else {
        //for non-OAI APIs
        //console.log('-- Counting non-OAI Tokens');
        params.finalPromptTokens = await getTokenCountAsync(itemizedPrompts[thisPromptSet].finalPrompt);
        params.storyStringTokens = await getTokenCountAsync(itemizedPrompts[thisPromptSet].storyString) - params.worldInfoStringTokens;
        params.examplesStringTokens = await getTokenCountAsync(itemizedPrompts[thisPromptSet].examplesString);
        params.mesSendStringTokens = await getTokenCountAsync(itemizedPrompts[thisPromptSet].mesSendString);
        params.ActualChatHistoryTokens = params.mesSendStringTokens - (params.allAnchorsTokens - (params.beforeScenarioAnchorTokens + params.afterScenarioAnchorTokens)) + power_user.token_padding;
        params.instructionTokens = await getTokenCountAsync(itemizedPrompts[thisPromptSet].instruction);
        params.promptBiasTokens = await getTokenCountAsync(itemizedPrompts[thisPromptSet].promptBias);

        params.totalTokensInPrompt =
            params.storyStringTokens +     //chardefs total
            params.worldInfoStringTokens +
            params.examplesStringTokens + // example messages
            params.ActualChatHistoryTokens +  //chat history
            params.allAnchorsTokens +      // AN and/or legacy anchors
            //afterScenarioAnchorTokens +       //only counts if AN is set to 'after scenario'
            //zeroDepthAnchorTokens +           //same as above, even if AN not on 0 depth
            params.promptBiasTokens;       //{{}}
        //- thisPrompt_padding;  //not sure this way of calculating is correct, but the math results in same value as 'finalPrompt'
        params.thisPrompt_max_context = itemizedPrompts[thisPromptSet].this_max_context;
        params.thisPrompt_actual = params.thisPrompt_max_context - params.thisPrompt_padding;

        //console.log('-- applying % on non-OAI tokens');
        params.storyStringTokensPercentage = ((params.storyStringTokens / (params.totalTokensInPrompt)) * 100).toFixed(2);
        params.ActualChatHistoryTokensPercentage = ((params.ActualChatHistoryTokens / (params.totalTokensInPrompt)) * 100).toFixed(2);
        params.promptBiasTokensPercentage = ((params.promptBiasTokens / (params.totalTokensInPrompt)) * 100).toFixed(2);
        params.worldInfoStringTokensPercentage = ((params.worldInfoStringTokens / (params.totalTokensInPrompt)) * 100).toFixed(2);
        params.allAnchorsTokensPercentage = ((params.allAnchorsTokens / (params.totalTokensInPrompt)) * 100).toFixed(2);
        params.selectedTokenizer = itemizedPrompts[thisPromptSet]?.tokenizer || getFriendlyTokenizerName(params.this_main_api).tokenizerName;
    }
    return params;
}

export function findItemizedPromptSet(itemizedPrompts, incomingMesId) {
    var thisPromptSet = undefined;

    for (var i = 0; i < itemizedPrompts.length; i++) {
        console.log(`looking for ${incomingMesId} vs ${itemizedPrompts[i].mesId}`);
        if (itemizedPrompts[i].mesId === incomingMesId) {
            console.log(`found matching mesID ${i}`);
            thisPromptSet = i;
            PromptArrayItemForRawPromptDisplay = i;
            console.log(`wanting to raw display of ArrayItem: ${PromptArrayItemForRawPromptDisplay} which is mesID ${incomingMesId}`);
            console.log(itemizedPrompts[thisPromptSet]);
            break;
        } else if (itemizedPrompts[i].rawPrompt) {
            priorPromptArrayItemForRawPromptDisplay = i;
        }
    }
    return thisPromptSet;
}

async function promptItemize(itemizedPrompts, requestedMesId) {
    console.log('PROMPT ITEMIZE ENTERED');
    var incomingMesId = Number(requestedMesId);
    console.debug(`looking for MesId ${incomingMesId}`);
    var thisPromptSet = findItemizedPromptSet(itemizedPrompts, incomingMesId);

    if (thisPromptSet === undefined) {
        console.log(`couldnt find the right mesId. looked for ${incomingMesId}`);
        console.log(itemizedPrompts);
        return null;
    }

    const params = await itemizedParams(itemizedPrompts, thisPromptSet, incomingMesId);
    const flatten = (rawPrompt) => Array.isArray(rawPrompt) ? rawPrompt.map(x => x.content).join('\n') : rawPrompt;

    const template = params.this_main_api == 'openai'
        ? await renderTemplateAsync('itemizationChat', params)
        : await renderTemplateAsync('itemizationText', params);

    const popup = new Popup(template, POPUP_TYPE.TEXT);

    /** @type {HTMLElement} */
    const diffPrevPrompt = popup.dlg.querySelector('#diffPrevPrompt');
    if (priorPromptArrayItemForRawPromptDisplay) {
        diffPrevPrompt.style.display = '';
        diffPrevPrompt.addEventListener('click', function () {
            const dmp = new DiffMatchPatch();
            const text1 = flatten(itemizedPrompts[priorPromptArrayItemForRawPromptDisplay].rawPrompt);
            const text2 = flatten(itemizedPrompts[PromptArrayItemForRawPromptDisplay].rawPrompt);

            dmp.Diff_Timeout = 2.0;

            const d = dmp.diff_main(text1, text2);
            let ds = dmp.diff_prettyHtml(d);
            // make it readable
            ds = ds.replaceAll('background:#e6ffe6;', 'background:#b9f3b9; color:black;');
            ds = ds.replaceAll('background:#ffe6e6;', 'background:#f5b4b4; color:black;');
            ds = ds.replaceAll('&para;', '');
            const container = document.createElement('div');
            container.innerHTML = DOMPurify.sanitize(ds);
            const rawPromptWrapper = document.getElementById('rawPromptWrapper');
            rawPromptWrapper.replaceChildren(container);
            $('#rawPromptPopup').slideToggle();
        });
    } else {
        diffPrevPrompt.style.display = 'none';
    }
    popup.dlg.querySelector('#copyPromptToClipboard').addEventListener('click', function () {
        let rawPrompt = itemizedPrompts[PromptArrayItemForRawPromptDisplay].rawPrompt;
        let rawPromptValues = rawPrompt;

        if (Array.isArray(rawPrompt)) {
            rawPromptValues = rawPrompt.map(x => x.content).join('\n');
        }

        navigator.clipboard.writeText(rawPromptValues);
        toastr.info(t`Copied!`);
    });

    popup.dlg.querySelector('#showRawPrompt').addEventListener('click', function () {
        //console.log(itemizedPrompts[PromptArrayItemForRawPromptDisplay].rawPrompt);
        console.log(PromptArrayItemForRawPromptDisplay);
        console.log(itemizedPrompts);
        console.log(itemizedPrompts[PromptArrayItemForRawPromptDisplay].rawPrompt);

        const rawPrompt = flatten(itemizedPrompts[PromptArrayItemForRawPromptDisplay].rawPrompt);

        //let DisplayStringifiedPrompt = JSON.stringify(itemizedPrompts[PromptArrayItemForRawPromptDisplay].rawPrompt).replace(/\n+/g, '<br>');
        const rawPromptWrapper = document.getElementById('rawPromptWrapper');
        rawPromptWrapper.innerText = rawPrompt;
        $('#rawPromptPopup').slideToggle();
    });

    await popup.show();
}

function setInContextMessages(lastmsg, type) {
    $('#chat .mes').removeClass('lastInContext');

    if (type === 'swipe' || type === 'regenerate' || type === 'continue') {
        lastmsg++;
    }

    const lastMessageBlock = $('#chat .mes:not([is_system="true"])').eq(-lastmsg);
    lastMessageBlock.addClass('lastInContext');

    if (lastMessageBlock.length === 0) {
        const firstMessageId = getFirstDisplayedMessageId();
        $(`#chat .mes[mesid="${firstMessageId}"`).addClass('lastInContext');
    }
}

/**
 * Sends a non-streaming request to the API.
 * @param {string} type Generation type
 * @param {object} data Generation data
 * @returns {Promise<object>} Response data from the API
 */
export async function sendGenerationRequest(type, data) {
    if (main_api === 'openai') {
        return await sendOpenAIRequest(type, data.prompt, abortController.signal);
    }

    if (main_api === 'koboldhorde') {
        return await generateHorde(data.prompt, data, abortController.signal, true);
    }

    const response = await fetch(getGenerateUrl(main_api), {
        method: 'POST',
        headers: getRequestHeaders(),
        cache: 'no-cache',
        body: JSON.stringify(data),
        signal: abortController.signal,
    });

    if (!response.ok) {
        const error = await response.json();
        throw error;
    }

    const responseData = await response.json();
    return responseData;
}

/**
 * Sends a streaming request to the API.
 * @param {string} type Generation type
 * @param {object} data Generation data
 * @returns {Promise<any>} Streaming generator
 */
export async function sendStreamingRequest(type, data) {
    if (abortController?.signal?.aborted) {
        throw new Error('Generation was aborted.');
    }

    switch (main_api) {
        case 'openai':
            return await sendOpenAIRequest(type, data.prompt, streamingProcessor.abortController.signal);
        case 'textgenerationwebui':
            return await generateTextGenWithStreaming(data, streamingProcessor.abortController.signal);
        case 'novel':
            return await generateNovelWithStreaming(data, streamingProcessor.abortController.signal);
        case 'kobold':
            return await generateKoboldWithStreaming(data, streamingProcessor.abortController.signal);
        default:
            throw new Error('Streaming is enabled, but the current API does not support streaming.');
    }
}

/**
 * Gets the generation endpoint URL for the specified API.
 * @param {string} api API name
 * @returns {string} Generation URL
 */
function getGenerateUrl(api) {
    switch (api) {
        case 'kobold':
            return '/api/backends/kobold/generate';
        case 'koboldhorde':
            return '/api/backends/koboldhorde/generate';
        case 'textgenerationwebui':
            return '/api/backends/text-completions/generate';
        case 'novel':
            return '/api/novelai/generate';
        default:
            throw new Error(`Unknown API: ${api}`);
    }
}

function extractTitleFromData(data) {
    if (main_api == 'koboldhorde') {
        return data.workerName;
    }

    return undefined;
}

/**
 * parseAndSaveLogprobs receives the full data response for a non-streaming
 * generation, parses logprobs for all tokens in the message, and saves them
 * to the currently active message.
 * @param {object} data - response data containing all tokens/logprobs
 * @param {string} continueFrom - for 'continue' generations, the prompt
 *  */
function parseAndSaveLogprobs(data, continueFrom) {
    /** @type {import('./scripts/logprobs.js').TokenLogprobs[] | null} */
    let logprobs = null;

    switch (main_api) {
        case 'novel':
            // parser only handles one token/logprob pair at a time
            logprobs = data.logprobs?.map(parseNovelAILogprobs) || null;
            break;
        case 'openai':
            // OAI and other chat completion APIs must handle this earlier in
            // `sendOpenAIRequest`. `data` for these APIs is just a string with
            // the text of the generated message, logprobs are not included.
            return;
        case 'textgenerationwebui':
            switch (textgen_settings.type) {
                case textgen_types.LLAMACPP: {
                    logprobs = data?.completion_probabilities?.map(x => parseTextgenLogprobs(x.content, [x])) || null;
                } break;
                case textgen_types.VLLM:
                case textgen_types.INFERMATICAI:
                case textgen_types.APHRODITE:
                case textgen_types.MANCER:
                case textgen_types.TABBY: {
                    logprobs = parseTabbyLogprobs(data) || null;
                } break;
            } break;
        default:
            return;
    }

    saveLogprobsForActiveMessage(logprobs, continueFrom);
}

/**
 * Extracts the message from the response data.
 * @param {object} data Response data
 * @returns {string} Extracted message
 */
function extractMessageFromData(data) {
    if (typeof data === 'string') {
        return data;
    }

    switch (main_api) {
        case 'kobold':
            return data.results[0].text;
        case 'koboldhorde':
            return data.text;
        case 'textgenerationwebui':
            return data.choices?.[0]?.text ?? data.content ?? data.response ?? '';
        case 'novel':
            return data.output;
        case 'openai':
            return data?.choices?.[0]?.message?.content ?? data?.choices?.[0]?.text ?? data?.text ?? data?.message?.content?.[0]?.text ?? data?.message?.tool_plan ?? '';
        default:
            return '';
    }
}

/**
 * Extracts multiswipe swipes from the response data.
 * @param {Object} data Response data
 * @param {string} type Type of generation
 * @returns {string[]} Array of extra swipes
 */
function extractMultiSwipes(data, type) {
    const swipes = [];

    if (!data) {
        return swipes;
    }

    if (type === 'continue' || type === 'impersonate' || type === 'quiet') {
        return swipes;
    }

    if (main_api === 'openai' || (main_api === 'textgenerationwebui' && [MANCER, VLLM, APHRODITE, TABBY, INFERMATICAI].includes(textgen_settings.type))) {
        if (!Array.isArray(data.choices)) {
            return swipes;
        }

        const multiSwipeCount = data.choices.length - 1;

        if (multiSwipeCount <= 0) {
            return swipes;
        }

        for (let i = 1; i < data.choices.length; i++) {
            const text = data?.choices[i]?.message?.content ?? data?.choices[i]?.text ?? '';
            const cleanedText = cleanUpMessage(text, false, false, false);
            swipes.push(cleanedText);
        }
    }

    return swipes;
}

export function cleanUpMessage(getMessage, isImpersonate, isContinue, displayIncompleteSentences = false, stoppingStrings = null) {
    if (!getMessage) {
        return '';
    }

    // Add the prompt bias before anything else
    if (
        power_user.user_prompt_bias &&
        !isImpersonate &&
        !isContinue &&
        power_user.user_prompt_bias.length !== 0
    ) {
        getMessage = substituteParams(power_user.user_prompt_bias) + getMessage;
    }

    // Allow for caching of stopping strings. getStoppingStrings is an expensive function, especially with macros
    // enabled, so for streaming, we call it once and then pass it into each cleanUpMessage call.
    if (!stoppingStrings) {
        stoppingStrings = getStoppingStrings(isImpersonate, isContinue);
    }

    for (const stoppingString of stoppingStrings) {
        if (stoppingString.length) {
            for (let j = stoppingString.length; j > 0; j--) {
                if (getMessage.slice(-j) === stoppingString.slice(0, j)) {
                    getMessage = getMessage.slice(0, -j);
                    break;
                }
            }
        }
    }

    // Regex uses vars, so add before formatting
    getMessage = getRegexedString(getMessage, isImpersonate ? regex_placement.USER_INPUT : regex_placement.AI_OUTPUT);

    if (power_user.collapse_newlines) {
        getMessage = collapseNewlines(getMessage);
    }

    // trailing invisible whitespace before every newlines, on a multiline string
    // "trailing whitespace on newlines       \nevery line of the string    \n?sample text" ->
    // "trailing whitespace on newlines\nevery line of the string\nsample text"
    getMessage = getMessage.replace(/[^\S\r\n]+$/gm, '');

    let nameToTrim = isImpersonate ? name2 : name1;

    if (isImpersonate) {
        nameToTrim = power_user.allow_name2_display ? '' : name2;
    }
    else {
        nameToTrim = power_user.allow_name1_display ? '' : name1;
    }

    if (nameToTrim && getMessage.indexOf(`${nameToTrim}:`) == 0) {
        getMessage = getMessage.substring(0, getMessage.indexOf(`${nameToTrim}:`));
    }
    if (nameToTrim && getMessage.indexOf(`\n${nameToTrim}:`) >= 0) {
        getMessage = getMessage.substring(0, getMessage.indexOf(`\n${nameToTrim}:`));
    }
    if (getMessage.indexOf('<|endoftext|>') != -1) {
        getMessage = getMessage.substring(0, getMessage.indexOf('<|endoftext|>'));
    }
    const isInstruct = power_user.instruct.enabled && main_api !== 'openai';
    const isNotEmpty = (str) => str && str.trim() !== '';
    if (isInstruct && power_user.instruct.stop_sequence) {
        if (getMessage.indexOf(power_user.instruct.stop_sequence) != -1) {
            getMessage = getMessage.substring(0, getMessage.indexOf(power_user.instruct.stop_sequence));
        }
    }
    // Hana: Only use the first sequence (should be <|model|>)
    // of the prompt before <|user|> (as KoboldAI Lite does it).
    if (isInstruct && isNotEmpty(power_user.instruct.input_sequence)) {
        if (getMessage.indexOf(power_user.instruct.input_sequence) != -1) {
            getMessage = getMessage.substring(0, getMessage.indexOf(power_user.instruct.input_sequence));
        }
    }
    if (isInstruct && power_user.instruct.input_sequence && isImpersonate) {
        //getMessage = getMessage.replaceAll(power_user.instruct.input_sequence, '');
        power_user.instruct.input_sequence.split('\n')
            .filter(line => line.trim() !== '')
            .forEach(line => {
                getMessage = getMessage.replaceAll(line, '');
            });
    }
    if (isInstruct && power_user.instruct.output_sequence && !isImpersonate) {
        //getMessage = getMessage.replaceAll(power_user.instruct.output_sequence, '');
        power_user.instruct.output_sequence.split('\n')
            .filter(line => line.trim() !== '')
            .forEach(line => {
                getMessage = getMessage.replaceAll(line, '');
            });
    }
    if (isInstruct && power_user.instruct.last_output_sequence && !isImpersonate) {
        //getMessage = getMessage.replaceAll(power_user.instruct.last_output_sequence, '');
        power_user.instruct.last_output_sequence.split('\n')
            .filter(line => line.trim() !== '')
            .forEach(line => {
                getMessage = getMessage.replaceAll(line, '');
            });
    }
    // clean-up group message from excessive generations
    if (selected_group) {
        getMessage = cleanGroupMessage(getMessage);
    }

    if (!power_user.allow_name2_display) {
        const name2Escaped = escapeRegex(name2);
        getMessage = getMessage.replace(new RegExp(`(^|\n)${name2Escaped}:\\s*`, 'g'), '$1');
    }

    if (isImpersonate) {
        getMessage = getMessage.trim();
    }

    if (power_user.auto_fix_generated_markdown) {
        getMessage = fixMarkdown(getMessage, false);
    }

    const nameToTrim2 = isImpersonate
        ? (!power_user.allow_name1_display ? name1 : '')
        : (!power_user.allow_name2_display ? name2 : '');

    if (nameToTrim2 && getMessage.startsWith(nameToTrim2 + ':')) {
        getMessage = getMessage.replace(nameToTrim2 + ':', '');
        getMessage = getMessage.trimStart();
    }

    if (isImpersonate) {
        getMessage = getMessage.trim();
    }

    if (!displayIncompleteSentences && power_user.trim_sentences) {
        getMessage = trimToEndSentence(getMessage);
    }

    if (power_user.trim_spaces) {
        getMessage = getMessage.trim();
    }

    return getMessage;
}

async function saveReply(type, getMessage, fromStreaming, title, swipes) {
    if (type != 'append' && type != 'continue' && type != 'appendFinal' && chat.length && (chat[chat.length - 1]['swipe_id'] === undefined ||
        chat[chat.length - 1]['is_user'])) {
        type = 'normal';
    }

    if (chat.length && (!chat[chat.length - 1]['extra'] || typeof chat[chat.length - 1]['extra'] !== 'object')) {
        chat[chat.length - 1]['extra'] = {};
    }

    let oldMessage = '';
    const generationFinished = new Date();
    const img = extractImageFromMessage(getMessage);
    getMessage = img.getMessage;
    if (type === 'swipe') {
        oldMessage = chat[chat.length - 1]['mes'];
        chat[chat.length - 1]['swipes'].length++;
        if (chat[chat.length - 1]['swipe_id'] === chat[chat.length - 1]['swipes'].length - 1) {
            chat[chat.length - 1]['title'] = title;
            chat[chat.length - 1]['mes'] = getMessage;
            chat[chat.length - 1]['gen_started'] = generation_started;
            chat[chat.length - 1]['gen_finished'] = generationFinished;
            chat[chat.length - 1]['send_date'] = getMessageTimeStamp();
            chat[chat.length - 1]['extra']['api'] = getGeneratingApi();
            chat[chat.length - 1]['extra']['model'] = getGeneratingModel();
            if (power_user.message_token_count_enabled) {
                chat[chat.length - 1]['extra']['token_count'] = await getTokenCountAsync(chat[chat.length - 1]['mes'], 0);
            }
            const chat_id = (chat.length - 1);
            await eventSource.emit(event_types.MESSAGE_RECEIVED, chat_id);
            addOneMessage(chat[chat_id], { type: 'swipe' });
            await eventSource.emit(event_types.CHARACTER_MESSAGE_RENDERED, chat_id);
        } else {
            chat[chat.length - 1]['mes'] = getMessage;
        }
    } else if (type === 'append' || type === 'continue') {
        console.debug('Trying to append.');
        oldMessage = chat[chat.length - 1]['mes'];
        chat[chat.length - 1]['title'] = title;
        chat[chat.length - 1]['mes'] += getMessage;
        chat[chat.length - 1]['gen_started'] = generation_started;
        chat[chat.length - 1]['gen_finished'] = generationFinished;
        chat[chat.length - 1]['send_date'] = getMessageTimeStamp();
        chat[chat.length - 1]['extra']['api'] = getGeneratingApi();
        chat[chat.length - 1]['extra']['model'] = getGeneratingModel();
        if (power_user.message_token_count_enabled) {
            chat[chat.length - 1]['extra']['token_count'] = await getTokenCountAsync(chat[chat.length - 1]['mes'], 0);
        }
        const chat_id = (chat.length - 1);
        await eventSource.emit(event_types.MESSAGE_RECEIVED, chat_id);
        addOneMessage(chat[chat_id], { type: 'swipe' });
        await eventSource.emit(event_types.CHARACTER_MESSAGE_RENDERED, chat_id);
    } else if (type === 'appendFinal') {
        oldMessage = chat[chat.length - 1]['mes'];
        console.debug('Trying to appendFinal.');
        chat[chat.length - 1]['title'] = title;
        chat[chat.length - 1]['mes'] = getMessage;
        chat[chat.length - 1]['gen_started'] = generation_started;
        chat[chat.length - 1]['gen_finished'] = generationFinished;
        chat[chat.length - 1]['send_date'] = getMessageTimeStamp();
        chat[chat.length - 1]['extra']['api'] = getGeneratingApi();
        chat[chat.length - 1]['extra']['model'] = getGeneratingModel();
        if (power_user.message_token_count_enabled) {
            chat[chat.length - 1]['extra']['token_count'] = await getTokenCountAsync(chat[chat.length - 1]['mes'], 0);
        }
        const chat_id = (chat.length - 1);
        await eventSource.emit(event_types.MESSAGE_RECEIVED, chat_id);
        addOneMessage(chat[chat_id], { type: 'swipe' });
        await eventSource.emit(event_types.CHARACTER_MESSAGE_RENDERED, chat_id);

    } else {
        console.debug('entering chat update routine for non-swipe post');
        chat[chat.length] = {};
        chat[chat.length - 1]['extra'] = {};
        chat[chat.length - 1]['name'] = name2;
        chat[chat.length - 1]['is_user'] = false;
        chat[chat.length - 1]['send_date'] = getMessageTimeStamp();
        chat[chat.length - 1]['extra']['api'] = getGeneratingApi();
        chat[chat.length - 1]['extra']['model'] = getGeneratingModel();
        if (power_user.trim_spaces) {
            getMessage = getMessage.trim();
        }
        chat[chat.length - 1]['mes'] = getMessage;
        chat[chat.length - 1]['title'] = title;
        chat[chat.length - 1]['gen_started'] = generation_started;
        chat[chat.length - 1]['gen_finished'] = generationFinished;

        if (power_user.message_token_count_enabled) {
            chat[chat.length - 1]['extra']['token_count'] = await getTokenCountAsync(chat[chat.length - 1]['mes'], 0);
        }

        if (selected_group) {
            console.debug('entering chat update for groups');
            let avatarImg = 'img/ai4.png';
            if (characters[this_chid].avatar != 'none') {
                avatarImg = getThumbnailUrl('avatar', characters[this_chid].avatar);
            }
            chat[chat.length - 1]['force_avatar'] = avatarImg;
            chat[chat.length - 1]['original_avatar'] = characters[this_chid].avatar;
            chat[chat.length - 1]['extra']['gen_id'] = group_generation_id;
        }

        saveImageToMessage(img, chat[chat.length - 1]);
        const chat_id = (chat.length - 1);

        !fromStreaming && await eventSource.emit(event_types.MESSAGE_RECEIVED, chat_id);
        addOneMessage(chat[chat_id]);
        !fromStreaming && await eventSource.emit(event_types.CHARACTER_MESSAGE_RENDERED, chat_id);
    }

    const item = chat[chat.length - 1];
    if (item['swipe_info'] === undefined) {
        item['swipe_info'] = [];
    }
    if (item['swipe_id'] !== undefined) {
        const swipeId = item['swipe_id'];
        item['swipes'][swipeId] = item['mes'];
        item['swipe_info'][swipeId] = {
            send_date: item['send_date'],
            gen_started: item['gen_started'],
            gen_finished: item['gen_finished'],
            extra: JSON.parse(JSON.stringify(item['extra'])),
        };
    } else {
        item['swipe_id'] = 0;
        item['swipes'] = [];
        item['swipes'][0] = chat[chat.length - 1]['mes'];
        item['swipe_info'][0] = {
            send_date: chat[chat.length - 1]['send_date'],
            gen_started: chat[chat.length - 1]['gen_started'],
            gen_finished: chat[chat.length - 1]['gen_finished'],
            extra: JSON.parse(JSON.stringify(chat[chat.length - 1]['extra'])),
        };
    }

    if (Array.isArray(swipes) && swipes.length > 0) {
        const swipeInfo = {
            send_date: item.send_date,
            gen_started: item.gen_started,
            gen_finished: item.gen_finished,
            extra: structuredClone(item.extra),
        };
        const swipeInfoArray = [];
        swipeInfoArray.length = swipes.length;
        swipeInfoArray.fill(swipeInfo, 0, swipes.length);
        item.swipes.push(...swipes);
        item.swipe_info.push(...swipeInfoArray);
    }

    statMesProcess(chat[chat.length - 1], type, characters, this_chid, oldMessage);
    return { type, getMessage };
}

function saveImageToMessage(img, mes) {
    if (mes && img.image) {
        if (!mes.extra || typeof mes.extra !== 'object') {
            mes.extra = {};
        }
        mes.extra.image = img.image;
        mes.extra.title = img.title;
    }
}

export function getGeneratingApi() {
    switch (main_api) {
        case 'openai':
            return oai_settings.chat_completion_source || 'openai';
        case 'textgenerationwebui':
            return textgen_settings.type === textgen_types.OOBA ? 'textgenerationwebui' : textgen_settings.type;
        default:
            return main_api;
    }
}

function getGeneratingModel(mes) {
    let model = '';
    switch (main_api) {
        case 'kobold':
            model = online_status;
            break;
        case 'novel':
            model = nai_settings.model_novel;
            break;
        case 'openai':
            model = getChatCompletionModel();
            break;
        case 'textgenerationwebui':
            model = online_status;
            break;
        case 'koboldhorde':
            model = kobold_horde_model;
            break;
    }
    return model;
}

function extractImageFromMessage(getMessage) {
    const regex = /<img src="(.*?)".*?alt="(.*?)".*?>/g;
    const results = regex.exec(getMessage);
    const image = results ? results[1] : '';
    const title = results ? results[2] : '';
    getMessage = getMessage.replace(regex, '');
    return { getMessage, image, title };
}

export function activateSendButtons() {
    is_send_press = false;
    $('#send_but').removeClass('displayNone');
    $('#mes_continue').removeClass('displayNone');
    $('#mes_impersonate').removeClass('displayNone');
    $('.mes_buttons:last').show();
    hideStopButton();
}

export function deactivateSendButtons() {
    $('#send_but').addClass('displayNone');
    $('#mes_continue').addClass('displayNone');
    $('#mes_impersonate').addClass('displayNone');
    showStopButton();
}

export function resetChatState() {
    // replaces deleted charcter name with system user since it will be displayed next.
    name2 = (this_chid === undefined && neutralCharacterName) ? neutralCharacterName : systemUserName;
    //unsets expected chid before reloading (related to getCharacters/printCharacters from using old arrays)
    this_chid = undefined;
    // sets up system user to tell user about having deleted a character
    chat.splice(0, chat.length, ...SAFETY_CHAT);
    // resets chat metadata
    chat_metadata = {};
    // resets the characters array, forcing getcharacters to reset
    characters.length = 0;
}

/**
 *
 * @param {'characters' | 'character_edit' | 'create' | 'group_edit' | 'group_create'} value
 */
export function setMenuType(value) {
    menu_type = value;
    // Allow custom CSS to see which menu type is active
    document.getElementById('right-nav-panel').dataset.menuType = menu_type;
}

export function setExternalAbortController(controller) {
    abortController = controller;
}

export function setCharacterId(value) {
    this_chid = value;
}

export function setCharacterName(value) {
    name2 = value;
}

/**
 * Sets the API connection status of the application
 * @param {string|'no_connection'} value Connection status value
 */
export function setOnlineStatus(value) {
    const previousStatus = online_status;
    online_status = value;
    displayOnlineStatus();
    if (previousStatus !== online_status) {
        eventSource.emitAndWait(event_types.ONLINE_STATUS_CHANGED, online_status);
    }
}

export function setEditedMessageId(value) {
    this_edit_mes_id = value;
}

export function setSendButtonState(value) {
    is_send_press = value;
}

export async function renameCharacter(name = null, { silent = false, renameChats = null } = {}) {
    if (!name && silent) {
        toastr.warning(t`No character name provided.`, t`Rename Character`);
        return false;
    }
    if (this_chid === undefined) {
        toastr.warning(t`No character selected.`, t`Rename Character`);
        return false;
    }

    const oldAvatar = characters[this_chid].avatar;
    const newValue = name || await callGenericPopup('<h3>' + t`New name:` + '</h3>', POPUP_TYPE.INPUT, characters[this_chid].name);

    if (!newValue) {
        toastr.warning(t`No character name provided.`, t`Rename Character`);
        return false;
    }
    if (newValue === characters[this_chid].name) {
        toastr.info(t`Same character name provided, so name did not change.`, t`Rename Character`);
        return false;
    }

    const body = JSON.stringify({ avatar_url: oldAvatar, new_name: newValue });
    const response = await fetch('/api/characters/rename', {
        method: 'POST',
        headers: getRequestHeaders(),
        body,
    });

    try {
        if (response.ok) {
            const data = await response.json();
            const newAvatar = data.avatar;

            // Replace tags list
            renameTagKey(oldAvatar, newAvatar);

            // Reload characters list
            await getCharacters();

            // Find newly renamed character
            const newChId = characters.findIndex(c => c.avatar == data.avatar);

            if (newChId !== -1) {
                // Select the character after the renaming
                this_chid = -1;
                await selectCharacterById(String(newChId));

                // Async delay to update UI
                await delay(1);

                if (this_chid === -1) {
                    throw new Error('New character not selected');
                }

                // Also rename as a group member
                await renameGroupMember(oldAvatar, newAvatar, newValue);
                const renamePastChatsConfirm = renameChats !== null ? renameChats
                    : silent ? false : await callPopup(`<h3>Character renamed!</h3>
                <p>Past chats will still contain the old character name. Would you like to update the character name in previous chats as well?</p>
                <i><b>Sprites folder (if any) should be renamed manually.</b></i>`, 'confirm');

                if (renamePastChatsConfirm) {
                    await renamePastChats(newAvatar, newValue);
                    await reloadCurrentChat();
                    toastr.success(t`Character renamed and past chats updated!`, t`Rename Character`);
                } else {
                    toastr.success(t`Character renamed!`, t`Rename Character`);
                }
            }
            else {
                throw new Error('Newly renamed character was lost?');
            }
        }
        else {
            throw new Error('Could not rename the character');
        }
    }
    catch (error) {
        // Reloading to prevent data corruption
        if (!silent) await callPopup(t`Something went wrong. The page will be reloaded.`, 'text');
        else toastr.error(t`Something went wrong. The page will be reloaded.`, t`Rename Character`);

        console.log('Renaming character error:', error);
        location.reload();
        return false;
    }

    return true;
}

async function renamePastChats(newAvatar, newValue) {
    const pastChats = await getPastCharacterChats();

    for (const { file_name } of pastChats) {
        try {
            const fileNameWithoutExtension = file_name.replace('.jsonl', '');
            const getChatResponse = await fetch('/api/chats/get', {
                method: 'POST',
                headers: getRequestHeaders(),
                body: JSON.stringify({
                    ch_name: newValue,
                    file_name: fileNameWithoutExtension,
                    avatar_url: newAvatar,
                }),
                cache: 'no-cache',
            });

            if (getChatResponse.ok) {
                const currentChat = await getChatResponse.json();

                for (const message of currentChat) {
                    if (message.is_user || message.is_system || message.extra?.type == system_message_types.NARRATOR) {
                        continue;
                    }

                    if (message.name !== undefined) {
                        message.name = newValue;
                    }
                }

                const saveChatResponse = await fetch('/api/chats/save', {
                    method: 'POST',
                    headers: getRequestHeaders(),
                    body: JSON.stringify({
                        ch_name: newValue,
                        file_name: fileNameWithoutExtension,
                        chat: currentChat,
                        avatar_url: newAvatar,
                    }),
                    cache: 'no-cache',
                });

                if (!saveChatResponse.ok) {
                    throw new Error('Could not save chat');
                }
            }
        } catch (error) {
            toastr.error(t`Past chat could not be updated: ${file_name}`);
            console.error(error);
        }
    }
}

export function saveChatDebounced() {
    const chid = this_chid;
    const selectedGroup = selected_group;

    if (chatSaveTimeout) {
        console.debug('Clearing chat save timeout');
        clearTimeout(chatSaveTimeout);
    }

    chatSaveTimeout = setTimeout(async () => {
        if (selectedGroup !== selected_group) {
            console.warn('Chat save timeout triggered, but group changed. Aborting.');
            return;
        }

        if (chid !== this_chid) {
            console.warn('Chat save timeout triggered, but chid changed. Aborting.');
            return;
        }

        console.debug('Chat save timeout triggered');
        await saveChatConditional();
        console.debug('Chat saved');
    }, 1000);
}

export async function saveChat(chatName, withMetadata, mesId) {
    const metadata = { ...chat_metadata, ...(withMetadata || {}) };
    const fileName = chatName ?? characters[this_chid]?.chat;

    if (!fileName && name2 === neutralCharacterName) {
        // TODO: Do something for a temporary chat with no character.
        return;
    }

    if (!fileName) {
        console.warn('saveChat called without chat_name and no chat file found');
        return;
    }

    characters[this_chid]['date_last_chat'] = Date.now();
    chat.forEach(function (item, i) {
        if (item['is_group']) {
            toastr.error(t`Trying to save group chat with regular saveChat function. Aborting to prevent corruption.`);
            throw new Error('Group chat saved from saveChat');
        }
        /*
        if (item.is_user) {
            //var str = item.mes.replace(`${name1}:`, `${name1}:`);
            //chat[i].mes = str;
            //chat[i].name = name1;
        } else if (i !== chat.length - 1 && chat[i].swipe_id !== undefined) {
            //  delete chat[i].swipes;
            //  delete chat[i].swipe_id;
        }
        */
    });

    const trimmed_chat = (mesId !== undefined && mesId >= 0 && mesId < chat.length)
        ? chat.slice(0, parseInt(mesId) + 1)
        : chat;

    var save_chat = [
        {
            user_name: name1,
            character_name: name2,
            create_date: chat_create_date,
            chat_metadata: metadata,
        },
        ...trimmed_chat,
    ];
    return jQuery.ajax({
        type: 'POST',
        url: '/api/chats/save',
        data: JSON.stringify({
            ch_name: characters[this_chid].name,
            file_name: fileName,
            chat: save_chat,
            avatar_url: characters[this_chid].avatar,
        }),
        beforeSend: function () {

        },
        cache: false,
        dataType: 'json',
        contentType: 'application/json',
        success: function (data) { },
        error: function (jqXHR, exception) {
            toastr.error(t`Check the server connection and reload the page to prevent data loss.`, t`Chat could not be saved`);
            console.log(exception);
            console.log(jqXHR);
        },
    });
}

async function read_avatar_load(input) {
    if (input.files && input.files[0]) {
        if (selected_button == 'create') {
            create_save.avatar = input.files;
        }

        crop_data = undefined;
        const file = input.files[0];
        const fileData = await getBase64Async(file);

        if (!power_user.never_resize_avatars) {
            const dlg = new Popup('Set the crop position of the avatar image', POPUP_TYPE.CROP, '', { cropImage: fileData });
            const croppedImage = await dlg.show();

            if (!croppedImage) {
                return;
            }

            crop_data = dlg.cropData;
            $('#avatar_load_preview').attr('src', String(croppedImage));
        } else {
            $('#avatar_load_preview').attr('src', fileData);
        }

        if (menu_type == 'create') {
            return;
        }

        await createOrEditCharacter();
        await delay(DEFAULT_SAVE_EDIT_TIMEOUT);

        const formData = new FormData($('#form_create').get(0));
        await fetch(getThumbnailUrl('avatar', formData.get('avatar_url')), {
            method: 'GET',
            cache: 'no-cache',
            headers: {
                'pragma': 'no-cache',
                'cache-control': 'no-cache',
            },
        });

        $('.mes').each(async function () {
            const nameMatch = $(this).attr('ch_name') == formData.get('ch_name');
            if ($(this).attr('is_system') == 'true' && !nameMatch) {
                return;
            }
            if ($(this).attr('is_user') == 'true') {
                return;
            }
            if (nameMatch) {
                const previewSrc = $('#avatar_load_preview').attr('src');
                const avatar = $(this).find('.avatar img');
                avatar.attr('src', default_avatar);
                await delay(1);
                avatar.attr('src', previewSrc);
            }
        });

        console.log('Avatar refreshed');
    }
}

export function getThumbnailUrl(type, file) {
    return `/thumbnail?type=${type}&file=${encodeURIComponent(file)}`;
}

export function buildAvatarList(block, entities, { templateId = 'inline_avatar_template', empty = true, interactable = false, highlightFavs = true } = {}) {
    if (empty) {
        block.empty();
    }

    for (const entity of entities) {
        const id = entity.id;

        // Populate the template
        const avatarTemplate = $(`#${templateId} .avatar`).clone();

        let this_avatar = default_avatar;
        if (entity.item.avatar !== undefined && entity.item.avatar != 'none') {
            this_avatar = getThumbnailUrl('avatar', entity.item.avatar);
        }

        avatarTemplate.attr('data-type', entity.type);
        avatarTemplate.attr({ 'chid': id, 'id': `CharID${id}` });
        avatarTemplate.find('img').attr('src', this_avatar).attr('alt', entity.item.name);
        avatarTemplate.attr('title', `[Character] ${entity.item.name}\nFile: ${entity.item.avatar}`);
        if (highlightFavs) {
            avatarTemplate.toggleClass('is_fav', entity.item.fav || entity.item.fav == 'true');
            avatarTemplate.find('.ch_fav').val(entity.item.fav);
        }

        // If this is a group, we need to hack slightly. We still want to keep most of the css classes and layout, but use a group avatar instead.
        if (entity.type === 'group') {
            const grpTemplate = getGroupAvatar(entity.item);

            avatarTemplate.addClass(grpTemplate.attr('class'));
            avatarTemplate.empty();
            avatarTemplate.append(grpTemplate.children());
            avatarTemplate.attr('title', `[Group] ${entity.item.name}`);
        }

        if (interactable) {
            avatarTemplate.addClass(INTERACTABLE_CONTROL_CLASS);
            avatarTemplate.toggleClass('character_select', entity.type === 'character');
            avatarTemplate.toggleClass('group_select', entity.type === 'group');
        }

        block.append(avatarTemplate);
    }
}

export async function getChat() {
    //console.log('/api/chats/get -- entered for -- ' + characters[this_chid].name);
    try {
        const response = await $.ajax({
            type: 'POST',
            url: '/api/chats/get',
            data: JSON.stringify({
                ch_name: characters[this_chid].name,
                file_name: characters[this_chid].chat,
                avatar_url: characters[this_chid].avatar,
            }),
            dataType: 'json',
            contentType: 'application/json',
        });
        if (response[0] !== undefined) {
            chat.splice(0, chat.length, ...response);
            chat_create_date = chat[0]['create_date'];
            chat_metadata = chat[0]['chat_metadata'] ?? {};

            chat.shift();
        } else {
            chat_create_date = humanizedDateTime();
        }
        await getChatResult();
        eventSource.emit('chatLoaded', { detail: { id: this_chid, character: characters[this_chid] } });

        // Focus on the textarea if not already focused on a visible text input
        setTimeout(function () {
            if ($(document.activeElement).is('input:visible, textarea:visible')) {
                return;
            }
            $('#send_textarea').trigger('click').trigger('focus');
        }, 200);
    } catch (error) {
        await getChatResult();
        console.log(error);
    }
}

async function getChatResult() {
    name2 = characters[this_chid].name;
    let freshChat = false;
    if (chat.length === 0) {
        const message = getFirstMessage();
        if (message.mes) {
            chat.push(message);
            freshChat = true;
        }
        // Make sure the chat appears on the server
        await saveChatConditional();
    }
    await loadItemizedPrompts(getCurrentChatId());
    await printMessages();
    select_selected_character(this_chid);

    await eventSource.emit(event_types.CHAT_CHANGED, (getCurrentChatId()));
    if (freshChat) await eventSource.emit(event_types.CHAT_CREATED);

    if (chat.length === 1) {
        const chat_id = (chat.length - 1);
        await eventSource.emit(event_types.MESSAGE_RECEIVED, chat_id);
        await eventSource.emit(event_types.CHARACTER_MESSAGE_RENDERED, chat_id);
    }
}

function getFirstMessage() {
    const firstMes = characters[this_chid].first_mes || '';
    const alternateGreetings = characters[this_chid]?.data?.alternate_greetings;

    const message = {
        name: name2,
        is_user: false,
        is_system: false,
        send_date: getMessageTimeStamp(),
        mes: getRegexedString(firstMes, regex_placement.AI_OUTPUT),
        extra: {},
    };

    if (Array.isArray(alternateGreetings) && alternateGreetings.length > 0) {
        const swipes = [message.mes, ...(alternateGreetings.map(greeting => getRegexedString(greeting, regex_placement.AI_OUTPUT)))];

        if (!message.mes) {
            swipes.shift();
            message.mes = swipes[0];
        }

        message['swipe_id'] = 0;
        message['swipes'] = swipes;
        message['swipe_info'] = [];
    }

    return message;
}

export async function openCharacterChat(file_name) {
    await clearChat();
    characters[this_chid]['chat'] = file_name;
    chat.length = 0;
    chat_metadata = {};
    await getChat();
    $('#selected_chat_pole').val(file_name);
    await createOrEditCharacter(new CustomEvent('newChat'));
}

////////// OPTIMZED MAIN API CHANGE FUNCTION ////////////

export function changeMainAPI() {
    const selectedVal = $('#main_api').val();
    //console.log(selectedVal);
    const apiElements = {
        'koboldhorde': {
            apiStreaming: $('#NULL_SELECTOR'),
            apiSettings: $('#kobold_api-settings'),
            apiConnector: $('#kobold_horde'),
            apiPresets: $('#kobold_api-presets'),
            apiRanges: $('#range_block'),
            maxContextElem: $('#max_context_block'),
            amountGenElem: $('#amount_gen_block'),
        },
        'kobold': {
            apiStreaming: $('#streaming_kobold_block'),
            apiSettings: $('#kobold_api-settings'),
            apiConnector: $('#kobold_api'),
            apiPresets: $('#kobold_api-presets'),
            apiRanges: $('#range_block'),
            maxContextElem: $('#max_context_block'),
            amountGenElem: $('#amount_gen_block'),
        },
        'textgenerationwebui': {
            apiStreaming: $('#streaming_textgenerationwebui_block'),
            apiSettings: $('#textgenerationwebui_api-settings'),
            apiConnector: $('#textgenerationwebui_api'),
            apiPresets: $('#textgenerationwebui_api-presets'),
            apiRanges: $('#range_block_textgenerationwebui'),
            maxContextElem: $('#max_context_block'),
            amountGenElem: $('#amount_gen_block'),
        },
        'novel': {
            apiStreaming: $('#streaming_novel_block'),
            apiSettings: $('#novel_api-settings'),
            apiConnector: $('#novel_api'),
            apiPresets: $('#novel_api-presets'),
            apiRanges: $('#range_block_novel'),
            maxContextElem: $('#max_context_block'),
            amountGenElem: $('#amount_gen_block'),
        },
        'openai': {
            apiStreaming: $('#NULL_SELECTOR'),
            apiSettings: $('#openai_settings'),
            apiConnector: $('#openai_api'),
            apiPresets: $('#openai_api-presets'),
            apiRanges: $('#range_block_openai'),
            maxContextElem: $('#max_context_block'),
            amountGenElem: $('#amount_gen_block'),
        },
    };
    //console.log('--- apiElements--- ');
    //console.log(apiElements);

    //first, disable everything so the old elements stop showing
    for (const apiName in apiElements) {
        const apiObj = apiElements[apiName];
        //do not hide items to then proceed to immediately show them.
        if (selectedVal === apiName) {
            continue;
        }
        apiObj.apiSettings.css('display', 'none');
        apiObj.apiConnector.css('display', 'none');
        apiObj.apiRanges.css('display', 'none');
        apiObj.apiPresets.css('display', 'none');
        apiObj.apiStreaming.css('display', 'none');
    }

    //then, find and enable the active item.
    //This is split out of the loop so that different apis can share settings divs
    let activeItem = apiElements[selectedVal];

    activeItem.apiStreaming.css('display', 'block');
    activeItem.apiSettings.css('display', 'block');
    activeItem.apiConnector.css('display', 'block');
    activeItem.apiRanges.css('display', 'block');
    activeItem.apiPresets.css('display', 'block');

    if (selectedVal === 'openai') {
        activeItem.apiPresets.css('display', 'flex');
    }

    if (selectedVal === 'textgenerationwebui' || selectedVal === 'novel') {
        console.debug('enabling amount_gen for ooba/novel');
        activeItem.amountGenElem.find('input').prop('disabled', false);
        activeItem.amountGenElem.css('opacity', 1.0);
    }

    //custom because streaming has been moved up under response tokens, which exists inside common settings block
    if (selectedVal === 'novel') {
        $('#ai_module_block_novel').css('display', 'block');
    } else {
        $('#ai_module_block_novel').css('display', 'none');
    }

    // Hide common settings for OpenAI
    console.debug('value?', selectedVal);
    if (selectedVal == 'openai') {
        console.debug('hiding settings?');
        $('#common-gen-settings-block').css('display', 'none');
    } else {
        $('#common-gen-settings-block').css('display', 'block');
    }

    main_api = selectedVal;
    setOnlineStatus('no_connection');

    if (main_api == 'openai' && oai_settings.chat_completion_source == chat_completion_sources.WINDOWAI) {
        $('#api_button_openai').trigger('click');
    }

    if (main_api == 'koboldhorde') {
        getStatusHorde();
        getHordeModels(true);
    }
    validateDisabledSamplers();
    setupChatCompletionPromptManager(oai_settings);
    forceCharacterEditorTokenize();
}

export function setUserName(value) {
    name1 = value;
    if (name1 === undefined || name1 == '')
        name1 = default_user_name;
    console.log(`User name changed to ${name1}`);
    $('#your_name').val(name1);
    if (power_user.persona_show_notifications) {
        toastr.success(t`Your messages will now be sent as ${name1}`, t`Current persona updated`);
    }
    saveSettingsDebounced();
}

async function doOnboarding(avatarId) {
    const template = $('#onboarding_template .onboarding');
    let userName = await callGenericPopup(template, POPUP_TYPE.INPUT, currentUser?.name || name1, { rows: 2, wider: true, cancelButton: false });

    if (userName) {
        userName = String(userName).replace('\n', ' ');
        setUserName(userName);
        console.log(`Binding persona ${avatarId} to name ${userName}`);
        power_user.personas[avatarId] = userName;
        power_user.persona_descriptions[avatarId] = {
            description: '',
            position: persona_description_positions.IN_PROMPT,
        };
    }
}

function reloadLoop() {
    const MAX_RELOADS = 5;
    let reloads = Number(sessionStorage.getItem('reloads') || 0);
    if (reloads < MAX_RELOADS) {
        reloads++;
        sessionStorage.setItem('reloads', String(reloads));
        window.location.reload();
    }
}

//***************SETTINGS****************//
///////////////////////////////////////////
export async function getSettings() {
    const response = await fetch('/api/settings/get', {
        method: 'POST',
        headers: getRequestHeaders(),
        body: JSON.stringify({}),
        cache: 'no-cache',
    });

    if (!response.ok) {
        reloadLoop();
        toastr.error(t`Settings could not be loaded after multiple attempts. Please try again later.`);
        throw new Error('Error getting settings');
    }

    const data = await response.json();
    if (data.result != 'file not find' && data.settings) {
        settings = JSON.parse(data.settings);
        if (settings.username !== undefined && settings.username !== '') {
            name1 = settings.username;
            $('#your_name').val(name1);
        }

        await setUserControls(data.enable_accounts);

        // Allow subscribers to mutate settings
        eventSource.emit(event_types.SETTINGS_LOADED_BEFORE, settings);

        //Load KoboldAI settings
        koboldai_setting_names = data.koboldai_setting_names;
        koboldai_settings = data.koboldai_settings;
        koboldai_settings.forEach(function (item, i, arr) {
            koboldai_settings[i] = JSON.parse(item);
        });

        let arr_holder = {};

        $('#settings_preset').empty();
        $('#settings_preset').append(
            '<option value="gui">GUI KoboldAI Settings</option>',
        ); //adding in the GUI settings, since it is not loaded dynamically

        koboldai_setting_names.forEach(function (item, i, arr) {
            arr_holder[item] = i;
            $('#settings_preset').append(`<option value=${i}>${item}</option>`);
            //console.log('loading preset #'+i+' -- '+item);
        });
        koboldai_setting_names = {};
        koboldai_setting_names = arr_holder;
        preset_settings = settings.preset_settings;

        if (preset_settings == 'gui') {
            selectKoboldGuiPreset();
        } else {
            if (typeof koboldai_setting_names[preset_settings] !== 'undefined') {
                $(`#settings_preset option[value=${koboldai_setting_names[preset_settings]}]`)
                    .attr('selected', 'true');
            } else {
                preset_settings = 'gui';
                selectKoboldGuiPreset();
            }
        }

        novelai_setting_names = data.novelai_setting_names;
        novelai_settings = data.novelai_settings;
        novelai_settings.forEach(function (item, i, arr) {
            novelai_settings[i] = JSON.parse(item);
        });
        arr_holder = {};

        $('#settings_preset_novel').empty();

        novelai_setting_names.forEach(function (item, i, arr) {
            arr_holder[item] = i;
            $('#settings_preset_novel').append(`<option value=${i}>${item}</option>`);
        });
        novelai_setting_names = {};
        novelai_setting_names = arr_holder;

        //Load AI model config settings

        amount_gen = settings.amount_gen;
        if (settings.max_context !== undefined)
            max_context = parseInt(settings.max_context);

        swipes = settings.swipes !== undefined ? !!settings.swipes : true;  // enable swipes by default
        $('#swipes-checkbox').prop('checked', swipes); /// swipecode
        hideSwipeButtons();
        showSwipeButtons();

        // Kobold
        loadKoboldSettings(settings.kai_settings ?? settings);

        // Novel
        loadNovelSettings(settings.nai_settings ?? settings);
        $(`#settings_preset_novel option[value=${novelai_setting_names[nai_settings.preset_settings_novel]}]`).attr('selected', 'true');

        // TextGen
        loadTextGenSettings(data, settings);


        // OpenAI
        loadOpenAISettings(data, settings.oai_settings ?? settings);

        // Horde
        loadHordeSettings(settings);

        // Load power user settings
        await loadPowerUserSettings(settings, data);

        // Apply theme toggles from power user settings
        applyPowerUserSettings();

        // Load character tags
        loadTagsSettings(settings);

        // Load background
        loadBackgroundSettings(settings);

        // Load proxy presets
        loadProxyPresets(settings);

        // Allow subscribers to mutate settings
        eventSource.emit(event_types.SETTINGS_LOADED_AFTER, settings);

        // Set context size after loading power user (may override the max value)
        $('#max_context').val(max_context);
        $('#max_context_counter').val(max_context);

        $('#amount_gen').val(amount_gen);
        $('#amount_gen_counter').val(amount_gen);

        //Load which API we are using
        if (settings.main_api == undefined) {
            settings.main_api = 'kobold';
        }

        if (settings.main_api == 'poe') {
            settings.main_api = 'openai';
        }

        main_api = settings.main_api;
        $('#main_api').val(main_api);
        $('#main_api option[value=' + main_api + ']').attr(
            'selected',
            'true',
        );
        changeMainAPI();


        //Load User's Name and Avatar
        initUserAvatar(settings.user_avatar);
        setPersonaDescription();

        //Load the active character and group
        active_character = settings.active_character;
        active_group = settings.active_group;

        //Load the API server URL from settings
        api_server = settings.api_server;
        $('#api_url_text').val(api_server);

        setWorldInfoSettings(settings.world_info_settings ?? settings, data);

        selected_button = settings.selected_button;

        if (data.enable_extensions) {
            const enableAutoUpdate = Boolean(data.enable_extensions_auto_update);
            const isVersionChanged = settings.currentVersion !== currentVersion;
            await loadExtensionSettings(settings, isVersionChanged, enableAutoUpdate);
            await eventSource.emit(event_types.EXTENSION_SETTINGS_LOADED);
        }

        firstRun = !!settings.firstRun;

        if (firstRun) {
            hideLoader();
            await doOnboarding(user_avatar);
            firstRun = false;
        }
    }
    await validateDisabledSamplers();
    settingsReady = true;
    eventSource.emit(event_types.SETTINGS_LOADED);
}

function selectKoboldGuiPreset() {
    $('#settings_preset option[value=gui]')
        .attr('selected', 'true')
        .trigger('change');
}

export async function saveSettings(type) {
    if (!settingsReady) {
        console.warn('Settings not ready, aborting save');
        return;
    }

    //console.log('Entering settings with name1 = '+name1);
    return jQuery.ajax({
        type: 'POST',
        url: '/api/settings/save',
        data: JSON.stringify({
            firstRun: firstRun,
            currentVersion: currentVersion,
            username: name1,
            active_character: active_character,
            active_group: active_group,
            api_server: api_server,
            preset_settings: preset_settings,
            user_avatar: user_avatar,
            amount_gen: amount_gen,
            max_context: max_context,
            main_api: main_api,
            world_info_settings: getWorldInfoSettings(),
            textgenerationwebui_settings: textgen_settings,
            swipes: swipes,
            horde_settings: horde_settings,
            power_user: power_user,
            extension_settings: extension_settings,
            tags: tags,
            tag_map: tag_map,
            nai_settings: nai_settings,
            kai_settings: kai_settings,
            oai_settings: oai_settings,
            background: background_settings,
            proxies: proxies,
            selected_proxy: selected_proxy,
        }, null, 4),
        beforeSend: function () { },
        cache: false,
        dataType: 'json',
        contentType: 'application/json',
        //processData: false,
        success: async function (data) {
            eventSource.emit(event_types.SETTINGS_UPDATED);
        },
        error: function (jqXHR, exception) {
            toastr.error(t`Check the server connection and reload the page to prevent data loss.`, t`Settings could not be saved`);
            console.log(exception);
            console.log(jqXHR);
        },
    });
}

export function setGenerationParamsFromPreset(preset) {
    const needsUnlock = (preset.max_length ?? max_context) > MAX_CONTEXT_DEFAULT || (preset.genamt ?? amount_gen) > MAX_RESPONSE_DEFAULT;
    $('#max_context_unlocked').prop('checked', needsUnlock).trigger('change');

    if (preset.genamt !== undefined) {
        amount_gen = preset.genamt;
        $('#amount_gen').val(amount_gen);
        $('#amount_gen_counter').val(amount_gen);
    }

    if (preset.max_length !== undefined) {
        max_context = preset.max_length;
        $('#max_context').val(max_context);
        $('#max_context_counter').val(max_context);
    }
}

// Common code for message editor done and auto-save
function updateMessage(div) {
    const mesBlock = div.closest('.mes_block');
    let text = mesBlock.find('.edit_textarea').val();
    const mes = chat[this_edit_mes_id];

    let regexPlacement;
    if (mes.is_user) {
        regexPlacement = regex_placement.USER_INPUT;
    } else if (mes.extra?.type === 'narrator') {
        regexPlacement = regex_placement.SLASH_COMMAND;
    } else {
        regexPlacement = regex_placement.AI_OUTPUT;
    }

    // Ignore character override if sent as system
    text = getRegexedString(
        text,
        regexPlacement,
        {
            characterOverride: mes.extra?.type === 'narrator' ? undefined : mes.name,
            isEdit: true,
        },
    );


    if (power_user.trim_spaces) {
        text = text.trim();
    }

    const bias = substituteParams(extractMessageBias(text));
    text = substituteParams(text);
    if (bias) {
        text = removeMacros(text);
    }
    mes['mes'] = text;
    if (mes['swipe_id'] !== undefined) {
        mes['swipes'][mes['swipe_id']] = text;
    }

    // editing old messages
    if (!mes.extra) {
        mes.extra = {};
    }

    if (mes.is_system || mes.is_user || mes.extra.type === system_message_types.NARRATOR) {
        mes.extra.bias = bias ?? null;
    } else {
        mes.extra.bias = null;
    }

    chat_metadata['tainted'] = true;

    return { mesBlock, text, mes, bias };
}

function openMessageDelete(fromSlashCommand) {
    closeMessageEditor();
    hideSwipeButtons();
    if (fromSlashCommand || (!is_send_press) || (selected_group && !is_group_generating)) {
        $('#dialogue_del_mes').css('display', 'block');
        $('#send_form').css('display', 'none');
        $('.del_checkbox').each(function () {
            $(this).css('display', 'grid');
            $(this).parent().children('.for_checkbox').css('display', 'none');
        });
    } else {
        console.debug(`
            ERR -- could not enter del mode
            this_chid: ${this_chid}
            is_send_press: ${is_send_press}
            selected_group: ${selected_group}
            is_group_generating: ${is_group_generating}`);
    }
    this_del_mes = -1;
    is_delete_mode = true;
}

function messageEditAuto(div) {
    const { mesBlock, text, mes, bias } = updateMessage(div);

    mesBlock.find('.mes_text').val('');
    mesBlock.find('.mes_text').val(messageFormatting(
        text,
        this_edit_mes_chname,
        mes.is_system,
        mes.is_user,
        this_edit_mes_id,
    ));
    mesBlock.find('.mes_bias').empty();
    mesBlock.find('.mes_bias').append(messageFormatting(bias, '', false, false, -1));
    saveChatDebounced();
}

async function messageEditDone(div) {
    let { mesBlock, text, mes, bias } = updateMessage(div);
    if (this_edit_mes_id == 0) {
        text = substituteParams(text);
    }

    await eventSource.emit(event_types.MESSAGE_EDITED, this_edit_mes_id);
    text = chat[this_edit_mes_id]?.mes ?? text;
    mesBlock.find('.mes_text').empty();
    mesBlock.find('.mes_edit_buttons').css('display', 'none');
    mesBlock.find('.mes_buttons').css('display', '');
    mesBlock.find('.mes_text').append(
        messageFormatting(
            text,
            this_edit_mes_chname,
            mes.is_system,
            mes.is_user,
            this_edit_mes_id,
        ),
    );
    mesBlock.find('.mes_bias').empty();
    mesBlock.find('.mes_bias').append(messageFormatting(bias, '', false, false, -1));
    appendMediaToMessage(mes, div.closest('.mes'));
    addCopyToCodeBlocks(div.closest('.mes'));

    await eventSource.emit(event_types.MESSAGE_UPDATED, this_edit_mes_id);
    this_edit_mes_id = undefined;
    await saveChatConditional();
}

/**
 * Fetches the chat content for each chat file from the server and compiles them into a dictionary.
 * The function iterates over a provided list of chat metadata and requests the actual chat content
 * for each chat, either as an individual chat or a group chat based on the context.
 *
 * @param {Array} data - An array containing metadata about each chat such as file_name.
 * @param {boolean} isGroupChat - A flag indicating if the chat is a group chat.
 * @returns {Promise<Object>} chat_dict - A dictionary where each key is a file_name and the value is the
 * corresponding chat content fetched from the server.
 */
export async function getChatsFromFiles(data, isGroupChat) {
    const context = getContext();
    let chat_dict = {};
    let chat_list = Object.values(data).sort((a, b) => a['file_name'].localeCompare(b['file_name'])).reverse();

    let chat_promise = chat_list.map(({ file_name }) => {
        return new Promise(async (res, rej) => {
            try {
                const endpoint = isGroupChat ? '/api/chats/group/get' : '/api/chats/get';
                const requestBody = isGroupChat
                    ? JSON.stringify({ id: file_name })
                    : JSON.stringify({
                        ch_name: characters[context.characterId].name,
                        file_name: file_name.replace('.jsonl', ''),
                        avatar_url: characters[context.characterId].avatar,
                    });

                const chatResponse = await fetch(endpoint, {
                    method: 'POST',
                    headers: getRequestHeaders(),
                    body: requestBody,
                    cache: 'no-cache',
                });

                if (!chatResponse.ok) {
                    return res();
                    // continue;
                }

                const currentChat = await chatResponse.json();
                if (!isGroupChat) {
                    // remove the first message, which is metadata, only for individual chats
                    currentChat.shift();
                }
                chat_dict[file_name] = currentChat;

            } catch (error) {
                console.error(error);
            }

            return res();
        });
    });

    await Promise.all(chat_promise);

    return chat_dict;
}

/**
 * Fetches the metadata of all past chats related to a specific character based on its avatar URL.
 * The function sends a POST request to the server to retrieve all chats for the character. It then
 * processes the received data, sorts it by the file name, and returns the sorted data.
 *
 * @param {null|number} [characterId=null] - When set, the function will use this character id instead of this_chid.
 *
 * @returns {Promise<Array>} - An array containing metadata of all past chats of the character, sorted
 * in descending order by file name. Returns an empty array if the fetch request is unsuccessful or the
 * response is an object with an `error` property set to `true`.
 */
export async function getPastCharacterChats(characterId = null) {
    characterId = characterId ?? this_chid;
    if (!characters[characterId]) return [];

    const response = await fetch('/api/characters/chats', {
        method: 'POST',
        body: JSON.stringify({ avatar_url: characters[characterId].avatar }),
        headers: getRequestHeaders(),
    });

    if (!response.ok) {
        return [];
    }

    const data = await response.json();
    if (typeof data === 'object' && data.error === true) {
        return [];
    }

    const chats = Object.values(data);
    return chats.sort((a, b) => a['file_name'].localeCompare(b['file_name'])).reverse();
}

/**
 * Helper for `displayPastChats`, to make the same info consistently available for other functions
 */
function getCurrentChatDetails() {
    if (!characters[this_chid] && !selected_group) {
        return { sessionName: '', group: null, characterName: '', avatarImgURL: '' };
    }

    const group = selected_group ? groups.find(x => x.id === selected_group) : null;
    const currentChat = selected_group ? group?.chat_id : characters[this_chid]['chat'];
    const displayName = selected_group ? group?.name : characters[this_chid].name;
    const avatarImg = selected_group ? group?.avatar_url : getThumbnailUrl('avatar', characters[this_chid]['avatar']);
    return { sessionName: currentChat, group: group, characterName: displayName, avatarImgURL: avatarImg };
}

/**
 * Displays the past chats for a character or a group based on the selected context.
 * The function first fetches the chats, processes them, and then displays them in
 * the HTML. It also has a built-in search functionality that allows filtering the
 * displayed chats based on a search query.
 */
export async function displayPastChats() {
    $('#select_chat_div').empty();
    $('#select_chat_search').val('').off('input');

    const data = await (selected_group ? getGroupPastChats(selected_group) : getPastCharacterChats());

    if (!data) {
        toastr.error(t`Could not load chat data. Try reloading the page.`);
        return;
    }

    const chatDetails = getCurrentChatDetails();
    const group = chatDetails.group;
    const currentChat = chatDetails.sessionName;
    const displayName = chatDetails.characterName;
    const avatarImg = chatDetails.avatarImgURL;

    const rawChats = await getChatsFromFiles(data, selected_group);

    // Sort by last message date descending
    data.sort((a, b) => sortMoments(timestampToMoment(a.last_mes), timestampToMoment(b.last_mes)));
    console.log(data);
    $('#load_select_chat_div').css('display', 'none');
    $('#ChatHistoryCharName').text(`${displayName}'s `);

    const displayChats = (searchQuery) => {
        $('#select_chat_div').empty();  // Clear the current chats before appending filtered chats

        const filteredData = data.filter(chat => {
            const fileName = chat['file_name'];
            const chatContent = rawChats[fileName];

            // Make sure empty chats are displayed when there is no search query
            if (Array.isArray(chatContent) && !chatContent.length && !searchQuery) {
                return true;
            }

            // // Uncomment this to return to old behavior (classical full-substring search).
            // return chatContent && Object.values(chatContent).some(message => message?.mes?.toLowerCase()?.includes(searchQuery.toLowerCase()));

            // Fragment search a.k.a. swoop (as in `helm-swoop` in the Helm package of Emacs).
            // Split a `query` {string} into its fragments {string[]}.
            function makeQueryFragments(query) {
                let fragments = query.trim().split(/\s+/).map(str => str.trim().toLowerCase()).filter(onlyUnique);
                // fragments = fragments.filter( function(str) { return str.length >= 3; } );  // Helm does this, but perhaps better if we don't.
                return fragments;
            }
            // Check whether `text` {string} includes all of the `fragments` {string[]}.
            function matchFragments(fragments, text) {
                if (!text || !text.toLowerCase) return false;
                return fragments.every(item => text.toLowerCase().includes(item));
            }
            const fragments = makeQueryFragments(searchQuery);
            // At least one chat message must match *all* the fragments.
            // Currently, this doesn't match if the fragment matches are distributed across several chat messages.
            return chatContent && Object.values(chatContent).some(message => matchFragments(fragments, message?.mes));
        });

        console.debug(filteredData);
        for (const value of filteredData.values()) {
            let strlen = 300;
            let mes = value['mes'];

            if (mes !== undefined) {
                if (mes.length > strlen) {
                    mes = '...' + mes.substring(mes.length - strlen);
                }
                const fileSize = value['file_size'];
                const fileName = value['file_name'];
                const chatItems = rawChats[fileName].length;
                const timestamp = timestampToMoment(value['last_mes']).format('lll');
                const template = $('#past_chat_template .select_chat_block_wrapper').clone();
                template.find('.select_chat_block').attr('file_name', fileName);
                template.find('.avatar img').attr('src', avatarImg);
                template.find('.select_chat_block_filename').text(fileName);
                template.find('.chat_file_size').text(`(${fileSize},`);
                template.find('.chat_messages_num').text(`${chatItems}💬)`);
                template.find('.select_chat_block_mes').text(mes);
                template.find('.PastChat_cross').attr('file_name', fileName);
                template.find('.chat_messages_date').text(timestamp);

                if (selected_group) {
                    template.find('.avatar img').replaceWith(getGroupAvatar(group));
                }

                $('#select_chat_div').append(template);

                if (currentChat === fileName.toString().replace('.jsonl', '')) {
                    $('#select_chat_div').find('.select_chat_block:last').attr('highlight', String(true));
                }
            }
        }
    };
    displayChats('');  // Display all by default

    const debouncedDisplay = debounce((searchQuery) => {
        displayChats(searchQuery);
    });

    // Define the search input listener
    $('#select_chat_search').on('input', function () {
        const searchQuery = $(this).val();
        debouncedDisplay(searchQuery);
    });

    // UX convenience: Focus the search field when the Manage Chat Files view opens.
    setTimeout(function () {
        const textSearchElement = $('#select_chat_search');
        textSearchElement.click();
        textSearchElement.focus();
        textSearchElement.select();  // select content (if any) for easy erasing
    }, 200);
}

export function selectRightMenuWithAnimation(selectedMenuId) {
    const displayModes = {
        'rm_group_chats_block': 'flex',
        'rm_api_block': 'grid',
        'rm_characters_block': 'flex',
    };
    $('#result_info').toggle(selectedMenuId === 'rm_ch_create_block');
    document.querySelectorAll('#right-nav-panel .right_menu').forEach((menu) => {
        $(menu).css('display', 'none');

        if (selectedMenuId && selectedMenuId.replace('#', '') === menu.id) {
            const mode = displayModes[menu.id] ?? 'block';
            $(menu).css('display', mode);
            $(menu).css('opacity', 0.0);
            $(menu).transition({
                opacity: 1.0,
                duration: animation_duration,
                easing: animation_easing,
                complete: function () { },
            });
        }
    });
}

export function select_rm_info(type, charId, previousCharId = null) {
    if (!type) {
        toastr.error(t`Invalid process (no 'type')`);
        return;
    }
    if (type !== 'group_create') {
        var displayName = String(charId).replace('.png', '');
    }

    if (type === 'char_delete') {
        toastr.warning(t`Character Deleted: ${displayName}`);
    }
    if (type === 'char_create') {
        toastr.success(t`Character Created: ${displayName}`);
    }
    if (type === 'group_create') {
        toastr.success(t`Group Created`);
    }
    if (type === 'group_delete') {
        toastr.warning(t`Group Deleted`);
    }

    if (type === 'char_import') {
        toastr.success(t`Character Imported: ${displayName}`);
    }

    selectRightMenuWithAnimation('rm_characters_block');

    // Set a timeout so multiple flashes don't overlap
    clearTimeout(importFlashTimeout);
    importFlashTimeout = setTimeout(function () {
        if (type === 'char_import' || type === 'char_create') {
            // Find the page at which the character is located
            const avatarFileName = `${charId}.png`;
            const charData = getEntitiesList({ doFilter: true });
            const charIndex = charData.findIndex((x) => x?.item?.avatar?.startsWith(avatarFileName));

            if (charIndex === -1) {
                console.log(`Could not find character ${charId} in the list`);
                return;
            }

            try {
                const perPage = Number(localStorage.getItem('Characters_PerPage')) || per_page_default;
                const page = Math.floor(charIndex / perPage) + 1;
                const selector = `#rm_print_characters_block [title*="${avatarFileName}"]`;
                $('#rm_print_characters_pagination').pagination('go', page);

                waitUntilCondition(() => document.querySelector(selector) !== null).then(() => {
                    const element = $(selector).parent();

                    if (element.length === 0) {
                        console.log(`Could not find element for character ${charId}`);
                        return;
                    }

                    const scrollOffset = element.offset().top - element.parent().offset().top;
                    element.parent().scrollTop(scrollOffset);
                    flashHighlight(element, 5000);
                });
            } catch (e) {
                console.error(e);
            }
        }

        if (type === 'group_create') {
            // Find the page at which the character is located
            const charData = getEntitiesList({ doFilter: true });
            const charIndex = charData.findIndex((x) => String(x?.item?.id) === String(charId));

            if (charIndex === -1) {
                console.log(`Could not find group ${charId} in the list`);
                return;
            }

            const perPage = Number(localStorage.getItem('Characters_PerPage')) || per_page_default;
            const page = Math.floor(charIndex / perPage) + 1;
            $('#rm_print_characters_pagination').pagination('go', page);
            const selector = `#rm_print_characters_block [grid="${charId}"]`;
            try {
                waitUntilCondition(() => document.querySelector(selector) !== null).then(() => {
                    const element = $(selector);
                    const scrollOffset = element.offset().top - element.parent().offset().top;
                    element.parent().scrollTop(scrollOffset);
                    flashHighlight(element, 5000);
                });
            } catch (e) {
                console.error(e);
            }
        }
    }, 250);

    if (previousCharId) {
        const newId = characters.findIndex((x) => x.avatar == previousCharId);
        if (newId >= 0) {
            this_chid = newId;
        }
    }
}

export function select_selected_character(chid) {
    //character select
    //console.log('select_selected_character() -- starting with input of -- ' + chid + ' (name:' + characters[chid].name + ')');
    select_rm_create();
    setMenuType('character_edit');
    $('#delete_button').css('display', 'flex');
    $('#export_button').css('display', 'flex');
    var display_name = characters[chid].name;

    //create text poles
    $('#rm_button_back').css('display', 'none');
    //$("#character_import_button").css("display", "none");
    $('#create_button').attr('value', 'Save');              // what is the use case for this?
    $('#dupe_button').show();
    $('#create_button_label').css('display', 'none');

    // Hide the chat scenario button if we're peeking the group member defs
    $('#set_chat_scenario').toggle(!selected_group);

    // Don't update the navbar name if we're peeking the group member defs
    if (!selected_group) {
        $('#rm_button_selected_ch').children('h2').text(display_name);
    }

    $('#add_avatar_button').val('');

    $('#character_popup-button-h3').text(characters[chid].name);
    $('#character_name_pole').val(characters[chid].name);
    $('#description_textarea').val(characters[chid].description);
    $('#character_world').val(characters[chid].data?.extensions?.world || '');
    $('#creator_notes_textarea').val(characters[chid].data?.creator_notes || characters[chid].creatorcomment);
    $('#creator_notes_spoiler').html(DOMPurify.sanitize(converter.makeHtml(substituteParams(characters[chid].data?.creator_notes) || characters[chid].creatorcomment), { MESSAGE_SANITIZE: true }));
    $('#character_version_textarea').val(characters[chid].data?.character_version || '');
    $('#system_prompt_textarea').val(characters[chid].data?.system_prompt || '');
    $('#post_history_instructions_textarea').val(characters[chid].data?.post_history_instructions || '');
    $('#tags_textarea').val(Array.isArray(characters[chid].data?.tags) ? characters[chid].data.tags.join(', ') : '');
    $('#creator_textarea').val(characters[chid].data?.creator);
    $('#character_version_textarea').val(characters[chid].data?.character_version || '');
    $('#personality_textarea').val(characters[chid].personality);
    $('#firstmessage_textarea').val(characters[chid].first_mes);
    $('#scenario_pole').val(characters[chid].scenario);
    $('#depth_prompt_prompt').val(characters[chid].data?.extensions?.depth_prompt?.prompt ?? '');
    $('#depth_prompt_depth').val(characters[chid].data?.extensions?.depth_prompt?.depth ?? depth_prompt_depth_default);
    $('#depth_prompt_role').val(characters[chid].data?.extensions?.depth_prompt?.role ?? depth_prompt_role_default);
    $('#talkativeness_slider').val(characters[chid].talkativeness || talkativeness_default);
    $('#mes_example_textarea').val(characters[chid].mes_example);
    $('#selected_chat_pole').val(characters[chid].chat);
    $('#create_date_pole').val(characters[chid].create_date);
    $('#avatar_url_pole').val(characters[chid].avatar);
    $('#chat_import_avatar_url').val(characters[chid].avatar);
    $('#chat_import_character_name').val(characters[chid].name);
    $('#character_json_data').val(characters[chid].json_data);
    let this_avatar = default_avatar;
    if (characters[chid].avatar != 'none') {
        this_avatar = getThumbnailUrl('avatar', characters[chid].avatar);
    }

    updateFavButtonState(characters[chid].fav || characters[chid].fav == 'true');

    $('#avatar_load_preview').attr('src', this_avatar);
    $('#name_div').removeClass('displayBlock');
    $('#name_div').addClass('displayNone');
    $('#renameCharButton').css('display', '');
    $('.open_alternate_greetings').data('chid', chid);
    $('#set_character_world').data('chid', chid);
    setWorldInfoButtonClass(chid);
    checkEmbeddedWorld(chid);

    $('#form_create').attr('actiontype', 'editcharacter');
    $('.form_create_bottom_buttons_block .chat_lorebook_button').show();

    const externalMediaState = isExternalMediaAllowed();
    $('#character_open_media_overrides').toggle(!selected_group);
    $('#character_media_allowed_icon').toggle(externalMediaState);
    $('#character_media_forbidden_icon').toggle(!externalMediaState);

    saveSettingsDebounced();
}

function select_rm_create() {
    setMenuType('create');

    //console.log('select_rm_Create() -- selected button: '+selected_button);
    if (selected_button == 'create') {
        if (create_save.avatar != '') {
            $('#add_avatar_button').get(0).files = create_save.avatar;
            read_avatar_load($('#add_avatar_button').get(0));
        }
    }

    selectRightMenuWithAnimation('rm_ch_create_block');

    $('#set_chat_scenario').hide();
    $('#delete_button_div').css('display', 'none');
    $('#delete_button').css('display', 'none');
    $('#export_button').css('display', 'none');
    $('#create_button_label').css('display', '');
    $('#create_button').attr('value', 'Create');
    $('#dupe_button').hide();

    //create text poles
    $('#rm_button_back').css('display', '');
    $('#character_import_button').css('display', '');
    $('#character_popup-button-h3').text('Create character');
    $('#character_name_pole').val(create_save.name);
    $('#description_textarea').val(create_save.description);
    $('#character_world').val(create_save.world);
    $('#creator_notes_textarea').val(create_save.creator_notes);
    $('#creator_notes_spoiler').html(DOMPurify.sanitize(converter.makeHtml(create_save.creator_notes), { MESSAGE_SANITIZE: true }));
    $('#post_history_instructions_textarea').val(create_save.post_history_instructions);
    $('#system_prompt_textarea').val(create_save.system_prompt);
    $('#tags_textarea').val(create_save.tags);
    $('#creator_textarea').val(create_save.creator);
    $('#character_version_textarea').val(create_save.character_version);
    $('#personality_textarea').val(create_save.personality);
    $('#firstmessage_textarea').val(create_save.first_message);
    $('#talkativeness_slider').val(create_save.talkativeness);
    $('#scenario_pole').val(create_save.scenario);
    $('#depth_prompt_prompt').val(create_save.depth_prompt_prompt);
    $('#depth_prompt_depth').val(create_save.depth_prompt_depth);
    $('#depth_prompt_role').val(create_save.depth_prompt_role);
    $('#mes_example_textarea').val(create_save.mes_example);
    $('#character_json_data').val('');
    $('#avatar_div').css('display', 'flex');
    $('#avatar_load_preview').attr('src', default_avatar);
    $('#renameCharButton').css('display', 'none');
    $('#name_div').removeClass('displayNone');
    $('#name_div').addClass('displayBlock');
    $('.open_alternate_greetings').data('chid', undefined);
    $('#set_character_world').data('chid', undefined);
    setWorldInfoButtonClass(undefined, !!create_save.world);
    updateFavButtonState(false);
    checkEmbeddedWorld();

    $('#form_create').attr('actiontype', 'createcharacter');
    $('.form_create_bottom_buttons_block .chat_lorebook_button').hide();
    $('#character_open_media_overrides').hide();
}

function select_rm_characters() {
    const doFullRefresh = menu_type === 'characters';
    setMenuType('characters');
    selectRightMenuWithAnimation('rm_characters_block');
    printCharacters(doFullRefresh);
}

/**
 * Sets a prompt injection to insert custom text into any outgoing prompt. For use in UI extensions.
 * @param {string} key Prompt injection id.
 * @param {string} value Prompt injection value.
 * @param {number} position Insertion position. 0 is after story string, 1 is in-chat with custom depth.
 * @param {number} depth Insertion depth. 0 represets the last message in context. Expected values up to MAX_INJECTION_DEPTH.
 * @param {number} role Extension prompt role. Defaults to SYSTEM.
 * @param {boolean} scan Should the prompt be included in the world info scan.
 */
export function setExtensionPrompt(key, value, position, depth, scan = false, role = extension_prompt_roles.SYSTEM) {
    extension_prompts[key] = {
        value: String(value),
        position: Number(position),
        depth: Number(depth),
        scan: !!scan,
        role: Number(role ?? extension_prompt_roles.SYSTEM),
    };
}

/**
 * Gets a enum value of the extension prompt role by its name.
 * @param {string} roleName The name of the extension prompt role.
 * @returns {number} The role id of the extension prompt.
 */
export function getExtensionPromptRoleByName(roleName) {
    // If the role is already a valid number, return it
    if (typeof roleName === 'number' && Object.values(extension_prompt_roles).includes(roleName)) {
        return roleName;
    }

    switch (roleName) {
        case 'system':
            return extension_prompt_roles.SYSTEM;
        case 'user':
            return extension_prompt_roles.USER;
        case 'assistant':
            return extension_prompt_roles.ASSISTANT;
    }

    // Skill issue?
    return extension_prompt_roles.SYSTEM;
}

/**
 * Removes all char A/N prompt injections from the chat.
 * To clean up when switching from groups to solo and vice versa.
 */
export function removeDepthPrompts() {
    for (const key of Object.keys(extension_prompts)) {
        if (key.startsWith('DEPTH_PROMPT')) {
            delete extension_prompts[key];
        }
    }
}

/**
 * Adds or updates the metadata for the currently active chat.
 * @param {Object} newValues An object with collection of new values to be added into the metadata.
 * @param {boolean} reset Should a metadata be reset by this call.
 */
export function updateChatMetadata(newValues, reset) {
    chat_metadata = reset ? { ...newValues } : { ...chat_metadata, ...newValues };
}

function updateFavButtonState(state) {
    fav_ch_checked = state;
    $('#fav_checkbox').val(fav_ch_checked);
    $('#favorite_button').toggleClass('fav_on', fav_ch_checked);
    $('#favorite_button').toggleClass('fav_off', !fav_ch_checked);
}

export async function setScenarioOverride() {
    if (!selected_group && !this_chid) {
        console.warn('setScenarioOverride() -- no selected group or character');
        return;
    }

    const metadataValue = chat_metadata['scenario'] || '';
    const isGroup = !!selected_group;

    const $template = $(await renderTemplateAsync('scenarioOverride'));
    $template.find('[data-group="true"]').toggle(isGroup);
    $template.find('[data-character="true"]').toggle(!isGroup);
    // TODO: Why does this save on every character input? Save on popup close
    $template.find('.chat_scenario').val(metadataValue).on('input', onScenarioOverrideInput);
    $template.find('.remove_scenario_override').on('click', onScenarioOverrideRemoveClick);

    await callGenericPopup($template, POPUP_TYPE.TEXT, '');
}

function onScenarioOverrideInput() {
    const value = String($(this).val());
    chat_metadata['scenario'] = value;
    saveMetadataDebounced();
}

function onScenarioOverrideRemoveClick() {
    $(this).closest('.scenario_override').find('.chat_scenario').val('').trigger('input');
}

/**
 * Displays a blocking popup with a given text and type.
 * @param {JQuery<HTMLElement>|string|Element} text - Text to display in the popup.
 * @param {string} type
 * @param {string} inputValue - Value to set the input to.
 * @param {PopupOptions} options - Options for the popup.
 * @typedef {{okButton?: string, rows?: number, wide?: boolean, wider?: boolean, large?: boolean, allowHorizontalScrolling?: boolean, allowVerticalScrolling?: boolean, cropAspect?: number }} PopupOptions - Options for the popup.
 * @returns {Promise<any>} A promise that resolves when the popup is closed.
 * @deprecated Use `callGenericPopup` instead.
 */
export function callPopup(text, type, inputValue = '', { okButton, rows, wide, wider, large, allowHorizontalScrolling, allowVerticalScrolling, cropAspect } = {}) {
    function getOkButtonText() {
        if (['text', 'char_not_selected'].includes(popup_type)) {
            $dialoguePopupCancel.css('display', 'none');
            return okButton ?? 'Ok';
        } else if (['delete_extension'].includes(popup_type)) {
            return okButton ?? 'Ok';
        } else if (['new_chat', 'confirm'].includes(popup_type)) {
            return okButton ?? 'Yes';
        } else if (['input'].includes(popup_type)) {
            return okButton ?? 'Save';
        }
        return okButton ?? 'Delete';
    }

    dialogueCloseStop = true;
    if (type) {
        popup_type = type;
    }

    const $dialoguePopup = $('#dialogue_popup');
    const $dialoguePopupCancel = $('#dialogue_popup_cancel');
    const $dialoguePopupOk = $('#dialogue_popup_ok');
    const $dialoguePopupInput = $('#dialogue_popup_input');
    const $dialoguePopupText = $('#dialogue_popup_text');
    const $shadowPopup = $('#shadow_popup');

    $dialoguePopup.toggleClass('wide_dialogue_popup', !!wide)
        .toggleClass('wider_dialogue_popup', !!wider)
        .toggleClass('large_dialogue_popup', !!large)
        .toggleClass('horizontal_scrolling_dialogue_popup', !!allowHorizontalScrolling)
        .toggleClass('vertical_scrolling_dialogue_popup', !!allowVerticalScrolling);

    $dialoguePopupCancel.css('display', 'inline-block');
    $dialoguePopupOk.text(getOkButtonText());
    $dialoguePopupInput.toggle(popup_type === 'input').val(inputValue).attr('rows', rows ?? 1);
    $dialoguePopupText.empty().append(text);
    $shadowPopup.css('display', 'block');

    if (popup_type == 'input') {
        $dialoguePopupInput.trigger('focus');
    }

    $shadowPopup.transition({
        opacity: 1,
        duration: animation_duration,
        easing: animation_easing,
    });

    return new Promise((resolve) => {
        dialogueResolve = resolve;
    });
}

export function showSwipeButtons() {
    if (chat.length === 0) {
        return;
    }

    if (
        chat[chat.length - 1].is_system ||
        !swipes ||
        Number($('.mes:last').attr('mesid')) < 0 ||
        chat[chat.length - 1].is_user ||
        chat[chat.length - 1].extra?.image ||
        (selected_group && is_group_generating)
    ) { return; }

    // swipe_id should be set if alternate greetings are added
    if (chat.length == 1 && chat[0].swipe_id === undefined) {
        return;
    }

    //had to add this to make the swipe counter work
    //(copied from the onclick functions for swipe buttons..
    //don't know why the array isn't set for non-swipe messsages in Generate or addOneMessage..)
    if (chat[chat.length - 1]['swipe_id'] === undefined) {              // if there is no swipe-message in the last spot of the chat array
        chat[chat.length - 1]['swipe_id'] = 0;                        // set it to id 0
        chat[chat.length - 1]['swipes'] = [];                         // empty the array
        chat[chat.length - 1]['swipes'][0] = chat[chat.length - 1]['mes'];  //assign swipe array with last message from chat
    }

    const currentMessage = $('#chat').children().filter(`[mesid="${chat.length - 1}"]`);
    const swipeId = chat[chat.length - 1].swipe_id;
    const swipeCounterText = formatSwipeCounter((swipeId + 1), chat[chat.length - 1].swipes.length);
    const swipeRight = currentMessage.find('.swipe_right');
    const swipeLeft = currentMessage.find('.swipe_left');
    const swipeCounter = currentMessage.find('.swipes-counter');

    if (swipeId !== undefined && (chat[chat.length - 1].swipes.length > 1 || swipeId > 0)) {
        swipeLeft.css('display', 'flex');
    }
    //only show right when generate is off, or when next right swipe would not make a generate happen
    if (is_send_press === false || chat[chat.length - 1].swipes.length >= swipeId) {
        swipeRight.css('display', 'flex').css('opacity', '0.3');
        swipeCounter.css('opacity', '0.3');
    }
    if ((chat[chat.length - 1].swipes.length - swipeId) === 1) {
        //chevron was moved out of hardcode in HTML to class toggle dependent on last_mes or not
        //necessary for 'swipe_right' div in past messages to have no chevron if 'show swipes for all messages' is turned on
        swipeRight.css('opacity', '0.7');
        swipeCounter.css('opacity', '0.7');
    }

    //allows for writing individual swipe counters for past messages
    const lastSwipeCounter = $('.last_mes .swipes-counter');
    lastSwipeCounter.text(swipeCounterText).show();

    switchSwipeNumAllMessages();
}

export function hideSwipeButtons() {
    $('#chat').find('.swipe_right').hide();
    $('#chat').find('.last_mes .swipes-counter').hide();
    $('#chat').find('.swipe_left').hide();
}

/**
 * Deletes a swipe from the chat.
 *
 * @param {number?} swipeId - The ID of the swipe to delete. If not provided, the current swipe will be deleted.
 * @returns {Promise<number>|undefined} - The ID of the new swipe after deletion.
 */
export async function deleteSwipe(swipeId = null) {
    if (swipeId && (isNaN(swipeId) || swipeId < 0)) {
        toastr.warning(t`Invalid swipe ID: ${swipeId + 1}`);
        return;
    }

    const lastMessage = chat[chat.length - 1];
    if (!lastMessage || !Array.isArray(lastMessage.swipes) || !lastMessage.swipes.length) {
        toastr.warning(t`No messages to delete swipes from.`);
        return;
    }

    if (lastMessage.swipes.length <= 1) {
        toastr.warning(t`Can't delete the last swipe.`);
        return;
    }

    swipeId = swipeId ?? lastMessage.swipe_id;

    if (swipeId < 0 || swipeId >= lastMessage.swipes.length) {
        toastr.warning(t`Invalid swipe ID: ${swipeId + 1}`);
        return;
    }

    lastMessage.swipes.splice(swipeId, 1);

    if (Array.isArray(lastMessage.swipe_info) && lastMessage.swipe_info.length) {
        lastMessage.swipe_info.splice(swipeId, 1);
    }

    // Select the next swip, or the one before if it was the last one
    const newSwipeId = Math.min(swipeId, lastMessage.swipes.length - 1);
    lastMessage.swipe_id = newSwipeId;
    lastMessage.mes = lastMessage.swipes[newSwipeId];

    await saveChatConditional();
    await reloadCurrentChat();

    return newSwipeId;
}

export async function saveMetadata() {
    if (selected_group) {
        await editGroup(selected_group, true, false);
    }
    else {
        await saveChatConditional();
    }
}

export async function saveChatConditional() {
    try {
        await waitUntilCondition(() => !isChatSaving, DEFAULT_SAVE_EDIT_TIMEOUT, 100);
    } catch {
        console.warn('Timeout waiting for chat to save');
        return;
    }

    try {
        isChatSaving = true;

        if (selected_group) {
            await saveGroupChat(selected_group, true);
        }
        else {
            await saveChat();
        }

        // Save token and prompts cache to IndexedDB storage
        saveTokenCache();
        saveItemizedPrompts(getCurrentChatId());
    } catch (error) {
        console.error('Error saving chat', error);
    } finally {
        isChatSaving = false;
    }
}

async function importCharacterChat(formData) {
    await jQuery.ajax({
        type: 'POST',
        url: '/api/chats/import',
        data: formData,
        beforeSend: function () {
        },
        cache: false,
        contentType: false,
        processData: false,
        success: async function (data) {
            if (data.res) {
                await displayPastChats();
            }
        },
        error: function () {
            $('#create_button').removeAttr('disabled');
        },
    });
}

function updateViewMessageIds(startFromZero = false) {
    const minId = startFromZero ? 0 : getFirstDisplayedMessageId();

    $('#chat').find('.mes').each(function (index, element) {
        $(element).attr('mesid', minId + index);
        $(element).find('.mesIDDisplay').text(`#${minId + index}`);
    });

    $('#chat .mes').removeClass('last_mes');
    $('#chat .mes').last().addClass('last_mes');

    updateEditArrowClasses();
}

export function getFirstDisplayedMessageId() {
    const allIds = Array.from(document.querySelectorAll('#chat .mes')).map(el => Number(el.getAttribute('mesid'))).filter(x => !isNaN(x));
    const minId = Math.min(...allIds);
    return minId;
}

function updateEditArrowClasses() {
    $('#chat .mes .mes_edit_up').removeClass('disabled');
    $('#chat .mes .mes_edit_down').removeClass('disabled');

    if (this_edit_mes_id !== undefined) {
        const down = $(`#chat .mes[mesid="${this_edit_mes_id}"] .mes_edit_down`);
        const up = $(`#chat .mes[mesid="${this_edit_mes_id}"] .mes_edit_up`);
        const lastId = Number($('#chat .mes').last().attr('mesid'));
        const firstId = Number($('#chat .mes').first().attr('mesid'));

        if (lastId == Number(this_edit_mes_id)) {
            down.addClass('disabled');
        }

        if (firstId == Number(this_edit_mes_id)) {
            up.addClass('disabled');
        }
    }
}

function closeMessageEditor() {
    if (this_edit_mes_id) {
        $(`#chat .mes[mesid="${this_edit_mes_id}"] .mes_edit_cancel`).click();
    }
}

export function setGenerationProgress(progress) {
    if (!progress) {
        $('#send_textarea').css({ 'background': '', 'transition': '' });
    }
    else {
        $('#send_textarea').css({
            'background': `linear-gradient(90deg, #008000d6 ${progress}%, transparent ${progress}%)`,
            'transition': '0.25s ease-in-out',
        });
    }
}

function isHordeGenerationNotAllowed() {
    if (main_api == 'koboldhorde' && preset_settings == 'gui') {
        toastr.error(t`GUI Settings preset is not supported for Horde. Please select another preset.`);
        return true;
    }

    return false;
}

export function cancelTtsPlay() {
    if ('speechSynthesis' in window) {
        speechSynthesis.cancel();
    }
}

function updateAlternateGreetingsHintVisibility(root) {
    const numberOfGreetings = root.find('.alternate_greetings_list .alternate_greeting').length;
    $(root).find('.alternate_grettings_hint').toggle(numberOfGreetings == 0);
}

function openCharacterWorldPopup() {
    const chid = $('#set_character_world').data('chid');

    if (menu_type != 'create' && chid == undefined) {
        toastr.error('Does not have an Id for this character in world select menu.');
        return;
    }

    async function onSelectCharacterWorld() {
        const value = $('.character_world_info_selector').find('option:selected').val();
        const worldIndex = value !== '' ? Number(value) : NaN;
        const name = !isNaN(worldIndex) ? world_names[worldIndex] : '';

        const previousValue = $('#character_world').val();
        $('#character_world').val(name);

        console.debug('Character world selected:', name);

        if (menu_type == 'create') {
            create_save.world = name;
        } else {
            if (previousValue && !name) {
                try {
                    // Dirty hack to remove embedded lorebook from character JSON data.
                    const data = JSON.parse(String($('#character_json_data').val()));

                    if (data?.data?.character_book) {
                        data.data.character_book = undefined;
                    }

                    $('#character_json_data').val(JSON.stringify(data));
                    toastr.info(t`Embedded lorebook will be removed from this character.`);
                } catch {
                    console.error('Failed to parse character JSON data.');
                }
            }

            await createOrEditCharacter();
        }

        setWorldInfoButtonClass(undefined, !!value);
    }

    function onExtraWorldInfoChanged() {
        const selectedWorlds = $('.character_extra_world_info_selector').val();
        let charLore = world_info.charLore ?? [];

        // TODO: Maybe make this utility function not use the window context?
        const fileName = getCharaFilename(chid);
        const tempExtraBooks = selectedWorlds.map((index) => world_names[index]).filter((e) => e !== undefined);

        const existingCharIndex = charLore.findIndex((e) => e.name === fileName);
        if (existingCharIndex === -1) {
            const newCharLoreEntry = {
                name: fileName,
                extraBooks: tempExtraBooks,
            };

            charLore.push(newCharLoreEntry);
        } else if (tempExtraBooks.length === 0) {
            charLore.splice(existingCharIndex, 1);
        } else {
            charLore[existingCharIndex].extraBooks = tempExtraBooks;
        }

        Object.assign(world_info, { charLore: charLore });
        saveSettingsDebounced();
    }

    const template = $('#character_world_template .character_world').clone();
    const select = template.find('.character_world_info_selector');
    const extraSelect = template.find('.character_extra_world_info_selector');
    const name = (menu_type == 'create' ? create_save.name : characters[chid]?.data?.name) || 'Nameless';
    const worldId = (menu_type == 'create' ? create_save.world : characters[chid]?.data?.extensions?.world) || '';
    template.find('.character_name').text(name);

    // Not needed on mobile
    if (!isMobile()) {
        $(extraSelect).select2({
            width: '100%',
            placeholder: 'No auxillary Lorebooks set. Click here to select.',
            allowClear: true,
            closeOnSelect: false,
        });
    }

    // Apped to base dropdown
    world_names.forEach((item, i) => {
        const option = document.createElement('option');
        option.value = i;
        option.innerText = item;
        option.selected = item === worldId;
        select.append(option);
    });

    // Append to extras dropdown
    if (world_names.length > 0) {
        extraSelect.empty();
    }
    world_names.forEach((item, i) => {
        const option = document.createElement('option');
        option.value = i;
        option.innerText = item;

        const existingCharLore = world_info.charLore?.find((e) => e.name === getCharaFilename());
        if (existingCharLore) {
            option.selected = existingCharLore.extraBooks.includes(item);
        } else {
            option.selected = false;
        }
        extraSelect.append(option);
    });

    select.on('change', onSelectCharacterWorld);
    extraSelect.on('mousedown change', async function (e) {
        // If there's no world names, don't do anything
        if (world_names.length === 0) {
            e.preventDefault();
            return;
        }

        onExtraWorldInfoChanged();
    });

    callPopup(template, 'text');
}

function openAlternateGreetings() {
    const chid = $('.open_alternate_greetings').data('chid');

    if (menu_type != 'create' && chid === undefined) {
        toastr.error('Does not have an Id for this character in editor menu.');
        return;
    } else {
        // If the character does not have alternate greetings, create an empty array
        if (chid && Array.isArray(characters[chid].data.alternate_greetings) == false) {
            characters[chid].data.alternate_greetings = [];
        }
    }

    const template = $('#alternate_greetings_template .alternate_grettings').clone();
    const getArray = () => menu_type == 'create' ? create_save.alternate_greetings : characters[chid].data.alternate_greetings;
    const popup = new Popup(template, POPUP_TYPE.TEXT, '', {
        wide: true,
        large: true,
        allowVerticalScrolling: true,
        onClose: async () => {
            if (menu_type !== 'create') {
                await createOrEditCharacter();
            }
        },
    });

    for (let index = 0; index < getArray().length; index++) {
        addAlternateGreeting(template, getArray()[index], index, getArray, popup);
    }

    template.find('.add_alternate_greeting').on('click', function () {
        const array = getArray();
        const index = array.length;
        array.push('');
        addAlternateGreeting(template, '', index, getArray, popup);
        updateAlternateGreetingsHintVisibility(template);
    });

    popup.show();
    updateAlternateGreetingsHintVisibility(template);
}

/**
 * Adds an alternate greeting to the template.
 * @param {JQuery<HTMLElement>} template
 * @param {string} greeting
 * @param {number} index
 * @param {() => any[]} getArray
 * @param {Popup} popup
 */
function addAlternateGreeting(template, greeting, index, getArray, popup) {
    const greetingBlock = $('#alternate_greeting_form_template .alternate_greeting').clone();
    greetingBlock.find('.alternate_greeting_text').on('input', async function () {
        const value = $(this).val();
        const array = getArray();
        array[index] = value;
    }).val(greeting);
    greetingBlock.find('.greeting_index').text(index + 1);
    greetingBlock.find('.delete_alternate_greeting').on('click', async function (event) {
        event.preventDefault();
        event.stopPropagation();

        if (confirm(t`Are you sure you want to delete this alternate greeting?`)) {
            const array = getArray();
            array.splice(index, 1);

            // We need to reopen the popup to update the index numbers
            await popup.complete(POPUP_RESULT.AFFIRMATIVE);
            openAlternateGreetings();
        }
    });
    template.find('.alternate_greetings_list').append(greetingBlock);
}

/**
 * Creates or edits a character based on the form data.
 * @param {Event} [e] Event that triggered the function call.
 */
async function createOrEditCharacter(e) {
    $('#rm_info_avatar').html('');
    const formData = new FormData($('#form_create').get(0));
    formData.set('fav', String(fav_ch_checked));
    const isNewChat = e instanceof CustomEvent && e.type === 'newChat';

    const rawFile = formData.get('avatar');
    if (rawFile instanceof File) {
        const convertedFile = await ensureImageFormatSupported(rawFile);
        formData.set('avatar', convertedFile);
    }

    const headers = getRequestHeaders();
    delete headers['Content-Type'];

    if ($('#form_create').attr('actiontype') == 'createcharacter') {
        if (String($('#character_name_pole').val()).length === 0) {
            toastr.error(t`Name is required`);
            return;
        }
        if (is_group_generating || is_send_press) {
            toastr.error(t`Cannot create characters while generating. Stop the request and try again.`, t`Creation aborted`);
            return;
        }
        try {
            //if the character name text area isn't empty (only posible when creating a new character)
            let url = '/api/characters/create';

            if (crop_data != undefined) {
                url += `?crop=${encodeURIComponent(JSON.stringify(crop_data))}`;
            }

            formData.delete('alternate_greetings');
            for (const value of create_save.alternate_greetings) {
                formData.append('alternate_greetings', value);
            }

            formData.append('extensions', JSON.stringify(create_save.extensions));

            const fetchResult = await fetch(url, {
                method: 'POST',
                headers: headers,
                body: formData,
                cache: 'no-cache',
            });

            if (!fetchResult.ok) {
                throw new Error('Fetch result is not ok');
            }

            const avatarId = await fetchResult.text();

            $('#character_cross').trigger('click'); //closes the advanced character editing popup
            const fields = [
                { id: '#character_name_pole', callback: value => create_save.name = value },
                { id: '#description_textarea', callback: value => create_save.description = value },
                { id: '#creator_notes_textarea', callback: value => create_save.creator_notes = value },
                { id: '#character_version_textarea', callback: value => create_save.character_version = value },
                { id: '#post_history_instructions_textarea', callback: value => create_save.post_history_instructions = value },
                { id: '#system_prompt_textarea', callback: value => create_save.system_prompt = value },
                { id: '#tags_textarea', callback: value => create_save.tags = value },
                { id: '#creator_textarea', callback: value => create_save.creator = value },
                { id: '#personality_textarea', callback: value => create_save.personality = value },
                { id: '#firstmessage_textarea', callback: value => create_save.first_message = value },
                { id: '#talkativeness_slider', callback: value => create_save.talkativeness = value, defaultValue: talkativeness_default },
                { id: '#scenario_pole', callback: value => create_save.scenario = value },
                { id: '#depth_prompt_prompt', callback: value => create_save.depth_prompt_prompt = value },
                { id: '#depth_prompt_depth', callback: value => create_save.depth_prompt_depth = value, defaultValue: depth_prompt_depth_default },
                { id: '#depth_prompt_role', callback: value => create_save.depth_prompt_role = value, defaultValue: depth_prompt_role_default },
                { id: '#mes_example_textarea', callback: value => create_save.mes_example = value },
                { id: '#character_json_data', callback: () => { } },
                { id: '#alternate_greetings_template', callback: value => create_save.alternate_greetings = value, defaultValue: [] },
                { id: '#character_world', callback: value => create_save.world = value },
                { id: '#_character_extensions_fake', callback: value => create_save.extensions = {} },
            ];

            fields.forEach(field => {
                const fieldValue = field.defaultValue !== undefined ? field.defaultValue : '';
                $(field.id).val(fieldValue);
                field.callback && field.callback(fieldValue);
            });

            $('#character_popup-button-h3').text('Create character');

            create_save.avatar = '';

            $('#add_avatar_button').replaceWith(
                $('#add_avatar_button').val('').clone(true),
            );

            let oldSelectedChar = null;
            if (this_chid !== undefined) {
                oldSelectedChar = characters[this_chid].avatar;
            }

            console.log(`new avatar id: ${avatarId}`);
            createTagMapFromList('#tagList', avatarId);
            await getCharacters();

            select_rm_info('char_create', avatarId, oldSelectedChar);

            crop_data = undefined;

        } catch (error) {
            console.error('Error creating character', error);
            toastr.error(t`Failed to create character`);
        }
    } else {
        try {
            let url = '/api/characters/edit';

            if (crop_data != undefined) {
                url += `?crop=${encodeURIComponent(JSON.stringify(crop_data))}`;
            }

            formData.delete('alternate_greetings');
            const chid = $('.open_alternate_greetings').data('chid');
            if (chid && Array.isArray(characters[chid]?.data?.alternate_greetings)) {
                for (const value of characters[chid].data.alternate_greetings) {
                    formData.append('alternate_greetings', value);
                }
            }

            const fetchResult = await fetch(url, {
                method: 'POST',
                headers: headers,
                body: formData,
                cache: 'no-cache',
            });

            if (!fetchResult.ok) {
                throw new Error('Fetch result is not ok');
            }

            await getOneCharacter(formData.get('avatar_url'));
            favsToHotswap(); // Update fav state

            $('#add_avatar_button').replaceWith(
                $('#add_avatar_button').val('').clone(true),
            );
            $('#create_button').attr('value', 'Save');
            crop_data = undefined;
            await eventSource.emit(event_types.CHARACTER_EDITED, { detail: { id: this_chid, character: characters[this_chid] } });

            // Recreate the chat if it hasn't been used at least once (i.e. with continue).
            const message = getFirstMessage();
            const shouldRegenerateMessage =
                !isNewChat &&
                message.mes &&
                !selected_group &&
                !chat_metadata['tainted'] &&
                (chat.length === 0 || (chat.length === 1 && !chat[0].is_user && !chat[0].is_system));

            if (shouldRegenerateMessage) {
                chat.splice(0, chat.length, message);
                const messageId = (chat.length - 1);
                await eventSource.emit(event_types.MESSAGE_RECEIVED, messageId);
                await clearChat();
                await printMessages();
                await eventSource.emit(event_types.CHARACTER_MESSAGE_RENDERED, messageId);
                await saveChatConditional();
            }
        } catch (error) {
            console.log(error);
            toastr.error(t`Something went wrong while saving the character, or the image file provided was in an invalid format. Double check that the image is not a webp.`);
        }
    }
}

window['SillyTavern'].getContext = function () {
    return {
        chat: chat,
        characters: characters,
        groups: groups,
        name1: name1,
        name2: name2,
        characterId: this_chid,
        groupId: selected_group,
        chatId: selected_group
            ? groups.find(x => x.id == selected_group)?.chat_id
            : (this_chid && characters[this_chid] && characters[this_chid].chat),
        getCurrentChatId: getCurrentChatId,
        getRequestHeaders: getRequestHeaders,
        reloadCurrentChat: reloadCurrentChat,
        renameChat: renameChat,
        saveSettingsDebounced: saveSettingsDebounced,
        onlineStatus: online_status,
        maxContext: Number(max_context),
        chatMetadata: chat_metadata,
        streamingProcessor,
        eventSource: eventSource,
        eventTypes: event_types,
        addOneMessage: addOneMessage,
        generate: Generate,
        sendStreamingRequest: sendStreamingRequest,
        sendGenerationRequest: sendGenerationRequest,
        stopGeneration: stopGeneration,
        getTokenCount: getTokenCount,
        extensionPrompts: extension_prompts,
        setExtensionPrompt: setExtensionPrompt,
        updateChatMetadata: updateChatMetadata,
        saveChat: saveChatConditional,
        openCharacterChat: openCharacterChat,
        openGroupChat: openGroupChat,
        saveMetadata: saveMetadata,
        sendSystemMessage: sendSystemMessage,
        activateSendButtons,
        deactivateSendButtons,
        saveReply,
        substituteParams,
        substituteParamsExtended,
        SlashCommandParser,
        executeSlashCommandsWithOptions,
        /** @deprecated Use SlashCommandParser.addCommandObject() instead */
        registerSlashCommand: registerSlashCommand,
        /** @deprecated Use executeSlashCommandWithOptions instead */
        executeSlashCommands: executeSlashCommands,
        timestampToMoment: timestampToMoment,
        /** @deprecated Handlebars for extensions are no longer supported. */
        registerHelper: () => { },
        registerMacro: MacrosParser.registerMacro.bind(MacrosParser),
        unregisterMacro: MacrosParser.unregisterMacro.bind(MacrosParser),
        registerFunctionTool: ToolManager.registerFunctionTool.bind(ToolManager),
        unregisterFunctionTool: ToolManager.unregisterFunctionTool.bind(ToolManager),
        isToolCallingSupported: ToolManager.isToolCallingSupported.bind(ToolManager),
        canPerformToolCalls: ToolManager.canPerformToolCalls.bind(ToolManager),
        registerDebugFunction: registerDebugFunction,
        /** @deprecated Use renderExtensionTemplateAsync instead. */
        renderExtensionTemplate: renderExtensionTemplate,
        renderExtensionTemplateAsync: renderExtensionTemplateAsync,
        registerDataBankScraper: ScraperManager.registerDataBankScraper,
        /** @deprecated Use callGenericPopup or Popup instead. */
        callPopup: callPopup,
        callGenericPopup: callGenericPopup,
        showLoader: showLoader,
        hideLoader: hideLoader,
        mainApi: main_api,
        extensionSettings: extension_settings,
        ModuleWorkerWrapper: ModuleWorkerWrapper,
        getTokenizerModel: getTokenizerModel,
        generateQuietPrompt: generateQuietPrompt,
        writeExtensionField: writeExtensionField,
        getThumbnailUrl: getThumbnailUrl,
        selectCharacterById: selectCharacterById,
        messageFormatting: messageFormatting,
        shouldSendOnEnter: shouldSendOnEnter,
        isMobile: isMobile,
        t: t,
        translate: translate,
        tags: tags,
        tagMap: tag_map,
        menuType: menu_type,
        createCharacterData: create_save,
        /** @deprecated Legacy snake-case naming, compatibility with old extensions */
        event_types: event_types,
        Popup: Popup,
        POPUP_TYPE: POPUP_TYPE,
        POPUP_RESULT: POPUP_RESULT,
    };
};

/**
 * Formats a counter for a swipe view.
 * @param {number} current The current number of items.
 * @param {number} total The total number of items.
 * @returns {string} The formatted counter.
 */
function formatSwipeCounter(current, total) {
    if (isNaN(current) || isNaN(total)) {
        return '';
    }

    return `${current}\u200b/\u200b${total}`;
}

function swipe_left() {      // when we swipe left..but no generation.
    if (chat.length - 1 === Number(this_edit_mes_id)) {
        closeMessageEditor();
    }

    if (isStreamingEnabled() && streamingProcessor) {
        streamingProcessor.onStopStreaming();
    }

    const swipe_duration = 120;
    const swipe_range = '700px';
    chat[chat.length - 1]['swipe_id']--;

    if (chat[chat.length - 1]['swipe_id'] < 0) {
        chat[chat.length - 1]['swipe_id'] = chat[chat.length - 1]['swipes'].length - 1;
    }

    if (chat[chat.length - 1]['swipe_id'] >= 0) {
        /*$(this).parent().children('swipe_right').css('display', 'flex');
        if (chat[chat.length - 1]['swipe_id'] === 0) {
            $(this).css('display', 'none');
        }*/ // Just in case
        if (!Array.isArray(chat[chat.length - 1]['swipe_info'])) {
            chat[chat.length - 1]['swipe_info'] = [];
        }
        let this_mes_div = $(this).parent();
        let this_mes_block = $(this).parent().children('.mes_block').children('.mes_text');
        const this_mes_div_height = this_mes_div[0].scrollHeight;
        this_mes_div.css('height', this_mes_div_height);
        const this_mes_block_height = this_mes_block[0].scrollHeight;
        chat[chat.length - 1]['mes'] = chat[chat.length - 1]['swipes'][chat[chat.length - 1]['swipe_id']];
        chat[chat.length - 1]['send_date'] = chat[chat.length - 1].swipe_info[chat[chat.length - 1]['swipe_id']]?.send_date || chat[chat.length - 1].send_date; //load the last mes box with the latest generation
        chat[chat.length - 1]['extra'] = JSON.parse(JSON.stringify(chat[chat.length - 1].swipe_info[chat[chat.length - 1]['swipe_id']]?.extra || chat[chat.length - 1].extra));

        if (chat[chat.length - 1].extra) {
            // if message has memory attached - remove it to allow regen
            if (chat[chat.length - 1].extra.memory) {
                delete chat[chat.length - 1].extra.memory;
            }
            // ditto for display text
            if (chat[chat.length - 1].extra.display_text) {
                delete chat[chat.length - 1].extra.display_text;
            }
        }
        $(this).parent().children('.mes_block').transition({
            x: swipe_range,
            duration: animation_duration > 0 ? swipe_duration : 0,
            easing: animation_easing,
            queue: false,
            complete: async function () {
                const is_animation_scroll = ($('#chat').scrollTop() >= ($('#chat').prop('scrollHeight') - $('#chat').outerHeight()) - 10);
                //console.log('on left swipe click calling addOneMessage');
                addOneMessage(chat[chat.length - 1], { type: 'swipe' });

                if (power_user.message_token_count_enabled) {
                    if (!chat[chat.length - 1].extra) {
                        chat[chat.length - 1].extra = {};
                    }

                    const swipeMessage = $('#chat').find(`[mesid="${chat.length - 1}"]`);
                    const tokenCount = await getTokenCountAsync(chat[chat.length - 1].mes, 0);
                    chat[chat.length - 1]['extra']['token_count'] = tokenCount;
                    swipeMessage.find('.tokenCounterDisplay').text(`${tokenCount}t`);
                }

                let new_height = this_mes_div_height - (this_mes_block_height - this_mes_block[0].scrollHeight);
                if (new_height < 103) new_height = 103;
                this_mes_div.animate({ height: new_height + 'px' }, {
                    duration: 0, //used to be 100
                    queue: false,
                    progress: function () {
                        // Scroll the chat down as the message expands

                        if (is_animation_scroll) $('#chat').scrollTop($('#chat')[0].scrollHeight);
                    },
                    complete: function () {
                        this_mes_div.css('height', 'auto');
                        // Scroll the chat down to the bottom once the animation is complete
                        if (is_animation_scroll) $('#chat').scrollTop($('#chat')[0].scrollHeight);
                    },
                });
                $(this).parent().children('.mes_block').transition({
                    x: '-' + swipe_range,
                    duration: 0,
                    easing: animation_easing,
                    queue: false,
                    complete: function () {
                        $(this).parent().children('.mes_block').transition({
                            x: '0px',
                            duration: animation_duration > 0 ? swipe_duration : 0,
                            easing: animation_easing,
                            queue: false,
                            complete: async function () {
                                await eventSource.emit(event_types.MESSAGE_SWIPED, (chat.length - 1));
                                saveChatDebounced();
                            },
                        });
                    },
                });
            },
        });

        $(this).parent().children('.avatar').transition({
            x: swipe_range,
            duration: animation_duration > 0 ? swipe_duration : 0,
            easing: animation_easing,
            queue: false,
            complete: function () {
                $(this).parent().children('.avatar').transition({
                    x: '-' + swipe_range,
                    duration: 0,
                    easing: animation_easing,
                    queue: false,
                    complete: function () {
                        $(this).parent().children('.avatar').transition({
                            x: '0px',
                            duration: animation_duration > 0 ? swipe_duration : 0,
                            easing: animation_easing,
                            queue: false,
                            complete: function () {

                            },
                        });
                    },
                });
            },
        });
    }
    if (chat[chat.length - 1]['swipe_id'] < 0) {
        chat[chat.length - 1]['swipe_id'] = 0;
    }
}

// when we click swipe right button
const swipe_right = () => {
    if (chat.length - 1 === Number(this_edit_mes_id)) {
        closeMessageEditor();
    }

    if (isHordeGenerationNotAllowed()) {
        return unblockGeneration();
    }

    const swipe_duration = 200;
    const swipe_range = 700;
    //console.log(swipe_range);
    let run_generate = false;
    let run_swipe_right = false;
    if (chat[chat.length - 1]['swipe_id'] === undefined) {              // if there is no swipe-message in the last spot of the chat array
        chat[chat.length - 1]['swipe_id'] = 0;                        // set it to id 0
        chat[chat.length - 1]['swipes'] = [];                         // empty the array
        chat[chat.length - 1]['swipe_info'] = [];
        chat[chat.length - 1]['swipes'][0] = chat[chat.length - 1]['mes'];  //assign swipe array with last message from chat
        chat[chat.length - 1]['swipe_info'][0] = { 'send_date': chat[chat.length - 1]['send_date'], 'gen_started': chat[chat.length - 1]['gen_started'], 'gen_finished': chat[chat.length - 1]['gen_finished'], 'extra': JSON.parse(JSON.stringify(chat[chat.length - 1]['extra'])) };
        //assign swipe info array with last message from chat
    }
    if (chat.length === 1 && chat[0]['swipe_id'] !== undefined && chat[0]['swipe_id'] === chat[0]['swipes'].length - 1) {    // if swipe_right is called on the last alternate greeting, loop back around
        chat[0]['swipe_id'] = 0;
    } else {
        chat[chat.length - 1]['swipe_id']++;                                // make new slot in array
    }
    if (chat[chat.length - 1].extra) {
        // if message has memory attached - remove it to allow regen
        if (chat[chat.length - 1].extra.memory) {
            delete chat[chat.length - 1].extra.memory;
        }
        // ditto for display text
        if (chat[chat.length - 1].extra.display_text) {
            delete chat[chat.length - 1].extra.display_text;
        }
    }
    if (!Array.isArray(chat[chat.length - 1]['swipe_info'])) {
        chat[chat.length - 1]['swipe_info'] = [];
    }
    //console.log(chat[chat.length-1]['swipes']);
    if (parseInt(chat[chat.length - 1]['swipe_id']) === chat[chat.length - 1]['swipes'].length && chat.length !== 1) { //if swipe id of last message is the same as the length of the 'swipes' array and not the greeting
        delete chat[chat.length - 1].gen_started;
        delete chat[chat.length - 1].gen_finished;
        run_generate = true;
    } else if (parseInt(chat[chat.length - 1]['swipe_id']) < chat[chat.length - 1]['swipes'].length) { //otherwise, if the id is less than the number of swipes
        chat[chat.length - 1]['mes'] = chat[chat.length - 1]['swipes'][chat[chat.length - 1]['swipe_id']]; //load the last mes box with the latest generation
        chat[chat.length - 1]['send_date'] = chat[chat.length - 1]?.swipe_info[chat[chat.length - 1]['swipe_id']]?.send_date || chat[chat.length - 1]['send_date']; //update send date
        chat[chat.length - 1]['extra'] = JSON.parse(JSON.stringify(chat[chat.length - 1].swipe_info[chat[chat.length - 1]['swipe_id']]?.extra || chat[chat.length - 1].extra || []));
        run_swipe_right = true; //then prepare to do normal right swipe to show next message
    }

    const currentMessage = $('#chat').children().filter(`[mesid="${chat.length - 1}"]`);
    let this_div = currentMessage.find('.swipe_right');
    let this_mes_div = this_div.parent().parent();

    if (chat[chat.length - 1]['swipe_id'] > chat[chat.length - 1]['swipes'].length) { //if we swipe right while generating (the swipe ID is greater than what we are viewing now)
        chat[chat.length - 1]['swipe_id'] = chat[chat.length - 1]['swipes'].length; //show that message slot (will be '...' while generating)
    }
    if (run_generate) {               //hide swipe arrows while generating
        this_div.css('display', 'none');
    }
    // handles animated transitions when swipe right, specifically height transitions between messages
    if (run_generate || run_swipe_right) {
        let this_mes_block = this_mes_div.find('.mes_block .mes_text');
        const this_mes_div_height = this_mes_div[0].scrollHeight;
        const this_mes_block_height = this_mes_block[0].scrollHeight;

        this_mes_div.children('.swipe_left').css('display', 'flex');
        this_mes_div.children('.mes_block').transition({        // this moves the div back and forth
            x: '-' + swipe_range,
            duration: animation_duration > 0 ? swipe_duration : 0,
            easing: animation_easing,
            queue: false,
            complete: async function () {
                /*if (!selected_group) {
                    var typingIndicator = $("#typing_indicator_template .typing_indicator").clone();
                    typingIndicator.find(".typing_indicator_name").text(characters[this_chid].name);
                } */
                /* $("#chat").append(typingIndicator); */
                const is_animation_scroll = ($('#chat').scrollTop() >= ($('#chat').prop('scrollHeight') - $('#chat').outerHeight()) - 10);
                //console.log(parseInt(chat[chat.length-1]['swipe_id']));
                //console.log(chat[chat.length-1]['swipes'].length);
                const swipeMessage = $('#chat').find('[mesid="' + (chat.length - 1) + '"]');
                if (run_generate && parseInt(chat[chat.length - 1]['swipe_id']) === chat[chat.length - 1]['swipes'].length) {
                    //shows "..." while generating
                    swipeMessage.find('.mes_text').html('...');
                    // resets the timer
                    swipeMessage.find('.mes_timer').html('');
                    swipeMessage.find('.tokenCounterDisplay').text('');
                } else {
                    //console.log('showing previously generated swipe candidate, or "..."');
                    //console.log('onclick right swipe calling addOneMessage');
                    addOneMessage(chat[chat.length - 1], { type: 'swipe' });

                    if (power_user.message_token_count_enabled) {
                        if (!chat[chat.length - 1].extra) {
                            chat[chat.length - 1].extra = {};
                        }

                        const tokenCount = await getTokenCountAsync(chat[chat.length - 1].mes, 0);
                        chat[chat.length - 1]['extra']['token_count'] = tokenCount;
                        swipeMessage.find('.tokenCounterDisplay').text(`${tokenCount}t`);
                    }
                }
                let new_height = this_mes_div_height - (this_mes_block_height - this_mes_block[0].scrollHeight);
                if (new_height < 103) new_height = 103;


                this_mes_div.animate({ height: new_height + 'px' }, {
                    duration: 0, //used to be 100
                    queue: false,
                    progress: function () {
                        // Scroll the chat down as the message expands
                        if (is_animation_scroll) $('#chat').scrollTop($('#chat')[0].scrollHeight);
                    },
                    complete: function () {
                        this_mes_div.css('height', 'auto');
                        // Scroll the chat down to the bottom once the animation is complete
                        if (is_animation_scroll) $('#chat').scrollTop($('#chat')[0].scrollHeight);
                    },
                });
                this_mes_div.children('.mes_block').transition({
                    x: swipe_range,
                    duration: 0,
                    easing: animation_easing,
                    queue: false,
                    complete: function () {
                        this_mes_div.children('.mes_block').transition({
                            x: '0px',
                            duration: animation_duration > 0 ? swipe_duration : 0,
                            easing: animation_easing,
                            queue: false,
                            complete: async function () {
                                await eventSource.emit(event_types.MESSAGE_SWIPED, (chat.length - 1));
                                if (run_generate && !is_send_press && parseInt(chat[chat.length - 1]['swipe_id']) === chat[chat.length - 1]['swipes'].length) {
                                    console.debug('caught here 2');
                                    is_send_press = true;
                                    $('.mes_buttons:last').hide();
                                    await Generate('swipe');
                                } else {
                                    if (parseInt(chat[chat.length - 1]['swipe_id']) !== chat[chat.length - 1]['swipes'].length) {
                                        saveChatDebounced();
                                    }
                                }
                            },
                        });
                    },
                });
            },
        });
        this_mes_div.children('.avatar').transition({ // moves avatar along with swipe
            x: '-' + swipe_range,
            duration: animation_duration > 0 ? swipe_duration : 0,
            easing: animation_easing,
            queue: false,
            complete: function () {
                this_mes_div.children('.avatar').transition({
                    x: swipe_range,
                    duration: 0,
                    easing: animation_easing,
                    queue: false,
                    complete: function () {
                        this_mes_div.children('.avatar').transition({
                            x: '0px',
                            duration: animation_duration > 0 ? swipe_duration : 0,
                            easing: animation_easing,
                            queue: false,
                            complete: function () {

                            },
                        });
                    },
                });
            },
        });
    }
};

const CONNECT_API_MAP = {
    // Default APIs not contined inside text gen / chat gen
    'kobold': {
        selected: 'kobold',
        button: '#api_button',
    },
    'horde': {
        selected: 'koboldhorde',
    },
    'novel': {
        selected: 'novel',
        button: '#api_button_novel',
    },
    'koboldcpp': {
        selected: 'textgenerationwebui',
        button: '#api_button_textgenerationwebui',
        type: textgen_types.KOBOLDCPP,
    },
    // KoboldCpp alias
    'kcpp': {
        selected: 'textgenerationwebui',
        button: '#api_button_textgenerationwebui',
        type: textgen_types.KOBOLDCPP,
    },
    'openai': {
        selected: 'openai',
        button: '#api_button_openai',
        source: chat_completion_sources.OPENAI,
    },
    // OpenAI alias
    'oai': {
        selected: 'openai',
        button: '#api_button_openai',
        source: chat_completion_sources.OPENAI,
    },
    // Google alias
    'google': {
        selected: 'openai',
        button: '#api_button_openai',
        source: chat_completion_sources.MAKERSUITE,
    },
    // OpenRouter special naming, to differentiate between chat comp and text comp
    'openrouter': {
        selected: 'openai',
        button: '#api_button_openai',
        source: chat_completion_sources.OPENROUTER,
    },
    'openrouter-text': {
        selected: 'textgenerationwebui',
        button: '#api_button_textgenerationwebui',
        type: textgen_types.OPENROUTER,
    },
};

// Collect all unique API names in an array
export const UNIQUE_APIS = [...new Set(Object.values(CONNECT_API_MAP).map(x => x.selected))];

// Fill connections map from textgen_types and chat_completion_sources
for (const textGenType of Object.values(textgen_types)) {
    if (CONNECT_API_MAP[textGenType]) continue;
    CONNECT_API_MAP[textGenType] = {
        selected: 'textgenerationwebui',
        button: '#api_button_textgenerationwebui',
        type: textGenType,
    };
}
for (const chatCompletionSource of Object.values(chat_completion_sources)) {
    if (CONNECT_API_MAP[chatCompletionSource]) continue;
    CONNECT_API_MAP[chatCompletionSource] = {
        selected: 'openai',
        button: '#api_button_openai',
        source: chatCompletionSource,
    };
}

async function selectContextCallback(args, name) {
    if (!name) {
        return power_user.context.preset;
    }

    const quiet = isTrueBoolean(args?.quiet);
    const contextNames = context_presets.map(preset => preset.name);
    const fuse = new Fuse(contextNames);
    const result = fuse.search(name);

    if (result.length === 0) {
        !quiet && toastr.warning(t`Context template '${name}' not found`);
        return '';
    }

    const foundName = result[0].item;
    selectContextPreset(foundName, { quiet: quiet });
    return foundName;
}

async function selectInstructCallback(args, name) {
    if (!name) {
        return power_user.instruct.enabled || isTrueBoolean(args?.forceGet) ? power_user.instruct.preset : '';
    }

    const quiet = isTrueBoolean(args?.quiet);
    const instructNames = instruct_presets.map(preset => preset.name);
    const fuse = new Fuse(instructNames);
    const result = fuse.search(name);

    if (result.length === 0) {
        !quiet && toastr.warning(t`Instruct template '${name}' not found`);
        return '';
    }

    const foundName = result[0].item;
    selectInstructPreset(foundName, { quiet: quiet });
    return foundName;
}

async function enableInstructCallback() {
    $('#instruct_enabled').prop('checked', true).trigger('input').trigger('change');
    return '';
}

async function disableInstructCallback() {
    $('#instruct_enabled').prop('checked', false).trigger('input').trigger('change');
    return '';
}

/**
 * @param {string} text API name
 */
async function connectAPISlash(args, text) {
    if (!text.trim()) {
        for (const [key, config] of Object.entries(CONNECT_API_MAP)) {
            if (config.selected !== main_api) continue;

            if (config.source) {
                if (oai_settings.chat_completion_source === config.source) {
                    return key;
                } else {
                    continue;
                }
            }

            if (config.type) {
                if (textgen_settings.type === config.type) {
                    return key;
                } else {
                    continue;
                }
            }

            return key;
        }

        console.error('FIXME: The current API is not in the API map');
        return '';
    }

    const apiConfig = CONNECT_API_MAP[text.toLowerCase()];
    if (!apiConfig) {
        toastr.error(t`Error: ${text} is not a valid API`);
        return '';
    }

    let connectionRequired = false;

    if (main_api !== apiConfig.selected) {
        $(`#main_api option[value='${apiConfig.selected || text}']`).prop('selected', true);
        $('#main_api').trigger('change');
        connectionRequired = true;
    }

    if (apiConfig.source && oai_settings.chat_completion_source !== apiConfig.source) {
        $(`#chat_completion_source option[value='${apiConfig.source}']`).prop('selected', true);
        $('#chat_completion_source').trigger('change');
        connectionRequired = true;
    }

    if (apiConfig.type && textgen_settings.type !== apiConfig.type) {
        $(`#textgen_type option[value='${apiConfig.type}']`).prop('selected', true);
        $('#textgen_type').trigger('change');
        connectionRequired = true;
    }

    if (connectionRequired && apiConfig.button) {
        $(apiConfig.button).trigger('click');
    }

    const quiet = isTrueBoolean(args?.quiet);
    const toast = quiet ? jQuery() : toastr.info(t`API set to ${text}, trying to connect..`);

    try {
        await waitUntilCondition(() => online_status !== 'no_connection', 10000, 100);
        console.log('Connection successful');
    } catch {
        console.log('Could not connect after 10 seconds, skipping.');
    }

    toastr.clear(toast);
    return text;
}

/**
 * Imports supported files dropped into the app window.
 * @param {File[]} files Array of files to process
 * @param {Map<File, string>} [data] Extra data to pass to the import function
 * @returns {Promise<void>}
 */
export async function processDroppedFiles(files, data = new Map()) {
    const allowedMimeTypes = [
        'application/json',
        'image/png',
        'application/yaml',
        'application/x-yaml',
        'text/yaml',
        'text/x-yaml',
    ];

    const allowedExtensions = [
        'charx',
    ];

    for (const file of files) {
        const extension = file.name.split('.').pop().toLowerCase();
        if (allowedMimeTypes.some(x => file.type.startsWith(x)) || allowedExtensions.includes(extension)) {
            const preservedName = data instanceof Map && data.get(file);
            await importCharacter(file, preservedName);
        } else {
            toastr.warning(t`Unsupported file type: ` + file.name);
        }
    }
}

/**
 * Imports a character from a file.
 * @param {File} file File to import
 * @param {string?} preserveFileName Whether to preserve original file name
 * @returns {Promise<void>}
 */
async function importCharacter(file, preserveFileName = '') {
    if (is_group_generating || is_send_press) {
        toastr.error(t`Cannot import characters while generating. Stop the request and try again.`, t`Import aborted`);
        throw new Error('Cannot import character while generating');
    }

    const ext = file.name.match(/\.(\w+)$/);
    if (!ext || !(['json', 'png', 'yaml', 'yml', 'charx'].includes(ext[1].toLowerCase()))) {
        return;
    }

    const format = ext[1].toLowerCase();
    $('#character_import_file_type').val(format);
    const formData = new FormData();
    formData.append('avatar', file);
    formData.append('file_type', format);
    if (preserveFileName) formData.append('preserved_name', preserveFileName);

    const data = await jQuery.ajax({
        type: 'POST',
        url: '/api/characters/import',
        data: formData,
        async: true,
        cache: false,
        contentType: false,
        processData: false,
    });

    if (data.error) {
        toastr.error(t`The file is likely invalid or corrupted.`, t`Could not import character`);
        return;
    }

    if (data.file_name !== undefined) {
        $('#character_search_bar').val('').trigger('input');

        let oldSelectedChar = null;
        if (this_chid !== undefined) {
            oldSelectedChar = characters[this_chid].avatar;
        }

        await getCharacters();
        select_rm_info('char_import', data.file_name, oldSelectedChar);
        if (power_user.tag_import_setting !== tag_import_setting.NONE) {
            let currentContext = getContext();
            let avatarFileName = `${data.file_name}.png`;
            let importedCharacter = currentContext.characters.find(character => character.avatar === avatarFileName);
            await importTags(importedCharacter);
        }
    }
}

async function importFromURL(items, files) {
    for (const item of items) {
        if (item.type === 'text/uri-list') {
            const uriList = await new Promise((resolve) => {
                item.getAsString((uriList) => { resolve(uriList); });
            });
            const uris = uriList.split('\n').filter(uri => uri.trim() !== '');
            try {
                for (const uri of uris) {
                    const request = await fetch(uri);
                    const data = await request.blob();
                    const fileName = request.headers.get('Content-Disposition')?.split('filename=')[1]?.replace(/"/g, '') || uri.split('/').pop() || 'file.png';
                    const file = new File([data], fileName, { type: data.type });
                    files.push(file);
                }
            } catch (error) {
                console.error('Failed to import from URL', error);
            }
        }
    }
}

async function doImpersonate(args, prompt) {
    const options = prompt?.trim() ? { quiet_prompt: prompt.trim(), quietToLoud: true } : {};
    const shouldAwait = isTrueBoolean(args?.await);
    const outerPromise = new Promise((outerResolve) => setTimeout(async () => {
        try {
            await waitUntilCondition(() => !is_send_press && !is_group_generating, 10000, 100);
        } catch {
            console.warn('Timeout waiting for generation unlock');
            toastr.warning(t`Cannot run /impersonate command while the reply is being generated.`);
            return '';
        }

        // Prevent generate recursion
        $('#send_textarea').val('')[0].dispatchEvent(new Event('input', { bubbles: true }));

        outerResolve(new Promise(innerResolve => setTimeout(() => innerResolve(Generate('impersonate', options)), 1)));
    }, 1));

    if (shouldAwait) {
        const innerPromise = await outerPromise;
        await innerPromise;
    }

    return '';
}

export async function doNewChat({ deleteCurrentChat = false } = {}) {
    //Make a new chat for selected character
    if ((!selected_group && this_chid == undefined) || menu_type == 'create') {
        return;
    }

    //Fix it; New chat doesn't create while open create character menu
    await clearChat();
    chat.length = 0;

    chat_file_for_del = getCurrentChatDetails()?.sessionName;

    // Make it easier to find in backups
    if (deleteCurrentChat) {
        await saveChatConditional();
    }

    if (selected_group) {
        await createNewGroupChat(selected_group);
        if (deleteCurrentChat) await deleteGroupChat(selected_group, chat_file_for_del);
    }
    else {
        //RossAscends: added character name to new chat filenames and replaced Date.now() with humanizedDateTime;
        chat_metadata = {};
        characters[this_chid].chat = `${name2} - ${humanizedDateTime()}`;
        $('#selected_chat_pole').val(characters[this_chid].chat);
        await getChat();
        await createOrEditCharacter(new CustomEvent('newChat'));
        if (deleteCurrentChat) await delChat(chat_file_for_del + '.jsonl');
    }

}

async function doDeleteChat() {
    await displayPastChats();
    let currentChatDeleteButton = $('.select_chat_block[highlight=\'true\']').parent().find('.PastChat_cross');
    $(currentChatDeleteButton).trigger('click');
    await delay(1);
    $('#dialogue_popup_ok').trigger('click', { fromSlashCommand: true });
    return '';
}

async function doRenameChat(_, chatName) {
    if (!chatName) {
        toastr.warning(t`Name must be provided as an argument to rename this chat.`);
        return '';
    }

    const currentChatName = getCurrentChatId();
    if (!currentChatName) {
        toastr.warning(t`No chat selected that can be renamed.`);
        return '';
    }

    await renameChat(currentChatName, chatName);

    toastr.success(t`Successfully renamed chat to: ${chatName}`);
    return '';
}

/**
 * Renames the currently selected chat.
 * @param {string} oldFileName Old name of the chat (no JSONL extension)
 * @param {string} newName New name for the chat (no JSONL extension)
 */
export async function renameChat(oldFileName, newName) {
    const body = {
        is_group: !!selected_group,
        avatar_url: characters[this_chid]?.avatar,
        original_file: `${oldFileName}.jsonl`,
        renamed_file: `${newName.trim()}.jsonl`,
    };

    try {
        showLoader();
        const response = await fetch('/api/chats/rename', {
            method: 'POST',
            body: JSON.stringify(body),
            headers: getRequestHeaders(),
        });

        if (!response.ok) {
            throw new Error('Unsuccessful request.');
        }

        const data = await response.json();

        if (data.error) {
            throw new Error('Server returned an error.');
        }

        if (data.sanitizedFileName) {
            newName = data.sanitizedFileName;
        }

        if (selected_group) {
            await renameGroupChat(selected_group, oldFileName, newName);
        }
        else {
            if (characters[this_chid].chat == oldFileName) {
                characters[this_chid].chat = newName;
                $('#selected_chat_pole').val(characters[this_chid].chat);
                await createOrEditCharacter();
            }
        }

        await reloadCurrentChat();
    } catch {
        hideLoader();
        await delay(500);
        await callPopup('An error has occurred. Chat was not renamed.', 'text');
    } finally {
        hideLoader();
    }
}

/**
 * /getchatname` slash command
 */
async function doGetChatName() {
    return getCurrentChatDetails().sessionName;
}

const isPwaMode = window.navigator.standalone;
if (isPwaMode) { $('body').addClass('PWA'); }

function doCharListDisplaySwitch() {
    power_user.charListGrid = !power_user.charListGrid;
    document.body.classList.toggle('charListGrid', power_user.charListGrid);
    saveSettingsDebounced();
}

function doCloseChat() {
    $('#option_close_chat').trigger('click');
    return '';
}

/**
 * Function to handle the deletion of a character, given a specific popup type and character ID.
 * If popup type equals "del_ch", it will proceed with deletion otherwise it will exit the function.
 * It fetches the delete character route, sending necessary parameters, and in case of success,
 * it proceeds to delete character from UI and saves settings.
 * In case of error during the fetch request, it logs the error details.
 *
 * @param {string} this_chid - The character ID to be deleted.
 * @param {boolean} delete_chats - Whether to delete chats or not.
 */
export async function handleDeleteCharacter(this_chid, delete_chats) {
    if (!characters[this_chid]) {
        return;
    }

    await deleteCharacter(characters[this_chid].avatar, { deleteChats: delete_chats });
}

/**
 * Deletes a character completely, including associated chats if specified
 *
 * @param {string|string[]} characterKey - The key (avatar) of the character to be deleted
 * @param {Object} [options] - Optional parameters for the deletion
 * @param {boolean} [options.deleteChats=true] - Whether to delete associated chats or not
 * @return {Promise<void>} - A promise that resolves when the character is successfully deleted
 */
export async function deleteCharacter(characterKey, { deleteChats = true } = {}) {
    if (!Array.isArray(characterKey)) {
        characterKey = [characterKey];
    }

    for (const key of characterKey) {
        const character = characters.find(x => x.avatar == key);
        if (!character) {
            toastr.warning(t`Character ${key} not found. Skipping deletion.`);
            continue;
        }

        const chid = characters.indexOf(character);
        const pastChats = await getPastCharacterChats(chid);

        const msg = { avatar_url: character.avatar, delete_chats: deleteChats };

        const response = await fetch('/api/characters/delete', {
            method: 'POST',
            headers: getRequestHeaders(),
            body: JSON.stringify(msg),
            cache: 'no-cache',
        });

        if (!response.ok) {
            toastr.error(`${response.status} ${response.statusText}`, t`Failed to delete character`);
            continue;
        }

        delete tag_map[character.avatar];
        select_rm_info('char_delete', character.name);

        if (deleteChats) {
            for (const chat of pastChats) {
                const name = chat.file_name.replace('.jsonl', '');
                await eventSource.emit(event_types.CHAT_DELETED, name);
            }
        }

        await eventSource.emit(event_types.CHARACTER_DELETED, { id: chid, character: character });
    }

    await removeCharacterFromUI();
}

/**
 * Function to delete a character from UI after character deletion API success.
 * It manages necessary UI changes such as closing advanced editing popup, unsetting
 * character ID, resetting characters array and chat metadata, deselecting character's tab
 * panel, removing character name from navigation tabs, clearing chat, fetching updated list of characters.
 * It also ensures to save the settings after all the operations.
 */
async function removeCharacterFromUI() {
    preserveNeutralChat();
    await clearChat();
    $('#character_cross').trigger('click');
    resetChatState();
    $(document.getElementById('rm_button_selected_ch')).children('h2').text('');
    restoreNeutralChat();
    await getCharacters();
    await printMessages();
    saveSettingsDebounced();
}

async function newAssistantChat() {
    await clearChat();
    chat.splice(0, chat.length);
    chat_metadata = {};
    setCharacterName(neutralCharacterName);
    sendSystemMessage(system_message_types.ASSISTANT_NOTE);
}

function doTogglePanels() {
    $('#option_settings').trigger('click');
    return '';
}

/**
 * Event handler to open a navbar drawer when a drawer open button is clicked.
 * Handles click events on .drawer-opener elements.
 * Opens the drawer associated with the clicked button according to the data-target attribute.
 * @returns {void}
 */
function doDrawerOpenClick() {
    const targetDrawerID = $(this).attr('data-target');
    const drawer = $(`#${targetDrawerID}`);
    const drawerToggle = drawer.find('.drawer-toggle');
    const drawerWasOpenAlready = drawerToggle.parent().find('.drawer-content').hasClass('openDrawer');
    if (drawerWasOpenAlready || drawer.hasClass('resizing')) { return; }
    doNavbarIconClick.call(drawerToggle);
}

/**
 * Event handler to open or close a navbar drawer when a navbar icon is clicked.
 * Handles click events on .drawer-toggle elements.
 * @returns {void}
 */
function doNavbarIconClick() {
    var icon = $(this).find('.drawer-icon');
    var drawer = $(this).parent().find('.drawer-content');
    if (drawer.hasClass('resizing')) { return; }
    var drawerWasOpenAlready = $(this).parent().find('.drawer-content').hasClass('openDrawer');
    let targetDrawerID = $(this).parent().find('.drawer-content').attr('id');
    const pinnedDrawerClicked = drawer.hasClass('pinnedOpen');

    if (!drawerWasOpenAlready) { //to open the drawer
        $('.openDrawer').not('.pinnedOpen').addClass('resizing').slideToggle(200, 'swing', async function () {
            await delay(50); $(this).closest('.drawer-content').removeClass('resizing');
        });
        $('.openIcon').toggleClass('closedIcon openIcon');
        $('.openDrawer').not('.pinnedOpen').toggleClass('closedDrawer openDrawer');
        icon.toggleClass('openIcon closedIcon');
        drawer.toggleClass('openDrawer closedDrawer');

        //console.log(targetDrawerID);
        if (targetDrawerID === 'right-nav-panel') {
            $(this).closest('.drawer').find('.drawer-content').addClass('resizing').slideToggle({
                duration: 200,
                easing: 'swing',
                start: function () {
                    jQuery(this).css('display', 'flex'); //flex needed to make charlist scroll
                },
                complete: async function () {
                    favsToHotswap();
                    await delay(50);
                    $(this).closest('.drawer-content').removeClass('resizing');
                    $('#rm_print_characters_block').trigger('scroll');
                },
            });
        } else {
            $(this).closest('.drawer').find('.drawer-content').addClass('resizing').slideToggle(200, 'swing', async function () {
                await delay(50); $(this).closest('.drawer-content').removeClass('resizing');
            });
        }

        // Set the height of "autoSetHeight" textareas within the drawer to their scroll height
        if (!CSS.supports('field-sizing', 'content')) {
            $(this).closest('.drawer').find('.drawer-content textarea.autoSetHeight').each(async function () {
                await resetScrollHeight($(this));
                return;
            });
        }

    } else if (drawerWasOpenAlready) { //to close manually
        icon.toggleClass('closedIcon openIcon');

        if (pinnedDrawerClicked) {
            $(drawer).addClass('resizing').slideToggle(200, 'swing', async function () {
                await delay(50); $(this).removeClass('resizing');
            });
        }
        else {
            $('.openDrawer').not('.pinnedOpen').addClass('resizing').slideToggle(200, 'swing', async function () {
                await delay(50); $(this).closest('.drawer-content').removeClass('resizing');
            });
        }

        drawer.toggleClass('closedDrawer openDrawer');
    }
}

function addDebugFunctions() {
    const doBackfill = async () => {
        for (const message of chat) {
            // System messages are not counted
            if (message.is_system) {
                continue;
            }

            if (!message.extra) {
                message.extra = {};
            }

            message.extra.token_count = await getTokenCountAsync(message.mes, 0);
        }

        await saveChatConditional();
        await reloadCurrentChat();
    };

    registerDebugFunction('forceOnboarding', 'Force onboarding', 'Forces the onboarding process to restart.', async () => {
        firstRun = true;
        await saveSettings();
        location.reload();
    });

    registerDebugFunction('backfillTokenCounts', 'Backfill token counters',
        `Recalculates token counts of all messages in the current chat to refresh the counters.
        Useful when you switch between models that have different tokenizers.
        This is a visual change only. Your chat will be reloaded.`, doBackfill);

    registerDebugFunction('generationTest', 'Send a generation request', 'Generates text using the currently selected API.', async () => {
        const text = prompt('Input text:', 'Hello');
        toastr.info('Working on it...');
        const message = await generateRaw(text, null, false, false);
        alert(message);
    });

    registerDebugFunction('clearPrompts', 'Delete itemized prompts', 'Deletes all itemized prompts from the local storage.', async () => {
        await clearItemizedPrompts();
        toastr.info('Itemized prompts deleted.');
        if (getCurrentChatId()) {
            await reloadCurrentChat();
        }
    });

    registerDebugFunction('toggleEventTracing', 'Toggle event tracing', 'Useful to see what triggered a certain event.', () => {
        localStorage.setItem('eventTracing', localStorage.getItem('eventTracing') === 'true' ? 'false' : 'true');
        toastr.info('Event tracing is now ' + (localStorage.getItem('eventTracing') === 'true' ? 'enabled' : 'disabled'));
    });

    registerDebugFunction('copySetup', 'Copy ST setup to clipboard [WIP]', 'Useful data when reporting bugs', async () => {
        const getContextContents = getContext();
        const getSettingsContents = settings;
        //console.log(getSettingsContents);
        const logMessage = `
\`\`\`
API: ${getSettingsContents.main_api}
API Type: ${getSettingsContents[getSettingsContents.main_api + '_settings'].type}
API server: ${getSettingsContents.api_server}
Model: ${getContextContents.onlineStatus}
Context Template: ${power_user.context.preset}
Instruct Template: ${power_user.instruct.preset}
API Settings: ${JSON.stringify(getSettingsContents[getSettingsContents.main_api + '_settings'], null, 2)}
\`\`\`
    `;

        //console.log(getSettingsContents)
        //console.log(logMessage);

        try {
            await navigator.clipboard.writeText(logMessage);
            toastr.info('Your ST API setup data has been copied to the clipboard.');
        } catch (error) {
            toastr.error('Failed to copy ST Setup to clipboard:', error);
        }
    });
}

jQuery(async function () {
    async function doForceSave() {
        await saveSettings();
        await saveChatConditional();
        toastr.success('Chat and settings saved.');
        return '';
    }

    SlashCommandParser.addCommandObject(SlashCommand.fromProps({
        name: 'dupe',
        callback: duplicateCharacter,
        helpString: 'Duplicates the currently selected character.',
    }));
    SlashCommandParser.addCommandObject(SlashCommand.fromProps({
        name: 'api',
        callback: connectAPISlash,
        returns: 'the current API',
        namedArgumentList: [
            SlashCommandNamedArgument.fromProps({
                name: 'quiet',
                description: 'Suppress the toast message on connection',
                typeList: [ARGUMENT_TYPE.BOOLEAN],
                defaultValue: 'false',
                enumList: commonEnumProviders.boolean('trueFalse')(),
            }),
        ],
        unnamedArgumentList: [
            SlashCommandArgument.fromProps({
                description: 'API to connect to',
                typeList: [ARGUMENT_TYPE.STRING],
                enumList: Object.entries(CONNECT_API_MAP).map(([api, { selected }]) =>
                    new SlashCommandEnumValue(api, selected, enumTypes.getBasedOnIndex(UNIQUE_APIS.findIndex(x => x === selected)),
                        selected[0].toUpperCase() ?? enumIcons.default)),
            }),
        ],
        helpString: `
            <div>
                Connect to an API. If no argument is provided, it will return the currently connected API.
            </div>
            <div>
                <strong>Available APIs:</strong>
                <pre><code>${Object.keys(CONNECT_API_MAP).join(', ')}</code></pre>
            </div>
        `,
    }));
    SlashCommandParser.addCommandObject(SlashCommand.fromProps({
        name: 'impersonate',
        callback: doImpersonate,
        aliases: ['imp'],
        namedArgumentList: [
            new SlashCommandNamedArgument(
                'await',
                'Whether to await for the triggered generation before continuing',
                [ARGUMENT_TYPE.BOOLEAN],
                false,
                false,
                'false',
            ),
        ],
        unnamedArgumentList: [
            new SlashCommandArgument(
                'prompt', [ARGUMENT_TYPE.STRING], false,
            ),
        ],
        helpString: `
            <div>
                Calls an impersonation response, with an optional additional prompt.
            </div>
            <div>
                If <code>await=true</code> named argument is passed, the command will wait for the impersonation to end before continuing.
            </div>
            <div>
                <strong>Example:</strong>
                <ul>
                    <li>
                        <pre><code class="language-stscript">/impersonate What is the meaning of life?</code></pre>
                    </li>
                </ul>
            </div>
        `,
    }));
    SlashCommandParser.addCommandObject(SlashCommand.fromProps({
        name: 'delchat',
        callback: doDeleteChat,
        helpString: 'Deletes the current chat.',
    }));
    SlashCommandParser.addCommandObject(SlashCommand.fromProps({
        name: 'renamechat',
        callback: doRenameChat,
        unnamedArgumentList: [
            new SlashCommandArgument(
                'new chat name', [ARGUMENT_TYPE.STRING], true,
            ),
        ],
        helpString: 'Renames the current chat.',
    }));
    SlashCommandParser.addCommandObject(SlashCommand.fromProps({
        name: 'getchatname',
        callback: doGetChatName,
        returns: 'chat file name',
        helpString: 'Returns the name of the current chat file into the pipe.',
    }));
    SlashCommandParser.addCommandObject(SlashCommand.fromProps({
        name: 'closechat',
        callback: doCloseChat,
        helpString: 'Closes the current chat.',
    }));
    SlashCommandParser.addCommandObject(SlashCommand.fromProps({
        name: 'tempchat',
        callback: () => {
            return new Promise((resolve, reject) => {
                const eventCallback = async (chatId) => {
                    if (chatId) {
                        return reject('Not in a temporary chat');
                    }
                    await newAssistantChat();
                    return resolve('');
                };
                eventSource.once(event_types.CHAT_CHANGED, eventCallback);
                doCloseChat();
                setTimeout(() => {
                    reject('Failed to open temporary chat');
                    eventSource.removeListener(event_types.CHAT_CHANGED, eventCallback);
                }, debounce_timeout.relaxed);
            });
        },
        helpString: 'Opens a temporary chat with Assistant.',
    }));
    SlashCommandParser.addCommandObject(SlashCommand.fromProps({
        name: 'panels',
        callback: doTogglePanels,
        aliases: ['togglepanels'],
        helpString: 'Toggle UI panels on/off',
    }));
    SlashCommandParser.addCommandObject(SlashCommand.fromProps({
        name: 'forcesave',
        callback: doForceSave,
        helpString: 'Forces a save of the current chat and settings',
    }));
    SlashCommandParser.addCommandObject(SlashCommand.fromProps({
        name: 'instruct',
        callback: selectInstructCallback,
        returns: 'current template',
        namedArgumentList: [
            SlashCommandNamedArgument.fromProps({
                name: 'quiet',
                description: 'Suppress the toast message on template change',
                typeList: [ARGUMENT_TYPE.BOOLEAN],
                defaultValue: 'false',
                enumList: commonEnumProviders.boolean('trueFalse')(),
            }),
            SlashCommandNamedArgument.fromProps({
                name: 'forceGet',
                description: 'Force getting a name even if instruct mode is disabled',
                typeList: [ARGUMENT_TYPE.BOOLEAN],
                defaultValue: 'false',
                enumList: commonEnumProviders.boolean('trueFalse')(),
            }),
        ],
        unnamedArgumentList: [
            SlashCommandArgument.fromProps({
                description: 'instruct template name',
                typeList: [ARGUMENT_TYPE.STRING],
                enumProvider: () => instruct_presets.map(preset => new SlashCommandEnumValue(preset.name, null, enumTypes.enum, enumIcons.preset)),
            }),
        ],
        helpString: `
            <div>
                Selects instruct mode template by name. Enables instruct mode if not already enabled.
                Gets the current instruct template if no name is provided and instruct mode is enabled or <code>forceGet=true</code> is passed.
            </div>
            <div>
                <strong>Example:</strong>
                <ul>
                    <li>
                        <pre><code class="language-stscript">/instruct creative</code></pre>
                    </li>
                </ul>
            </div>
        `,
    }));
    SlashCommandParser.addCommandObject(SlashCommand.fromProps({
        name: 'instruct-on',
        callback: enableInstructCallback,
        helpString: 'Enables instruct mode.',
    }));
    SlashCommandParser.addCommandObject(SlashCommand.fromProps({
        name: 'instruct-off',
        callback: disableInstructCallback,
        helpString: 'Disables instruct mode',
    }));
    SlashCommandParser.addCommandObject(SlashCommand.fromProps({
        name: 'instruct-state',
        aliases: ['instruct-toggle'],
        helpString: 'Gets the current instruct mode state. If an argument is provided, it will set the instruct mode state.',
        unnamedArgumentList: [
            SlashCommandArgument.fromProps({
                description: 'instruct mode state',
                typeList: [ARGUMENT_TYPE.BOOLEAN],
                enumList: commonEnumProviders.boolean('trueFalse')(),
            }),
        ],
        callback: async (_args, state) => {
            if (!state || typeof state !== 'string') {
                return String(power_user.instruct.enabled);
            }

            const newState = isTrueBoolean(state);
            newState ? enableInstructCallback() : disableInstructCallback();
            return String(power_user.instruct.enabled);
        },
    }));
    SlashCommandParser.addCommandObject(SlashCommand.fromProps({
        name: 'context',
        callback: selectContextCallback,
        returns: 'template name',
        namedArgumentList: [
            SlashCommandNamedArgument.fromProps({
                name: 'quiet',
                description: 'Suppress the toast message on template change',
                typeList: [ARGUMENT_TYPE.BOOLEAN],
                defaultValue: 'false',
                enumList: commonEnumProviders.boolean('trueFalse')(),
            }),
        ],
        unnamedArgumentList: [
            SlashCommandArgument.fromProps({
                description: 'context template name',
                typeList: [ARGUMENT_TYPE.STRING],
                enumProvider: () => context_presets.map(preset => new SlashCommandEnumValue(preset.name, null, enumTypes.enum, enumIcons.preset)),
            }),
        ],
        helpString: 'Selects context template by name. Gets the current template if no name is provided',
    }));
    SlashCommandParser.addCommandObject(SlashCommand.fromProps({
        name: 'chat-manager',
        callback: () => {
            $('#option_select_chat').trigger('click');
            return '';
        },
        aliases: ['chat-history', 'manage-chats'],
        helpString: 'Opens the chat manager for the current character/group.',
    }));

    setTimeout(function () {
        $('#groupControlsToggle').trigger('click');
        $('#groupCurrentMemberListToggle .inline-drawer-icon').trigger('click');
    }, 200);

    $(document).on('click', '.api_loading', () => cancelStatusCheck('Canceled because connecting was manually canceled'));

    //////////INPUT BAR FOCUS-KEEPING LOGIC/////////////
    let S_TAPreviouslyFocused = false;
    $('#send_textarea').on('focusin focus click', () => {
        S_TAPreviouslyFocused = true;
    });
    $('#send_but, #option_regenerate, #option_continue, #mes_continue, #mes_impersonate').on('click', () => {
        if (S_TAPreviouslyFocused) {
            $('#send_textarea').focus();
        }
    });
    $(document).click(event => {
        if ($(':focus').attr('id') !== 'send_textarea') {
            var validIDs = ['options_button', 'send_but', 'mes_impersonate', 'mes_continue', 'send_textarea', 'option_regenerate', 'option_continue'];
            if (!validIDs.includes($(event.target).attr('id'))) {
                S_TAPreviouslyFocused = false;
            }
        } else {
            S_TAPreviouslyFocused = true;
        }
    });

    /////////////////

    $('#swipes-checkbox').change(function () {
        swipes = !!$('#swipes-checkbox').prop('checked');
        if (swipes) {
            //console.log('toggle change calling showswipebtns');
            showSwipeButtons();
        } else {
            hideSwipeButtons();
        }
        saveSettingsDebounced();
    });

    ///// SWIPE BUTTON CLICKS ///////

    //limit swiping to only last message clicks
    $(document).on('click', '.last_mes .swipe_right', swipe_right);
    $(document).on('click', '.last_mes .swipe_left', swipe_left);

    const debouncedCharacterSearch = debounce((searchQuery) => {
        entitiesFilter.setFilterData(FILTER_TYPES.SEARCH, searchQuery);
    });
    $('#character_search_bar').on('input', function () {
        const searchQuery = String($(this).val());
        debouncedCharacterSearch(searchQuery);
    });

    $('#mes_impersonate').on('click', function () {
        $('#option_impersonate').trigger('click');
    });

    $('#mes_continue').on('click', function () {
        $('#option_continue').trigger('click');
    });

    $('#send_but').on('click', function () {
        sendTextareaMessage();
    });

    //menu buttons setup

    $('#rm_button_settings').click(function () {
        selected_button = 'settings';
        selectRightMenuWithAnimation('rm_api_block');
    });
    $('#rm_button_characters').click(function () {
        selected_button = 'characters';
        select_rm_characters();
    });
    $('#rm_button_back').click(function () {
        selected_button = 'characters';
        select_rm_characters();
    });
    $('#rm_button_create').click(function () {
        selected_button = 'create';
        select_rm_create();
    });
    $('#rm_button_selected_ch').click(function () {
        if (selected_group) {
            select_group_chats(selected_group);
        } else {
            selected_button = 'character_edit';
            select_selected_character(this_chid);
        }
        $('#character_search_bar').val('').trigger('input');
    });

    $(document).on('click', '.character_select', async function () {
        const id = $(this).attr('chid');
        await selectCharacterById(id);
    });

    $(document).on('click', '.bogus_folder_select', function () {
        const tagId = $(this).attr('tagid');
        console.debug('Bogus folder clicked', tagId);
        chooseBogusFolder($(this), tagId);
    });

    /**
     * Sets the scroll height of the edit textarea to fit the content.
     * @param {HTMLTextAreaElement} e Textarea element to auto-fit
     */
    function autoFitEditTextArea(e) {
        scroll_holder = chatElement[0].scrollTop;
        e.style.height = '0px';
        const newHeight = e.scrollHeight + 4;
        e.style.height = `${newHeight}px`;
        is_use_scroll_holder = true;
    }
    const autoFitEditTextAreaDebounced = debounce(autoFitEditTextArea, debounce_timeout.short);
    document.addEventListener('input', e => {
        if (e.target instanceof HTMLTextAreaElement && e.target.classList.contains('edit_textarea')) {
            const scrollbarShown = e.target.clientWidth < e.target.offsetWidth && e.target.offsetHeight >= window.innerHeight * 0.75;
            const immediately = (e.target.scrollHeight > e.target.offsetHeight && !scrollbarShown) || e.target.value === '';
            immediately ? autoFitEditTextArea(e.target) : autoFitEditTextAreaDebounced(e.target);
        }
    });
    const chatElementScroll = document.getElementById('chat');
    const chatScrollHandler = function () {
        if (power_user.waifuMode) {
            scrollLock = true;
            return;
        }

        const scrollIsAtBottom = Math.abs(chatElementScroll.scrollHeight - chatElementScroll.clientHeight - chatElementScroll.scrollTop) < 1;

        // Resume autoscroll if the user scrolls to the bottom
        if (scrollLock && scrollIsAtBottom) {
            scrollLock = false;
        }

        // Cancel autoscroll if the user scrolls up
        if (!scrollLock && !scrollIsAtBottom) {
            scrollLock = true;
        }
    };
    chatElementScroll.addEventListener('wheel', chatScrollHandler, { passive: true });
    chatElementScroll.addEventListener('touchmove', chatScrollHandler, { passive: true });
    chatElementScroll.addEventListener('scroll', function () {
        if (is_use_scroll_holder) {
            this.scrollTop = scroll_holder;
            is_use_scroll_holder = false;
        }
    }, { passive: true });

    $(document).on('click', '.mes', function () {
        //when a 'delete message' parent div is clicked
        // and we are in delete mode and del_checkbox is visible
        if (!is_delete_mode || !$(this).children('.del_checkbox').is(':visible')) {
            return;
        }
        $('.mes').children('.del_checkbox').each(function () {
            $(this).prop('checked', false);
            $(this).parent().removeClass('selected');
        });
        $(this).addClass('selected'); //sets the bg of the mes selected for deletion
        var i = Number($(this).attr('mesid')); //checks the message ID in the chat
        this_del_mes = i;
        //as long as the current message ID is less than the total chat length
        while (i < chat.length) {
            //sets the bg of the all msgs BELOW the selected .mes
            $(`.mes[mesid="${i}"]`).addClass('selected');
            $(`.mes[mesid="${i}"]`).children('.del_checkbox').prop('checked', true);
            i++;
        }
    });

    $(document).on('click', '.PastChat_cross', function (e) {
        e.stopPropagation();
        chat_file_for_del = $(this).attr('file_name');
        console.debug('detected cross click for' + chat_file_for_del);
        callPopup('<h3>Delete the Chat File?</h3>', 'del_chat');
    });

    $('#advanced_div').click(function () {
        if (!is_advanced_char_open) {
            is_advanced_char_open = true;
            $('#character_popup').css({ 'display': 'flex', 'opacity': 0.0 }).addClass('open');
            $('#character_popup').transition({
                opacity: 1.0,
                duration: animation_duration,
                easing: animation_easing,
            });
        } else {
            is_advanced_char_open = false;
            $('#character_popup').css('display', 'none').removeClass('open');
        }
    });

    $('#character_cross').click(function () {
        is_advanced_char_open = false;
        $('#character_popup').transition({
            opacity: 0,
            duration: animation_duration,
            easing: animation_easing,
        });
        setTimeout(function () { $('#character_popup').css('display', 'none'); }, animation_duration);
    });

    $('#character_popup_ok').click(function () {
        is_advanced_char_open = false;
        $('#character_popup').css('display', 'none');
    });

    $('#dialogue_popup_ok').click(async function (e, customData) {
        const fromSlashCommand = customData?.fromSlashCommand || false;
        dialogueCloseStop = false;
        $('#shadow_popup').transition({
            opacity: 0,
            duration: animation_duration,
            easing: animation_easing,
        });
        setTimeout(function () {
            if (dialogueCloseStop) return;
            $('#shadow_popup').css('display', 'none');
            $('#dialogue_popup').removeClass('large_dialogue_popup');
            $('#dialogue_popup').removeClass('wide_dialogue_popup');
        }, animation_duration);

        if (popup_type == 'del_chat') {
            //close past chat popup
            $('#select_chat_cross').trigger('click');
            showLoader();
            if (selected_group) {
                await deleteGroupChat(selected_group, chat_file_for_del);
            } else {
                await delChat(chat_file_for_del);
            }

            if (fromSlashCommand) {  // When called from `/delchat` command, don't re-open the history view.
                $('#options').hide();  // hide option popup menu
                hideLoader();
            } else {  // Open the history view again after 2 seconds (delay to avoid edge cases for deleting last chat).
                setTimeout(function () {
                    $('#option_select_chat').click();
                    $('#options').hide();  // hide option popup menu
                    hideLoader();
                }, 2000);
            }
        }

        if (dialogueResolve) {
            if (popup_type == 'input') {
                dialogueResolve($('#dialogue_popup_input').val());
                $('#dialogue_popup_input').val('');

            }
            else {
                dialogueResolve(true);

            }

            dialogueResolve = null;
        }
    });

    $('#dialogue_popup_cancel').click(function (e) {
        dialogueCloseStop = false;
        $('#shadow_popup').transition({
            opacity: 0,
            duration: animation_duration,
            easing: animation_easing,
        });
        setTimeout(function () {
            if (dialogueCloseStop) return;
            $('#shadow_popup').css('display', 'none');
            $('#dialogue_popup').removeClass('large_dialogue_popup');
        }, animation_duration);

        //$("#shadow_popup").css("opacity:", 0.0);
        popup_type = '';

        if (dialogueResolve) {
            dialogueResolve(false);
            dialogueResolve = null;
        }

    });

    $('#add_avatar_button').change(function () {
        read_avatar_load(this);
    });

    $('#form_create').submit(createOrEditCharacter);

    $('#delete_button').on('click', async function () {
        if (!this_chid) {
            toastr.warning('No character selected.');
            return;
        }

        let deleteChats = false;

        const confirm = await Popup.show.confirm(t`Delete the character?`, await renderTemplateAsync('deleteConfirm'), {
            onClose: () => deleteChats = !!$('#del_char_checkbox').prop('checked'),
        });
        if (!confirm) {
            return;
        }

        await deleteCharacter(characters[this_chid].avatar, { deleteChats: deleteChats });
    });

    //////// OPTIMIZED ALL CHAR CREATION/EDITING TEXTAREA LISTENERS ///////////////

    $('#character_name_pole').on('input', function () {
        if (menu_type == 'create') {
            create_save.name = String($('#character_name_pole').val());
        }
    });

    const elementsToUpdate = {
        '#description_textarea': function () { create_save.description = String($('#description_textarea').val()); },
        '#creator_notes_textarea': function () { create_save.creator_notes = String($('#creator_notes_textarea').val()); },
        '#character_version_textarea': function () { create_save.character_version = String($('#character_version_textarea').val()); },
        '#system_prompt_textarea': function () { create_save.system_prompt = String($('#system_prompt_textarea').val()); },
        '#post_history_instructions_textarea': function () { create_save.post_history_instructions = String($('#post_history_instructions_textarea').val()); },
        '#creator_textarea': function () { create_save.creator = String($('#creator_textarea').val()); },
        '#tags_textarea': function () { create_save.tags = String($('#tags_textarea').val()); },
        '#personality_textarea': function () { create_save.personality = String($('#personality_textarea').val()); },
        '#scenario_pole': function () { create_save.scenario = String($('#scenario_pole').val()); },
        '#mes_example_textarea': function () { create_save.mes_example = String($('#mes_example_textarea').val()); },
        '#firstmessage_textarea': function () { create_save.first_message = String($('#firstmessage_textarea').val()); },
        '#talkativeness_slider': function () { create_save.talkativeness = Number($('#talkativeness_slider').val()); },
        '#depth_prompt_prompt': function () { create_save.depth_prompt_prompt = String($('#depth_prompt_prompt').val()); },
        '#depth_prompt_depth': function () { create_save.depth_prompt_depth = Number($('#depth_prompt_depth').val()); },
        '#depth_prompt_role': function () { create_save.depth_prompt_role = String($('#depth_prompt_role').val()); },
    };

    Object.keys(elementsToUpdate).forEach(function (id) {
        $(id).on('input', function () {
            if (menu_type == 'create') {
                elementsToUpdate[id]();
            } else {
                saveCharacterDebounced();
            }
        });
    });

    $('#favorite_button').on('click', function () {
        updateFavButtonState(!fav_ch_checked);
        if (menu_type != 'create') {
            saveCharacterDebounced();
        }
    });

    /* $("#renameCharButton").on('click', renameCharacter); */

    $(document).on('click', '.renameChatButton', async function (e) {
        e.stopPropagation();
        const oldFileNameFull = $(this).closest('.select_chat_block_wrapper').find('.select_chat_block_filename').text();
        const oldFileName = oldFileNameFull.replace('.jsonl', '');

        const popupText = await renderTemplateAsync('chatRename');
        const newName = await callPopup(popupText, 'input', oldFileName);

        if (!newName || newName == oldFileName) {
            console.log('no new name found, aborting');
            return;
        }

        await renameChat(oldFileName, newName);

        await delay(250);
        $('#option_select_chat').trigger('click');
        $('#options').hide();
    });

    $(document).on('click', '.exportChatButton, .exportRawChatButton', async function (e) {
        e.stopPropagation();
        const format = $(this).data('format') || 'txt';
        await saveChatConditional();
        const filenamefull = $(this).closest('.select_chat_block_wrapper').find('.select_chat_block_filename').text();
        console.log(`exporting ${filenamefull} in ${format} format`);

        const filename = filenamefull.replace('.jsonl', '');
        const body = {
            is_group: !!selected_group,
            avatar_url: characters[this_chid]?.avatar,
            file: `${filename}.jsonl`,
            exportfilename: `${filename}.${format}`,
            format: format,
        };
        console.log(body);
        try {
            const response = await fetch('/api/chats/export', {
                method: 'POST',
                body: JSON.stringify(body),
                headers: getRequestHeaders(),
            });
            const data = await response.json();
            if (!response.ok) {
                // display error message
                console.log(data.message);
                await delay(250);
                toastr.error(`Error: ${data.message}`);
                return;
            } else {
                const mimeType = format == 'txt' ? 'text/plain' : 'application/octet-stream';
                // success, handle response data
                console.log(data);
                await delay(250);
                toastr.success(data.message);
                download(data.result, body.exportfilename, mimeType);
            }
        } catch (error) {
            // display error message
            console.log(`An error has occurred: ${error.message}`);
            await delay(250);
            toastr.error(`Error: ${error.message}`);
        }
    });

    ///////////////////////////////////////////////////////////////////////////////////

    $('#api_button').click(function (e) {
        if ($('#api_url_text').val() != '') {
            let value = formatKoboldUrl(String($('#api_url_text').val()).trim());

            if (!value) {
                toastr.error('Please enter a valid URL.');
                return;
            }

            $('#api_url_text').val(value);
            api_server = value;
            startStatusLoading();

            main_api = 'kobold';
            saveSettingsDebounced();
            getStatusKobold();
        }
    });

    $('#api_button_textgenerationwebui').on('click', async function (e) {
        const keys = [
            { id: 'api_key_mancer', secret: SECRET_KEYS.MANCER },
            { id: 'api_key_vllm', secret: SECRET_KEYS.VLLM },
            { id: 'api_key_aphrodite', secret: SECRET_KEYS.APHRODITE },
            { id: 'api_key_tabby', secret: SECRET_KEYS.TABBY },
            { id: 'api_key_togetherai', secret: SECRET_KEYS.TOGETHERAI },
            { id: 'api_key_ooba', secret: SECRET_KEYS.OOBA },
            { id: 'api_key_infermaticai', secret: SECRET_KEYS.INFERMATICAI },
            { id: 'api_key_dreamgen', secret: SECRET_KEYS.DREAMGEN },
            { id: 'api_key_openrouter-tg', secret: SECRET_KEYS.OPENROUTER },
            { id: 'api_key_koboldcpp', secret: SECRET_KEYS.KOBOLDCPP },
            { id: 'api_key_llamacpp', secret: SECRET_KEYS.LLAMACPP },
            { id: 'api_key_featherless', secret: SECRET_KEYS.FEATHERLESS },
            { id: 'api_key_huggingface', secret: SECRET_KEYS.HUGGINGFACE },
        ];

        for (const key of keys) {
            const keyValue = String($(`#${key.id}`).val()).trim();
            if (keyValue.length) {
                await writeSecret(key.secret, keyValue);
            }
        }

        validateTextGenUrl();
        startStatusLoading();
        main_api = 'textgenerationwebui';
        saveSettingsDebounced();
        getStatusTextgen();
    });

    $('#api_button_novel').on('click', async function (e) {
        e.stopPropagation();
        const api_key_novel = String($('#api_key_novel').val()).trim();

        if (api_key_novel.length) {
            await writeSecret(SECRET_KEYS.NOVEL, api_key_novel);
        }

        if (!secret_state[SECRET_KEYS.NOVEL]) {
            console.log('No secret key saved for NovelAI');
            return;
        }

        startStatusLoading();
        // Check near immediately rather than waiting for up to 90s
        await getStatusNovel();
    });

    var button = $('#options_button');
    var menu = $('#options');

    function showMenu() {
        showBookmarksButtons();
        // menu.stop()
        menu.fadeIn(animation_duration);
        optionsPopper.update();
    }

    function hideMenu() {
        // menu.stop();
        menu.fadeOut(animation_duration);
        optionsPopper.update();
    }

    function isMouseOverButtonOrMenu() {
        return menu.is(':hover, :focus-within') || button.is(':hover, :focus');
    }

    button.on('click', function () {
        if (menu.is(':visible')) {
            hideMenu();
        } else {
            showMenu();
        }
    });
    button.on('blur', function () {
        //delay to prevent menu hiding when mouse leaves button into menu
        setTimeout(() => {
            if (!isMouseOverButtonOrMenu()) { hideMenu(); }
        }, 100);
    });
    menu.on('blur', function () {
        //delay to prevent menu hide when mouseleaves menu into button
        setTimeout(() => {
            if (!isMouseOverButtonOrMenu()) { hideMenu(); }
        }, 100);
    });
    $(document).on('click', function () {
        if (!isMouseOverButtonOrMenu() && menu.is(':visible')) { hideMenu(); }
    });

    /* $('#set_chat_scenario').on('click', setScenarioOverride); */

    ///////////// OPTIMIZED LISTENERS FOR LEFT SIDE OPTIONS POPUP MENU //////////////////////
    $('#options [id]').on('click', async function (event, customData) {
        const fromSlashCommand = customData?.fromSlashCommand || false;
        var id = $(this).attr('id');

        // Check whether a custom prompt was provided via custom data (for example through a slash command)
        const additionalPrompt = customData?.additionalPrompt?.trim() || undefined;
        const buildOrFillAdditionalArgs = (args = {}) => ({
            ...args,
            ...(additionalPrompt !== undefined && { quiet_prompt: additionalPrompt, quietToLoud: true }),
        });

        if (id == 'option_select_chat') {
            if ((selected_group && !is_group_generating) || (this_chid !== undefined && !is_send_press) || fromSlashCommand) {
                await displayPastChats();
                //this is just to avoid the shadow for past chat view when using /delchat
                //however, the dialog popup still gets one..
                if (!fromSlashCommand) {
                    console.log('displaying shadow');
                    $('#shadow_select_chat_popup').css('display', 'block');
                    $('#shadow_select_chat_popup').css('opacity', 0.0);
                    $('#shadow_select_chat_popup').transition({
                        opacity: 1.0,
                        duration: animation_duration,
                        easing: animation_easing,
                    });
                }
            }
        }

        else if (id == 'option_start_new_chat') {
            if ((selected_group || this_chid !== undefined) && !is_send_press) {
                let deleteCurrentChat = false;
                const result = await Popup.show.confirm(t`Start new chat?`, await renderTemplateAsync('newChatConfirm'), {
                    onClose: () => deleteCurrentChat = !!$('#del_chat_checkbox').prop('checked'),
                });
                if (!result) {
                    return;
                }

                await doNewChat({ deleteCurrentChat: deleteCurrentChat });
            }
            if (!selected_group && this_chid === undefined && !is_send_press) {
                await newAssistantChat();
            }
        }

        else if (id == 'option_regenerate') {
            closeMessageEditor();
            if (is_send_press == false) {
                //hideSwipeButtons();

                if (selected_group) {
                    regenerateGroup();
                }
                else {
                    is_send_press = true;
                    Generate('regenerate', buildOrFillAdditionalArgs());
                }
            }
        }

        else if (id == 'option_impersonate') {
            if (is_send_press == false || fromSlashCommand) {
                is_send_press = true;
                Generate('impersonate', buildOrFillAdditionalArgs());
            }
        }

        else if (id == 'option_continue') {
            if (this_edit_mes_id) return; // don't proceed if editing a message

            if (is_send_press == false || fromSlashCommand) {
                is_send_press = true;
                Generate('continue', buildOrFillAdditionalArgs());
            }
        }

        else if (id == 'option_delete_mes') {
            setTimeout(() => openMessageDelete(fromSlashCommand), animation_duration);
        }

        else if (id == 'option_close_chat') {
            if (is_send_press == false) {
                await clearChat();
                chat.length = 0;
                resetSelectedGroup();
                setCharacterId(undefined);
                setCharacterName('');
                setActiveCharacter(null);
                setActiveGroup(null);
                this_edit_mes_id = undefined;
                chat_metadata = {};
                selected_button = 'characters';
                $('#rm_button_selected_ch').children('h2').text('');
                select_rm_characters();
                sendSystemMessage(system_message_types.WELCOME);
                sendSystemMessage(system_message_types.WELCOME_PROMPT);
                await getClientVersion();
                await eventSource.emit(event_types.CHAT_CHANGED, getCurrentChatId());
            } else {
                toastr.info('Please stop the message generation first.');
            }
        }

        else if (id === 'option_settings') {
            //var checkBox = document.getElementById("waifuMode");
            var topBar = document.getElementById('top-bar');
            var topSettingsHolder = document.getElementById('top-settings-holder');
            var divchat = document.getElementById('chat');

            //if (checkBox.checked) {
            if (topBar.style.display === 'none') {
                topBar.style.display = ''; // or "inline-block" if that's the original display value
                topSettingsHolder.style.display = ''; // or "inline-block" if that's the original display value

                divchat.style.borderRadius = '';
                divchat.style.backgroundColor = '';

            } else {

                divchat.style.borderRadius = '10px'; // Adjust the value to control the roundness of the corners
                divchat.style.backgroundColor = ''; // Set the background color to your preference

                topBar.style.display = 'none';
                topSettingsHolder.style.display = 'none';
            }
            //}
        }
        hideMenu();
    });

    $('#newChatFromManageScreenButton').on('click', async function () {
        await doNewChat({ deleteCurrentChat: false });
        $('#select_chat_cross').trigger('click');
    });

    //////////////////////////////////////////////////////////////////////////////////////////////

    //functionality for the cancel delete messages button, reverts to normal display of input form
    $('#dialogue_del_mes_cancel').click(function () {
        $('#dialogue_del_mes').css('display', 'none');
        $('#send_form').css('display', css_send_form_display);
        $('.del_checkbox').each(function () {
            $(this).css('display', 'none');
            $(this).parent().children('.for_checkbox').css('display', 'block');
            $(this).parent().removeClass('selected');
            $(this).prop('checked', false);
        });
        showSwipeButtons();
        this_del_mes = -1;
        is_delete_mode = false;
    });

    //confirms message deletion with the "ok" button
    $('#dialogue_del_mes_ok').on('click', async function () {
        $('#dialogue_del_mes').css('display', 'none');
        $('#send_form').css('display', css_send_form_display);
        $('.del_checkbox').each(function () {
            $(this).css('display', 'none');
            $(this).parent().children('.for_checkbox').css('display', 'block');
            $(this).parent().removeClass('selected');
            $(this).prop('checked', false);
        });

        if (this_del_mes >= 0) {
            $(`.mes[mesid="${this_del_mes}"]`).nextAll('div').remove();
            $(`.mes[mesid="${this_del_mes}"]`).remove();
            chat.length = this_del_mes;
            await saveChatConditional();
            chatElement.scrollTop(chatElement[0].scrollHeight);
            await eventSource.emit(event_types.MESSAGE_DELETED, chat.length);
            $('#chat .mes').removeClass('last_mes');
            $('#chat .mes').last().addClass('last_mes');
        } else {
            console.log('this_del_mes is not >= 0, not deleting');
        }

        showSwipeButtons();
        this_del_mes = -1;
        is_delete_mode = false;
    });

    $('#settings_preset').change(function () {
        if ($('#settings_preset').find(':selected').val() != 'gui') {
            preset_settings = $('#settings_preset').find(':selected').text();
            const preset = koboldai_settings[koboldai_setting_names[preset_settings]];
            loadKoboldSettings(preset);
            setGenerationParamsFromPreset(preset);
            $('#kobold_api-settings').find('input').prop('disabled', false);
            $('#kobold_api-settings').css('opacity', 1.0);
            $('#kobold_order')
                .css('opacity', 1)
                .sortable('enable');
        } else {
            //$('.button').disableSelection();
            preset_settings = 'gui';

            $('#kobold_api-settings').find('input').prop('disabled', true);
            $('#kobold_api-settings').css('opacity', 0.5);

            $('#kobold_order')
                .css('opacity', 0.5)
                .sortable('disable');
        }
        saveSettingsDebounced();
    });

    $('#settings_preset_novel').change(function () {
        nai_settings.preset_settings_novel = $('#settings_preset_novel')
            .find(':selected')
            .text();

        const preset = novelai_settings[novelai_setting_names[nai_settings.preset_settings_novel]];
        loadNovelPreset(preset);
        amount_gen = Number($('#amount_gen').val());
        max_context = Number($('#max_context').val());

        saveSettingsDebounced();
    });

    $('#main_api').change(function () {
        cancelStatusCheck('Canceled because main api changed');
        changeMainAPI();
        saveSettingsDebounced();
    });

    ////////////////// OPTIMIZED RANGE SLIDER LISTENERS////////////////

    var sliderLocked = true;
    var sliderTimer;

    $('input[type=\'range\']').on('touchstart', function () {
        // Unlock the slider after 300ms
        setTimeout(function () {
            sliderLocked = false;
            $(this).css('background-color', 'var(--SmartThemeQuoteColor)');
        }.bind(this), 300);
    });

    $('input[type=\'range\']').on('touchend', function () {
        clearTimeout(sliderTimer);
        $(this).css('background-color', '');
        sliderLocked = true;
    });

    $('input[type=\'range\']').on('touchmove', function (event) {
        if (sliderLocked) {
            event.preventDefault();
        }
    });

    const sliders = [
        {
            sliderId: '#amount_gen',
            counterId: '#amount_gen_counter',
            format: (val) => `${val}`,
            setValue: (val) => { amount_gen = Number(val); },
        },
        {
            sliderId: '#max_context',
            counterId: '#max_context_counter',
            format: (val) => `${val}`,
            setValue: (val) => { max_context = Number(val); },
        },
    ];

    sliders.forEach(slider => {
        $(document).on('input', slider.sliderId, function () {
            const value = $(this).val();
            const formattedValue = slider.format(value);
            slider.setValue(value);
            $(slider.counterId).val(formattedValue);
            saveSettingsDebounced();
        });
    });

    //////////////////////////////////////////////////////////////

    $('#select_chat_cross').click(function () {
        $('#shadow_select_chat_popup').transition({
            opacity: 0,
            duration: animation_duration,
            easing: animation_easing,
        });
        setTimeout(function () { $('#shadow_select_chat_popup').css('display', 'none'); }, animation_duration);
        //$("#shadow_select_chat_popup").css("display", "none");
        $('#load_select_chat_div').css('display', 'block');
    });

    if (navigator.clipboard === undefined) {
        // No clipboard support
        $('.mes_copy').remove();
    }
    else {
        $(document).on('pointerup', '.mes_copy', function () {
            if (this_chid !== undefined || selected_group || name2 === neutralCharacterName) {
                try {
                    const messageId = $(this).closest('.mes').attr('mesid');
                    const text = chat[messageId]['mes'];
                    navigator.clipboard.writeText(text);
                    toastr.info('Copied!', '', { timeOut: 2000 });
                } catch (err) {
                    console.error('Failed to copy: ', err);
                }
            }
        });
    }

    $(document).on('pointerup', '.mes_prompt', async function () {
        let mesIdForItemization = $(this).closest('.mes').attr('mesId');
        console.log(`looking for mesID: ${mesIdForItemization}`);
        if (itemizedPrompts.length !== undefined && itemizedPrompts.length !== 0) {
            await promptItemize(itemizedPrompts, mesIdForItemization);
        }
    });

    //********************
    //***Message Editor***
    $(document).on('click', '.mes_edit', async function () {
        if (this_chid !== undefined || selected_group || name2 === neutralCharacterName) {
            // Previously system messages we're allowed to be edited
            /*const message = $(this).closest(".mes");

            if (message.data("isSystem")) {
                return;
            }*/

            let chatScrollPosition = $('#chat').scrollTop();
            if (this_edit_mes_id !== undefined) {
                let mes_edited = $(`#chat [mesid="${this_edit_mes_id}"]`).find('.mes_edit_done');
                if (Number(edit_mes_id) == chat.length - 1) { //if the generating swipe (...)
                    let run_edit = true;
                    if (chat[edit_mes_id]['swipe_id'] !== undefined) {
                        if (chat[edit_mes_id]['swipes'].length === chat[edit_mes_id]['swipe_id']) {
                            run_edit = false;
                        }
                    }
                    if (run_edit) {
                        hideSwipeButtons();
                    }
                }
                await messageEditDone(mes_edited);
            }
            $(this).closest('.mes_block').find('.mes_text').empty();
            $(this).closest('.mes_block').find('.mes_buttons').css('display', 'none');
            $(this).closest('.mes_block').find('.mes_edit_buttons').css('display', 'inline-flex');
            var edit_mes_id = $(this).closest('.mes').attr('mesid');
            this_edit_mes_id = edit_mes_id;

            var text = chat[edit_mes_id]['mes'];
            if (chat[edit_mes_id]['is_user']) {
                this_edit_mes_chname = name1;
            } else if (chat[edit_mes_id]['force_avatar']) {
                this_edit_mes_chname = chat[edit_mes_id]['name'];
            } else {
                this_edit_mes_chname = name2;
            }
            if (power_user.trim_spaces) {
                text = text.trim();
            }
            $(this)
                .closest('.mes_block')
                .find('.mes_text')
                .append(
                    '<textarea id=\'curEditTextarea\' class=\'edit_textarea mdHotkeys\' style=\'max-width:auto;\'></textarea>',
                );
            $('#curEditTextarea').val(text);
            let edit_textarea = $(this)
                .closest('.mes_block')
                .find('.edit_textarea');
            edit_textarea.height(0);
            edit_textarea.height(edit_textarea[0].scrollHeight);
            edit_textarea.focus();
            edit_textarea[0].setSelectionRange(     //this sets the cursor at the end of the text
                String(edit_textarea.val()).length,
                String(edit_textarea.val()).length,
            );
            if (Number(this_edit_mes_id) === chat.length - 1) {
                $('#chat').scrollTop(chatScrollPosition);
            }

            updateEditArrowClasses();
        }
    });

    $(document).on('input', '#curEditTextarea', function () {
        if (power_user.auto_save_msg_edits === true) {
            messageEditAuto($(this));
        }
    });

    $(document).on('click', '.extraMesButtonsHint', function (e) {
        const elmnt = e.target;
        $(elmnt).transition({
            opacity: 0,
            duration: animation_duration,
            easing: 'ease-in-out',
        });
        setTimeout(function () {
            $(elmnt).hide();
            $(elmnt).siblings('.extraMesButtons').css('opcacity', '0');
            $(elmnt).siblings('.extraMesButtons').css('display', 'flex');
            $(elmnt).siblings('.extraMesButtons').transition({
                opacity: 1,
                duration: animation_duration,
                easing: 'ease-in-out',
            });
        }, animation_duration);
    });

    $(document).on('click', function (e) {
        // Expanded options don't need to be closed
        if (power_user.expand_message_actions) {
            return;
        }

        // Check if the click was outside the relevant elements
        if (!$(e.target).closest('.extraMesButtons, .extraMesButtonsHint').length) {
            // Transition out the .extraMesButtons first
            $('.extraMesButtons:visible').transition({
                opacity: 0,
                duration: animation_duration,
                easing: 'ease-in-out',
                complete: function () {
                    $(this).hide(); // Hide the .extraMesButtons after the transition

                    // Transition the .extraMesButtonsHint back in
                    $('.extraMesButtonsHint:not(:visible)').show().transition({
                        opacity: .3,
                        duration: animation_duration,
                        easing: 'ease-in-out',
                        complete: function () {
                            $(this).css('opacity', '');
                        },
                    });
                },
            });
        }
    });

    $(document).on('click', '.mes_edit_cancel', async function () {
        let text = chat[this_edit_mes_id]['mes'];

        $(this).closest('.mes_block').find('.mes_text').empty();
        $(this).closest('.mes_edit_buttons').css('display', 'none');
        $(this).closest('.mes_block').find('.mes_buttons').css('display', '');
        $(this)
            .closest('.mes_block')
            .find('.mes_text')
            .append(messageFormatting(
                text,
                this_edit_mes_chname,
                chat[this_edit_mes_id].is_system,
                chat[this_edit_mes_id].is_user,
                this_edit_mes_id,
            ));
        appendMediaToMessage(chat[this_edit_mes_id], $(this).closest('.mes'));
        addCopyToCodeBlocks($(this).closest('.mes'));

        await eventSource.emit(event_types.MESSAGE_UPDATED, this_edit_mes_id);
        this_edit_mes_id = undefined;
    });

    $(document).on('click', '.mes_edit_up', async function () {
        if (is_send_press || this_edit_mes_id <= 0) {
            return;
        }

        hideSwipeButtons();
        const targetId = Number(this_edit_mes_id) - 1;
        const target = $(`#chat .mes[mesid="${targetId}"]`);
        const root = $(this).closest('.mes');

        if (root.length === 0 || target.length === 0) {
            return;
        }

        root.insertBefore(target);

        target.attr('mesid', this_edit_mes_id);
        root.attr('mesid', targetId);

        const temp = chat[targetId];
        chat[targetId] = chat[this_edit_mes_id];
        chat[this_edit_mes_id] = temp;

        this_edit_mes_id = targetId;
        updateViewMessageIds();
        await saveChatConditional();
        showSwipeButtons();
    });

    $(document).on('click', '.mes_edit_down', async function () {
        if (is_send_press || this_edit_mes_id >= chat.length - 1) {
            return;
        }

        hideSwipeButtons();
        const targetId = Number(this_edit_mes_id) + 1;
        const target = $(`#chat .mes[mesid="${targetId}"]`);
        const root = $(this).closest('.mes');

        if (root.length === 0 || target.length === 0) {
            return;
        }

        root.insertAfter(target);

        target.attr('mesid', this_edit_mes_id);
        root.attr('mesid', targetId);

        const temp = chat[targetId];
        chat[targetId] = chat[this_edit_mes_id];
        chat[this_edit_mes_id] = temp;

        this_edit_mes_id = targetId;
        updateViewMessageIds();
        await saveChatConditional();
        showSwipeButtons();
    });

    $(document).on('click', '.mes_edit_copy', async function () {
        const confirmation = await callGenericPopup('Create a copy of this message?', POPUP_TYPE.CONFIRM);
        if (!confirmation) {
            return;
        }

        hideSwipeButtons();
        const oldScroll = chatElement[0].scrollTop;
        const clone = structuredClone(chat[this_edit_mes_id]);
        clone.send_date = Date.now();
        clone.mes = $(this).closest('.mes').find('.edit_textarea').val();

        if (power_user.trim_spaces) {
            clone.mes = clone.mes.trim();
        }

        chat.splice(Number(this_edit_mes_id) + 1, 0, clone);
        addOneMessage(clone, { insertAfter: this_edit_mes_id });

        updateViewMessageIds();
        await saveChatConditional();
        chatElement[0].scrollTop = oldScroll;
        showSwipeButtons();
    });

    $(document).on('click', '.mes_edit_delete', async function (event, customData) {
        const fromSlashCommand = customData?.fromSlashCommand || false;
        const canDeleteSwipe = (Array.isArray(chat[this_edit_mes_id].swipes) && chat[this_edit_mes_id].swipes.length > 1 && !chat[this_edit_mes_id].is_user && parseInt(this_edit_mes_id) === chat.length - 1);

        let deleteOnlySwipe = false;
        if (power_user.confirm_message_delete && fromSlashCommand !== true) {
            const result = await callGenericPopup(t`Are you sure you want to delete this message?`, POPUP_TYPE.CONFIRM, null, {
                okButton: canDeleteSwipe ? t`Delete Swipe` : t`Delete Message`,
                cancelButton: 'Cancel',
                customButtons: canDeleteSwipe ? [t`Delete Message`] : null,
            });
            if (!result) {
                return;
            }
            deleteOnlySwipe = canDeleteSwipe && result === 1; // Default button, not the custom one
        }

        const messageElement = $(this).closest('.mes');
        if (!messageElement) {
            return;
        }

        if (deleteOnlySwipe) {
            const message = chat[this_edit_mes_id];
            const swipe_id = message.swipe_id;
            await deleteSwipe(swipe_id);
            return;
        }

        chat.splice(this_edit_mes_id, 1);
        messageElement.remove();

        let startFromZero = Number(this_edit_mes_id) === 0;

        this_edit_mes_id = undefined;

        updateViewMessageIds(startFromZero);
        saveChatDebounced();

        hideSwipeButtons();
        showSwipeButtons();

        await eventSource.emit(event_types.MESSAGE_DELETED, chat.length);
    });

    $(document).on('click', '.mes_edit_done', async function () {
        await messageEditDone($(this));
    });

    //Select chat

    //**************************CHARACTER IMPORT EXPORT*************************//
    $('#character_import_button').click(function () {
        $('#character_import_file').click();
    });

    $('#character_import_file').on('change', async function (e) {
        $('#rm_info_avatar').html('');

        if (!(e.target instanceof HTMLInputElement)) {
            return;
        }

        if (!e.target.files.length) {
            return;
        }

        for (const file of e.target.files) {
            await importCharacter(file);
        }
    });

    $('#export_button').on('click', function (e) {
        $('#export_format_popup').toggle();
        exportPopper.update();
    });

    $(document).on('click', '.export_format', async function () {
        const format = $(this).data('format');

        if (!format) {
            return;
        }

        // Save before exporting
        await createOrEditCharacter();
        const body = { format, avatar_url: characters[this_chid].avatar };

        const response = await fetch('/api/characters/export', {
            method: 'POST',
            headers: getRequestHeaders(),
            body: JSON.stringify(body),
        });

        if (response.ok) {
            const filename = characters[this_chid].avatar.replace('.png', `.${format}`);
            const blob = await response.blob();
            const a = document.createElement('a');
            a.href = URL.createObjectURL(blob);
            a.setAttribute('download', filename);
            document.body.appendChild(a);
            a.click();
            URL.revokeObjectURL(a.href);
            document.body.removeChild(a);
        }


        $('#export_format_popup').hide();
    });
    //**************************CHAT IMPORT EXPORT*************************//
    $('#chat_import_button').click(function () {
        $('#chat_import_file').click();
    });

    $('#chat_import_file').on('change', async function (e) {
        var file = e.target.files[0];

        if (!file) {
            return;
        }

        var ext = file.name.match(/\.(\w+)$/);
        if (
            !ext ||
            (ext[1].toLowerCase() != 'json' && ext[1].toLowerCase() != 'jsonl')
        ) {
            return;
        }

        if (selected_group && file.name.endsWith('.json')) {
            toastr.warning('Only SillyTavern\'s own format is supported for group chat imports. Sorry!');
            return;
        }

        var format = ext[1].toLowerCase();
        $('#chat_import_file_type').val(format);

        var formData = new FormData($('#form_import_chat').get(0));
        formData.append('user_name', name1);
        $('#select_chat_div').html('');
        $('#load_select_chat_div').css('display', 'block');

        if (selected_group) {
            await importGroupChat(formData);
        } else {
            await importCharacterChat(formData);
        }
    });

    $('#rm_button_group_chats').click(function () {
        selected_button = 'group_chats';
        select_group_chats();
    });

    $('#rm_button_back_from_group').click(function () {
        selected_button = 'characters';
        select_rm_characters();
    });

    $('#dupe_button').click(async function () {
        await duplicateCharacter();
    });

    $(document).on('click', '.mes_stop', function () {
        stopGeneration();
    });

    $(document).on('click', '#form_sheld .stscript_continue', function () {
        pauseScriptExecution();
    });

    $(document).on('click', '#form_sheld .stscript_pause', function () {
        pauseScriptExecution();
    });

    $(document).on('click', '#form_sheld .stscript_stop', function () {
        stopScriptExecution();
    });

    $(document).on('click', '.drawer-opener', doDrawerOpenClick);
    $('.drawer-toggle').on('click', doNavbarIconClick);

    $('html').on('touchstart mousedown', function (e) {
        var clickTarget = $(e.target);

        if ($('#export_format_popup').is(':visible')
            && clickTarget.closest('#export_button').length == 0
            && clickTarget.closest('#export_format_popup').length == 0) {
            $('#export_format_popup').hide();
        }

        const forbiddenTargets = [
            '#character_cross',
            '#avatar-and-name-block',
            '#shadow_popup',
            '.popup',
            '#world_popup',
            '.ui-widget',
            '.text_pole',
            '#toast-container',
            '.select2-results',
        ];
        for (const id of forbiddenTargets) {
            if (clickTarget.closest(id).length > 0) {
                return;
            }
        }

        var targetParentHasOpenDrawer = clickTarget.parents('.openDrawer').length;
        if (clickTarget.hasClass('drawer-icon') == false && !clickTarget.hasClass('openDrawer')) {
            if ($('.openDrawer').length !== 0) {
                if (targetParentHasOpenDrawer === 0) {
                    //console.log($('.openDrawer').not('.pinnedOpen').length);
                    $('.openDrawer').not('.pinnedOpen').addClass('resizing').slideToggle(200, 'swing', function () {
                        $(this).closest('.drawer-content').removeClass('resizing');
                    });
                    $('.openIcon').not('.drawerPinnedOpen').toggleClass('closedIcon openIcon');
                    $('.openDrawer').not('.pinnedOpen').toggleClass('closedDrawer openDrawer');

                }
            }
        }
    });

    $(document).on('click', '.inline-drawer-toggle', function (e) {
        if ($(e.target).hasClass('text_pole')) {
            return;
        }
        const drawer = $(this).closest('.inline-drawer');
        const icon = drawer.find('.inline-drawer-icon');
        const drawerContent = drawer.find('.inline-drawer-content');
        icon.toggleClass('down up');
        icon.toggleClass('fa-circle-chevron-down fa-circle-chevron-up');
        drawerContent.stop().slideToggle({
            complete: () => {
                $(this).css('height', '');
            },
        });

        // Set the height of "autoSetHeight" textareas within the inline-drawer to their scroll height
        if (!CSS.supports('field-sizing', 'content')) {
            drawerContent.find('textarea.autoSetHeight').each(async function () {
                await resetScrollHeight($(this));
                return;
            });
        }
    });

    $(document).on('click', '.inline-drawer-maximize', function () {
        const icon = $(this).find('.inline-drawer-icon, .floating_panel_maximize');
        icon.toggleClass('fa-window-maximize fa-window-restore');
        const drawerContent = $(this).closest('.drawer-content');
        drawerContent.toggleClass('maximized');
        const drawerId = drawerContent.attr('id');
        resetMovableStyles(drawerId);
    });

    $(document).on('click', '.mes .avatar', function () {
        const messageElement = $(this).closest('.mes');
        const thumbURL = $(this).children('img').attr('src');
        const charsPath = '/characters/';
        const targetAvatarImg = thumbURL.substring(thumbURL.lastIndexOf('=') + 1);
        const charname = targetAvatarImg.replace('.png', '');
        const isValidCharacter = characters.some(x => x.avatar === decodeURIComponent(targetAvatarImg));

        // Remove existing zoomed avatars for characters that are not the clicked character when moving UI is not enabled
        if (!power_user.movingUI) {
            $('.zoomed_avatar').each(function () {
                const currentForChar = $(this).attr('forChar');
                if (currentForChar !== charname && typeof currentForChar !== 'undefined') {
                    console.debug(`Removing zoomed avatar for character: ${currentForChar}`);
                    $(this).remove();
                }
            });
        }

        const avatarSrc = (isDataURL(thumbURL) || /^\/?img\/(?:.+)/.test(thumbURL)) ? thumbURL : charsPath + targetAvatarImg;
        if ($(`.zoomed_avatar[forChar="${charname}"]`).length) {
            console.debug('removing container as it already existed');
            $(`.zoomed_avatar[forChar="${charname}"]`).fadeOut(animation_duration, () => {
                $(`.zoomed_avatar[forChar="${charname}"]`).remove();
            });
        } else {
            console.debug('making new container from template');
            const template = $('#zoomed_avatar_template').html();
            const newElement = $(template);
            newElement.attr('forChar', charname);
            newElement.attr('id', `zoomFor_${charname}`);
            newElement.addClass('draggable');
            newElement.find('.drag-grabber').attr('id', `zoomFor_${charname}header`);

            $('body').append(newElement);
            newElement.fadeIn(animation_duration);
            const zoomedAvatarImgElement = $(`.zoomed_avatar[forChar="${charname}"] img`);
            if (messageElement.attr('is_user') == 'true' || (messageElement.attr('is_system') == 'true' && !isValidCharacter)) { //handle user and system avatars
                zoomedAvatarImgElement.attr('src', thumbURL);
                zoomedAvatarImgElement.attr('data-izoomify-url', thumbURL);
            } else if (messageElement.attr('is_user') == 'false') { //handle char avatars
                zoomedAvatarImgElement.attr('src', avatarSrc);
                zoomedAvatarImgElement.attr('data-izoomify-url', avatarSrc);
            }
            loadMovingUIState();
            $(`.zoomed_avatar[forChar="${charname}"]`).css('display', 'flex');
            dragElement(newElement);

            if (power_user.zoomed_avatar_magnification) {
                $('.zoomed_avatar_container').izoomify();
            }

            $('.zoomed_avatar, .zoomed_avatar .dragClose').on('click touchend', (e) => {
                if (e.target.closest('.dragClose')) {
                    $(`.zoomed_avatar[forChar="${charname}"]`).fadeOut(animation_duration, () => {
                        $(`.zoomed_avatar[forChar="${charname}"]`).remove();
                    });
                }
            });

            zoomedAvatarImgElement.on('dragstart', (e) => {
                console.log('saw drag on avatar!');
                e.preventDefault();
                return false;
            });
        }
    });

    document.addEventListener('click', function (e) {
        if (!(e.target instanceof HTMLElement)) return;
        if (e.target.matches('#OpenAllWIEntries')) {
            document.querySelectorAll('#world_popup_entries_list .inline-drawer').forEach((/** @type {HTMLElement} */ drawer) => {
                toggleDrawer(drawer, true);
            });
        } else if (e.target.matches('#CloseAllWIEntries')) {
            document.querySelectorAll('#world_popup_entries_list .inline-drawer').forEach((/** @type {HTMLElement} */ drawer) => {
                toggleDrawer(drawer, false);
            });
        }
    });

    $(document).on('click', '.open_alternate_greetings', openAlternateGreetings);
    /* $('#set_character_world').on('click', openCharacterWorldPopup); */

    $(document).on('focus', 'input.auto-select, textarea.auto-select', function () {
        if (!power_user.enable_auto_select_input) return;
        const control = $(this)[0];
        if (control instanceof HTMLInputElement || control instanceof HTMLTextAreaElement) {
            control.select();
            console.debug('Auto-selecting content of input control', control);
        }
    });

    $(document).keyup(function (e) {
        if (e.key === 'Escape') {
            const isEditVisible = $('#curEditTextarea').is(':visible');
            if (isEditVisible && power_user.auto_save_msg_edits === false) {
                closeMessageEditor();
                $('#send_textarea').focus();
                return;
            }
            if (isEditVisible && power_user.auto_save_msg_edits === true) {
                $(`#chat .mes[mesid="${this_edit_mes_id}"] .mes_edit_done`).click();
                $('#send_textarea').focus();
                return;
            }
            if (!this_edit_mes_id && $('#mes_stop').is(':visible')) {
                $('#mes_stop').trigger('click');
                if (chat.length && Array.isArray(chat[chat.length - 1].swipes) && chat[chat.length - 1].swipe_id == chat[chat.length - 1].swipes.length) {
                    $('.last_mes .swipe_left').trigger('click');
                }
            }
        }
    });

    $('#char-management-dropdown').on('change', async (e) => {
        let target = $(e.target.selectedOptions).attr('id');
        switch (target) {
            case 'set_character_world':
                openCharacterWorldPopup();
                break;
            case 'set_chat_scenario':
                await setScenarioOverride();
                break;
            case 'renameCharButton':
                renameCharacter();
                break;
            /*case 'dupe_button':
                DupeChar();
                break;
            case 'export_button':
                $('#export_format_popup').toggle();
                exportPopper.update();
                break;
            */
            case 'import_character_info':
                await importEmbeddedWorldInfo();
                saveCharacterDebounced();
                break;
            case 'character_source': {
                const source = getCharacterSource(this_chid);
                if (source && isValidUrl(source)) {
                    const url = new URL(source);
                    const confirm = await Popup.show.confirm('Open Source', `<span>Do you want to open the link to ${url.hostname} in a new tab?</span><var>${url}</var>`);
                    if (confirm) {
                        window.open(source, '_blank');
                    }
                } else {
                    toastr.info('This character doesn\'t seem to have a source.');
                }
            } break;
            case 'replace_update': {
                const confirm = await Popup.show.confirm('Replace Character', '<p>Choose a new character card to replace this character with.</p>All chats, assets and group memberships will be preserved, but local changes to the character data will be lost.<br />Proceed?');
                if (confirm) {
                    async function uploadReplacementCard(e) {
                        const file = e.target.files[0];

                        if (!file) {
                            return;
                        }

                        try {
                            const chatFile = characters[this_chid]['chat'];
                            const data = new Map();
                            data.set(file, characters[this_chid].avatar);
                            await processDroppedFiles([file], data);
                            await openCharacterChat(chatFile);
                            await fetch(getThumbnailUrl('avatar', characters[this_chid].avatar), { cache: 'no-cache' });
                        } catch {
                            toastr.error('Failed to replace the character card.', 'Something went wrong');
                        }
                    }
                    $('#character_replace_file').off('change').on('change', uploadReplacementCard).trigger('click');
                }
            } break;
            case 'import_tags': {
                await importTags(characters[this_chid], { importSetting: tag_import_setting.ASK });
            } break;
            /*case 'delete_button':
                popup_type = "del_ch";
                callPopup(`
                        <h3>Delete the character?</h3>
                        <b>THIS IS PERMANENT!<br><br>
                        THIS WILL ALSO DELETE ALL<br>
                        OF THE CHARACTER'S CHAT FILES.<br><br></b>`
                );
                break;*/
            default:
                eventSource.emit('charManagementDropdown', target);
        }
        $('#char-management-dropdown').prop('selectedIndex', 0);
    });

    $(window).on('beforeunload', () => {
        cancelTtsPlay();
        if (streamingProcessor) {
            console.log('Page reloaded. Aborting streaming...');
            streamingProcessor.onStopStreaming();
        }
    });


    var isManualInput = false;
    var valueBeforeManualInput;

    $(document).on('input', '.range-block-counter input, .neo-range-input', function () {
        valueBeforeManualInput = $(this).val();
        console.log(valueBeforeManualInput);
    });

    $(document).on('change', '.range-block-counter input, .neo-range-input', function (e) {
        e.target.focus();
        e.target.dispatchEvent(new KeyboardEvent('keyup', { bubbles: true }));
    });

    $(document).on('keydown', '.range-block-counter input, .neo-range-input', function (e) {
        const masterSelector = '#' + $(this).data('for');
        const masterElement = $(masterSelector);
        if (e.key === 'Enter') {
            let manualInput = Number($(this).val());
            if (isManualInput) {
                //disallow manual inputs outside acceptable range
                if (manualInput >= Number($(this).attr('min')) && manualInput <= Number($(this).attr('max'))) {
                    //if value is ok, assign to slider and update handle text and position
                    //newSlider.val(manualInput)
                    //handleSlideEvent.call(newSlider, null, { value: parseFloat(manualInput) }, 'manual');
                    valueBeforeManualInput = manualInput;
                    $(masterElement).val($(this).val()).trigger('input', { forced: true });
                } else {
                    //if value not ok, warn and reset to last known valid value
                    toastr.warning(`Invalid value. Must be between ${$(this).attr('min')} and ${$(this).attr('max')}`);
                    console.log(valueBeforeManualInput);
                    //newSlider.val(valueBeforeManualInput)
                    $(this).val(valueBeforeManualInput);
                }
            }
        }
    });

    $(document).on('keyup', '.range-block-counter input, .neo-range-input', function () {
        valueBeforeManualInput = $(this).val();
        console.log(valueBeforeManualInput);
        isManualInput = true;
    });

    //trigger slider changes when user clicks away
    $(document).on('mouseup blur', '.range-block-counter input, .neo-range-input', function () {
        const masterSelector = '#' + $(this).data('for');
        const masterElement = $(masterSelector);
        let manualInput = Number($(this).val());
        if (isManualInput) {
            //if value is between correct range for the slider
            if (manualInput >= Number($(this).attr('min')) && manualInput <= Number($(this).attr('max'))) {
                valueBeforeManualInput = manualInput;
                //set the slider value to input value
                $(masterElement).val($(this).val()).trigger('input', { forced: true });
            } else {
                //if value not ok, warn and reset to last known valid value
                toastr.warning(`Invalid value. Must be between ${$(this).attr('min')} and ${$(this).attr('max')}`);
                console.log(valueBeforeManualInput);
                $(this).val(valueBeforeManualInput);
            }
        }
        isManualInput = false;
    });

    $('.user_stats_button').on('click', function () {
        userStatsHandler();
    });

    $(document).on('click', '.external_import_button, #external_import_button', async () => {
        const html = await renderTemplateAsync('importCharacters');

        /** @type {string?} */
        const input = await callGenericPopup(html, POPUP_TYPE.INPUT, '', { wider: true, okButton: $('#popup_template').attr('popup-button-import'), rows: 4 });

        if (!input) {
            console.debug('Custom content import cancelled');
            return;
        }

        // break input into one input per line
        const inputs = input.split('\n').map(x => x.trim()).filter(x => x.length > 0);

        for (const url of inputs) {
            let request;

            if (isValidUrl(url)) {
                console.debug('Custom content import started for URL: ', url);
                request = await fetch('/api/content/importURL', {
                    method: 'POST',
                    headers: getRequestHeaders(),
                    body: JSON.stringify({ url }),
                });
            } else {
                console.debug('Custom content import started for Char UUID: ', url);
                request = await fetch('/api/content/importUUID', {
                    method: 'POST',
                    headers: getRequestHeaders(),
                    body: JSON.stringify({ url }),
                });
            }

            if (!request.ok) {
                toastr.info(request.statusText, 'Custom content import failed');
                console.error('Custom content import failed', request.status, request.statusText);
                return;
            }

            const data = await request.blob();
            const customContentType = request.headers.get('X-Custom-Content-Type');
            const fileName = request.headers.get('Content-Disposition').split('filename=')[1].replace(/"/g, '');
            const file = new File([data], fileName, { type: data.type });

            switch (customContentType) {
                case 'character':
                    await processDroppedFiles([file]);
                    break;
                case 'lorebook':
                    await importWorldInfo(file);
                    break;
                default:
                    toastr.warning('Unknown content type');
                    console.error('Unknown content type', customContentType);
                    break;
            }
        }
    });

    charDragDropHandler = new DragAndDropHandler('body', async (files, event) => {
        if (!files.length) {
            await importFromURL(event.originalEvent.dataTransfer.items, files);
        }
        await processDroppedFiles(files);
    }, { noAnimation: true });

    $('#charListGridToggle').on('click', async () => {
        doCharListDisplaySwitch();
    });

    $('#hideCharPanelAvatarButton').on('click', () => {
        $('#avatar-and-name-block').slideToggle();
    });

    $(document).on('mouseup touchend', '#show_more_messages', () => {
        showMoreMessages();
    });

    $(document).on('click', '.open_characters_library', async function () {
        await getCharacters();
        eventSource.emit(event_types.OPEN_CHARACTER_LIBRARY);
    });

    // Added here to prevent execution before script.js is loaded and get rid of quirky timeouts
    await firstLoadInit();

    addDebugFunctions();

    eventSource.on(event_types.CHAT_DELETED, async (name) => {
        await deleteItemizedPrompts(name);
    });
    eventSource.on(event_types.GROUP_CHAT_DELETED, async (name) => {
        await deleteItemizedPrompts(name);
    });

    initCustomSelectedSamplers();
});
<|MERGE_RESOLUTION|>--- conflicted
+++ resolved
@@ -1,4 +1,3 @@
-<<<<<<< HEAD
 import {
     showdown,
     moment,
@@ -14,10 +13,7 @@
     default as libs,
 } from './lib.js';
 
-import { humanizedDateTime, favsToHotswap, getMessageTimeStamp, dragElement, isMobile, initRossMods, shouldSendOnEnter, addSafariPatch } from './scripts/RossAscends-mods.js';
-=======
 import { humanizedDateTime, favsToHotswap, getMessageTimeStamp, dragElement, isMobile, initRossMods, shouldSendOnEnter } from './scripts/RossAscends-mods.js';
->>>>>>> cb987706
 import { userStatsHandler, statMesProcess, initStats } from './scripts/stats.js';
 import {
     generateKoboldWithStreaming,
@@ -266,11 +262,8 @@
 import { initSystemPrompts } from './scripts/sysprompt.js';
 import { registerExtensionSlashCommands as initExtensionSlashCommands } from './scripts/extensions-slashcommands.js';
 import { ToolManager } from './scripts/tool-calling.js';
-<<<<<<< HEAD
 import { addShowdownPatch } from './scripts/util/showdown-patch.js';
-=======
 import { applyBrowserFixes } from './scripts/browser-fixes.js';
->>>>>>> cb987706
 
 //exporting functions and vars for mods
 export {
@@ -937,14 +930,10 @@
         throw new Error('Initialization failed');
     }
 
-<<<<<<< HEAD
     initLibraryShims();
     addShowdownPatch(showdown);
     reloadMarkdownProcessor();
-    addSafariPatch();
-=======
     applyBrowserFixes();
->>>>>>> cb987706
     await getClientVersion();
     await readSecretState();
     await initLocales();
