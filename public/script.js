--- conflicted
+++ resolved
@@ -2509,7 +2509,6 @@
         var oaiJailbreakTokens = itemizedPrompts[thisPromptSet].oaiJailbreakTokens;
         var oaiNudgeTokens = itemizedPrompts[thisPromptSet].oaiNudgeTokens;
         var oaiImpersonateTokens = itemizedPrompts[thisPromptSet].oaiImpersonateTokens;
-<<<<<<< HEAD
         var finalPromptTokens =
             oaiBiasTokens +
             oaiImpersonateTokens +
@@ -2522,14 +2521,10 @@
             allAnchorsTokens +
             worldInfoStringTokens +
             examplesStringTokens;
-
-
-=======
         // OAI doesn't use padding
         thisPrompt_padding = 0;
         // Max context size - max completion tokens
         thisPrompt_max_context = (oai_settings.openai_max_context - oai_settings.openai_max_tokens);
->>>>>>> afd2e810
     } else {
         //for non-OAI APIs
         //console.log('-- Counting non-OAI Tokens');
@@ -2558,13 +2553,7 @@
         var promptBiasTokensPercentage = ((oaiBiasTokens / (finalPromptTokens)) * 100).toFixed(2);
         var worldInfoStringTokensPercentage = ((worldInfoStringTokens / (finalPromptTokens)) * 100).toFixed(2);
         var allAnchorsTokensPercentage = ((allAnchorsTokens / (finalPromptTokens)) * 100).toFixed(2);
-<<<<<<< HEAD
-        var selectedTokenizer = $("#tokenizer").find(':selected').text();
-        var oaiSystemTokens = oaiStartTokens + oaiImpersonateTokens + oaiNudgeTokens + oaiJailbreakTokens;
-        var oaiSystemTokensPercentage = ((oaiSystemTokens / (finalPromptTokens)) * 100).toFixed(2);
-=======
         var selectedTokenizer = `tiktoken (${oai_settings.openai_model})`;
->>>>>>> afd2e810
 
     } else {
         //console.log('-- applying % on non-OAI tokens');
