@charset "UTF-8";
@import url(https://fonts.googleapis.com/css?family=Open+Sans:400,300&subset=latin,cyrillic);

@font-face {
    font-family: "My Custom Font";
    src: url(fonts/Comic_CAT.otf) format("truetype");
	font-family: "Noto Sans", "Noto Color Emoji", sans-serif;
}
.customfont {
	font-family: "Noto Sans", "Noto Color Emoji", sans-serif;
}

body {
    margin: 0;
   
    background-color: rgb(36, 37, 37);
    background-size: auto 100%;
    background-repeat: no-repeat;
    background-attachment: fixed;
    background-size: cover;
    backdrop-filter: blur(2px);
    scrollbar-width: thin;
    scrollbar-color: gray #191b31;
	font-family: "Noto Sans", "Noto Color Emoji", sans-serif; /*add in custom font universally */
	font-size:1rem;
	color: rgb(229, 224, 216);
	-webkit-font-smoothing: antialiased;
}
.mes_text i {
    color: grey !important;
}
.mes_text em {
    color: grey !important;
}
.mes_text p {
    margin-top: 0px;
    margin-bottom: 16px;
}
.mes_text strong {
    font-weight: bold;
    color: grey !important;
}
.mes_text h2 {
    font-weight: bold;
    color: rgb(229, 224, 216);
}
.mes_text h1 {
    font-weight: bold;
    color: rgb(229, 224, 216);
}
.mes_bias {
    display: block;
    font-size: 0.9rem;
    font-weight: 500;
    color: darkgoldenrod;
}
code {
  background-color: #a8a8a8;
  padding: 5px;
  font-family: Consolas, monospace;
  color: #333;
  white-space: pre-wrap;
  word-wrap: break-word;
}

/* 
#bg1{
    //background-image: linear-gradient(rgba(19,21,44,0.75), rgba(19,21,44,0.75)), url(backgrounds/tavern.png);
    background: url(backgrounds/tavern.png);
	background-size: auto 100%;
    background-repeat: no-repeat;
    background-attachment: fixed;
    background-size: cover;
    filter: blur(2px);
    position: absolute;
    width: 100%;
    height: 100%;
    z-index: -2;
}
#bg2{
   //background: linear-gradient(rgba(19,21,44,0.75), rgba(19,21,44,0.75)), url(backgrounds/tavern.png);
	background: url(backgrounds/tavern.png);
    background-size: auto 100%;
    background-repeat: no-repeat;
    background-attachment: fixed;
    filter: blur(2px);
    background-size: cover;
    -webkit-backdrop-filter: blur(2px);
    backdrop-filter: blur(2px);
    opacity: 0.0;
    position: absolute;
    width: 100%;
    height: 100%;
    z-index: -1;
} 
*/

#sheld {
    display: grid;
    grid-template-rows: [chat] auto [inputform] min-content; /*minmax(10px, 10vh);
    /*background: #191b3133;*/
    height: 100vh;
    overflow: auto;
    overflow-x: hidden;
    /*overflow-y: hidden;*/
    max-width:800px;
    margin-left: auto;
    margin-right: auto;

}

#chat {
    scrollbar-width: thin;
    overflow: hidden;
    overflow-y: scroll;
	border-bottom: 1px solid #333;
	margin-top:40px;
   
   /*optional dark mode with blur and borders*/
    /*
	background: #00000050;
    border-bottom:1px solid #00000070;
	border-left:1px solid #00000070;
	border-right:1px solid #00000070;	
	-webkit-backdrop-filter: blur(20px);
    backdrop-filter: blur(20px);
	*/
}

::-webkit-scrollbar {
    width: .60em;
    /* background-color: blue; */
}

::-webkit-scrollbar-track {
    /*background-color: #191b31;*/
}

::-webkit-scrollbar-thumb {
    background: gray;
    border-radius: 1px;
    box-shadow: inset 0.05em 0.05em 0 rgba(0, 0, 0, 0.1), inset 0 -0.05em 0 rgba(0, 0, 0, 0.07);
}
#form_sheld {
    white-space:nowrap;
	padding: 10px 0 10px 0;
	width:90%;
	margin: 0 auto 0 auto;
	background-color:rgb(36,37,37);
	/*border:1px solid red;*/
}

/*#form_sheld * {border:1px solid red;!important}*/

#send_form {
    display: grid;
    grid-template-columns: 40px auto 40px;
    width: 100%;
	margin: 0 auto 0 auto;
	border: 1px solid #333;
	border-radius: 40px;
	/*padding:10px;*/
}
#send_textarea{
    font-size: 1rem;
    line-height: 1.5rem;
    min-height: calc(1.5em + 0.75rem + 2px);
    max-height: 50vh;
    word-wrap: breakword;
    height: 40px;
    resize: vertical;
    display: block;
    background-color: rgb(36,37,37);
    border: 0px;
    box-shadow: none !important; /*0 0 0px rgb(200 200 200 / 50%);*/
    padding:6px 0 6px 0;
	font-family: "Noto Sans", sans-serif;
    margin: 0;
}
#send_but_sheld{
	
	padding: 0;
    
    border: 0;
    height: 40px;
    width: 40px;
    position: relative;
    top: 50%;
    transform: translate(0%,-50%);
	
}
#send_but{
 
    width: 40px;
    height: 40px;
	margin: 0;
    display: inline;
	padding:1px;
    background: url('img/send3.png') no-repeat top left;
    background-size: 26px auto;
    background-position: center center;
    outline:          none;
    outline:          none;
    border:           none;
    cursor:           pointer;
}
#loading_mes{
    display: none;
    width: 40px;
    height: 40px;
    margin: 0 auto;
    /*margin-left: 2px;*/
    background: url('img/load.svg') no-repeat top left;
    background-size: 26px 26px;
    background-position: center center;
}

#options_button{
    cursor: pointer;
    position: relative;
	top: 50%;
    transform: translateY(-50%);
    width:40px;
    height: 40px; 
    background-image: url('img/options2.png');
    background-size: contain;
    background-repeat: no-repeat;
}


#options{
    
    border-radius: 5px;
    opacity: 0.0;
    display: none;
    bottom: 196px;
    position: relative;
    //background-color: blue;
    z-index:1990;
   
}


.options-content {
    overflow: hidden;
  display: block;
  position: absolute;
  background-color: rgb(37, 38, 38);
  border: 1px solid #444;
  min-width: 205px;
  z-index: 1;
  //bottom: 1px;
}

/* Ссылки внутри выпадающего блока */
.options-content hr {
  margin: 0px;
  padding: 0px;
  border-top: 1px solid #ffffff11;
}
.nav hr{
    background-image: linear-gradient(90deg, rgba(255, 255, 255, 0), rgba(255, 255, 255, 0.1), rgba(255, 255, 255, 0));
}
.options-content a {
  color: #ffffff55;
  padding: 12px 16px;
  text-decoration: none;
  display: block;
}

.options-content img {
  opacity: 0.5;
  margin-right: 5px;
}

/* Изменяем цвет ссылки при наведении */
.options-content a:hover {background-color: #ffffff05}


.mes {
    display: grid;
    grid-template-columns: fit-content(60px) 60px auto;
    border-radius: 5px;
    padding: 5px;
	padding-left: 15px;
    vertical-align: top;
    width: 100%;
    color: rgb(229, 224, 216);
    margin-bottom: 26px;
}
.avatar {
    width: 60px;
    height: 60px;
    border-style: none;
}

.avatar img {
	width: 100%;
    height: 100%;
    object-fit: cover;
    object-position: center center;
    border-radius: 50%;
}


.mes_block{
    
    padding-top: 0px;
    padding-left: 20px;
}
.ch_name{
    
    font-weight:bolder;
}
.mes_text{
    font-weight:400;
    padding-right: 40px;
    max-width: 720px;
    word-wrap: break-word;
    animation: typing 3.5s steps(40, end), blink-caret .75s step-end infinite;
    
}

.mes_text::after {
    content: "▋";
    animation: blink 1s steps(1) infinite;
    opacity: 0.7;
    display: none;
}

@keyframes blink {
    60% {
        visibility: hidden;
    }
}
.mes_text i{
    /* color: rgb(229, 224, 216, 0.5); */
}
br {
   display: block;
   margin: 3px 0;
}

textarea{
    width:100%; 
    font-size: 11pt; 
    resize: vertical; /*none;*/
    display:block;
	background-color: rgb(40, 42, 42);
    outline: none !important;
    border:0px solid grey;
    box-shadow: 0 0 2px rgba(200,200,200,0.5);
    padding: 10px;
    color: #cacaca;
    font-size: 15px; /*18px;*/
	font-family: "Noto Sans", "Noto Color Emoji", sans-serif;
    margin-left: 10px;
    margin-top: 10px;
}
#rm_ch_create_block textarea {
    font-size: 15px;
}

#description_textarea{
    width: 92%;
    height: 200px;
    margin-top: 0px;
}

#character_name_pole{

    width: 92%;
}
#firstmessage_textarea{
    width: 92%;
    height: 140px;
    margin-top: 0px;
}

.text_pole{
    border:0px solid grey;
    box-shadow: 0 0 2px rgba(200,200,200,0.5);
	background-color: rgb(36, 37, 37);
    margin-left: 10px;
    padding: 10px;
    color: #ffffffaa;
    font-family: "Source Sans Pro", -apple-system, BlinkMacSystemFont, "Segoe UI", "Roboto", "Oxygen", "Ubuntu", "Cantarell", "Fira Sans", "Droid Sans", "Helvetica Neue", sans-serif;
    font-size: 18px;
    size: 10;
    font-size: 11pt;
    padding: 7px;
}


.right_menu{

    max-height: 86%;
    overflow: hidden;
    overflow-y: auto;
    scrollbar-width: thin;
}
.right_menu h3 {
    margin: 0px;
    padding: 0px;
    margin-left: 10px;
    
    
}
.right_menu h4 {
    margin: 0px;
    padding: 0px;
    margin-left: 10px;
    margin-bottom: 1px;
}
.right_menu h5 {
    color: #757575;
    margin: 0px;
    padding: 0px;
    margin-left: 10px;
    margin-bottom: 5px;
	font-size:0.75rem;
}

input:focus, textarea:focus, select:focus{
    outline: none;
}

input::file-selector-button {
    font-weight: bold;
    color: #fff;
    padding: 0.5em;
    border: thin solid rgba(200,200,200,0.2);
    border-radius: 3px;
    background-color: rgb(36,37,37);
    cursor: pointer;
}
input[type=submit] {
    font-weight: bold;
    color: #fff;
    padding: 0.5em;
    border: thin solid rgba(200,200,200,0.2);
    border-radius: 3px;
	background-color: rgb(36, 37, 37);
}
input[type=button] {
    font-weight: bold;
    color: #fff;
    padding: 0.5em;
    border: thin solid rgba(200,200,200,0.2);
    border-radius: 3px;
	background-color: rgb(36, 37, 37);
}
.right_menu_button{
    display:inline-block;
    cursor:pointer;
    vertical-align:middle;
    text-align: center;
    padding-left: 4px;
    padding-right: 4px;
    margin-top:0px;
    
    
}
#character_import_button{
    cursor: pointer;
    display: inline-block;
    margin-left: 15px;/* 274px; */
    margin-top: 6px;/* 10px; */
    
}
#character_import_button h2{
    margin-top: auto;
    margin-bottom: auto;
    font-size: 17px;
    color: rgb(188, 193, 200, 0.5);
}
.right_menu_button:active {
    color:red;
    box-shadow: 0 0 5px -1px rgba(0,0,0,0.05);
    background-color: rgba(0,0,0,0.05);
}

#rm_ch_create_block{
    display: none;
}
#rm_api_block{
    display: none;
    padding-bottom: 5px;
    /* visibility: hidden; */
}
#api_url_text{
    /*margin-right: 4px;*/
	display:block;
}
#api_button{
    cursor: pointer;
    color:#ffffffaa;
	padding-left: 7px;
    margin-left: 10px;
    margin-top: 5px;
}
#api_button_novel{
    cursor: pointer;
    color:#ffffffaa;
}
#api_loading{
    width: 25px;
    height: 25px;
    display: none;
    
}
#api_loading_novel{
    width: 25px;
    height: 25px;
    display: none;
    
}

#rm_charaters_block {
    display: flex;
    height: 100%;
    flex-direction: column;
}

#rm_print_charaters_block {
    flex-grow: 1;
    height: 100%;
    overflow-y: scroll;
}

/* RossAscends: doubling the API status/form CSS to place it on bottom below SHELD form*/

#api_loading-bottom{
    width: 25px;
    height: 25px;
    display: none;   
}
#api_loading_novel-bottom{
    width: 25px;
    height: 25px;
    display: none;
}

#online_status-bottom{
    opacity: 0.3;
    /*width:100%;*/
    bottom: 0px;
    left:45px;
	display:block;
}

#bottom-status-and-indicator-group{
	display:inline-block;
	margin-left:45px;
}

#online_status_indicator-bottom{
    border-radius: 7px;
    width: 14px;
    height: 14px;
    background-color: red;
    display: inline-block;
}
#online_status_text-bottom{
    margin-left: 4px;
	font-size: 0.75rem;
   display: inline-block;
}

#connection-form-bottom{	/*the form*/
	float:right;
	margin-right:45px;
	display:inline-block;
}

#api_url_text-bottom{
	font-size: 0.75rem;
	padding:1px;
	
}
#api_button-bottom{
    cursor: pointer;
    color:#ffffffaa;
	font-size:0.75rem;
	padding:1px;
	
}
#api_button_novel-bottom{
    cursor: pointer;
    color:#ffffffaa;
}

/*RossAscends: done doubling API css*/

#rm_characters_block{
    display: block;
    /* visibility: hidden; */
}

#rm_characters_topbar {
    display: flex;
    flex-direction: column;
}

#rm_characters_topbar_buttons {
    margin-top: 0;
    display: flex;
    flex-direction: row;
    align-items: center;
}

#rm_characters_topbar_expander {
    flex-grow: 1;
}

#form_character_search_form {
    margin-bottom: 1rem;
}

#character_search_bar {
    width: 90%;
    outline: none;
    box-shadow: 0 0px 0px rgba(255, 255, 255, 0.0);
    border: none;
    background: transparent;
    border-bottom: 1px dashed rgba(255, 255, 255, 0.12);
    color: rgb(188, 193, 200, 0.5);
    font-weight: 400;
}

#character_search_bar::-webkit-search-cancel-button {
    -webkit-appearance: none;
    height: 1em;
    width: 1em;
    border-radius: 50em;
    background: url('/img/times-circle.svg') no-repeat 50% 50%;
    background-size: contain;
    opacity: 0;
    pointer-events: none;
    filter: invert(1);
    cursor: pointer;
}

#character_search_bar:focus::-webkit-search-cancel-button {
    opacity: .3;
    pointer-events: all;
}

.character_select{
    padding: 5px;
    border-radius: 10px;
    cursor:pointer;
    display: grid;
    grid-template-columns: 67px auto;
}
.character_select .avatar{
    /*height: 100px;*/
}
.character_select .ch_name{
    margin-left: 10px;
    margin-top: 5px;
	transform: translateY(25%);
}
.character_select:hover{
    background-color: #ffffff11;
}
#avatar_url_div{
    display: none;
}
#selected_chat_div{
    display: none;
}
#create_date_div{
    display: none;
}
#last_mes_div{
    display: none;
}

#rm_button_selected_ch{
    
}

/*LEFT SIDE BG MENU*/

#logo_block{
	margin-top: 10px;
	height:26px;
	z-index:2000;
}

#bg_menu{
    margin-top: 0px;
    margin-left: 2px;
    cursor:pointer;
    position: absolute;
    z-index: 2050;
    -webkit-user-select: none; 
      -webkit-touch-callout: none; 
      -moz-user-select: none; 
      -ms-user-select: none; 
      user-select: none;  
    
}

/*TOPPER margin*/

#bg2:after{
	content: "BLANK SPACE";
	width:100vw;
	display: inline-block;
	height:40px;
	position:fixed;
	background-color: #242525;
	color:#242525;
	border-bottom:1px solid #444;
	box-shadow: 0 4px 8px 0 rgba(0, 0, 0, 0.2), 0 6px 20px 0 rgba(0, 0, 0, 0.19);
	z-index:2000;	
}

#site_logo{
    opacity: 0.4;
    display: inline-block;
    width: 130px;
    height: 20px;
    vertical-align: top;
    margin-left: 1px;
}
#bg_menu_button{
    display: inline-block;
    opacity: 0.4;
     /* transition: 0.5s */
     cursor: pointer;
     width: 20px;
    /*  background: #191b3188; */
     text-align: center;
     height: 20px;
     color: #ffffff88;
     
}
#bg_menu_button img{
     width: 20px;
     height: 20px;
     margin-bottom: 6px;
}
#bg_menu_content{
    margin-top: 5px;
    margin-left: 0px;
    opacity: 0.0;
    /* padding-top: 10px; */
    cursor:auto;
    display: block;
    width: 122px;/* 114px; */
    height: 0px;
    background: #00000040;/*rgb(36,37,37);*/
    overflow: hidden;
    overflow-y: hidden;
    
    scrollbar-width: thin;
    scrollbar-color: #ffffff11 #191b3111;
}
#bg_menu_content::-webkit-scrollbar-track {
    /*background-color: #191b3111;*/
}

#bg_menu_content::-webkit-scrollbar-thumb {
    background: #ffffff11;
    border-radius: 1px;
    box-shadow: inset 0.05em 0.05em 0 rgba(0, 0, 0, 0.1), inset 0 -0.05em 0 rgba(0, 0, 0, 0.07);
}
.bg_example {
  /* box-shadow: 0 0 2px rgba(200,200,200,0.5); */
  /* background: #13152c; */
  width: 103px;
  height: 83px;
  border-style: none;
  padding:6px;
  padding-bottom:20px;
  position: relative;
  margin-left: 3px;
}

.bg_example_img {
  cursor: pointer;
  width: 100%;
  height: 100%;
  object-fit: cover;
  object-position: center center;
  border-radius: 10px;
}
.bg_example_cross {
    width:12px;
    height:12px;
    position: absolute;
    float: right;
    right: 10px;
    top: 10px;
    cursor: pointer;
    opacity: 0.4;
}
.bg_example_but_load {
    margin-left: 3px;
  /* box-shadow: 0 0 2px rgba(200,200,200,0.5); */
  /* background: #13152c; */
  width: 103px;
  height: 83px;
  border-style: none;
  padding:6px;
  padding-bottom:20px;
  
}

.bg_example_but_load img {
  cursor: pointer;
  width: 91px;
  height: 57px;
  object-fit: cover;
  object-position: center center;
  border-radius: 10px;
  opacity: 0.1;
}

#add_bg_button{
    margin-bottom: 2px;
}

.avatar_div{
    margin-top: 16px;
}
.avatar_div .avatar{
    margin-left: 4px;
    display: inline-block;
}

#add_avatar_button{
    vertical-align: top;
    display: inline-block;
    margin-top: 52px;
	background-color: rgb(36, 37, 37);
	border: 1px solid #444;
}
#description_div{
    margin-top: 6px;
    
}
#first_message_div{
    margin-top: 20px;
}
#advanced_div{
    margin-top: 20px;
    cursor: pointer;
}
#create_button{
    opacity: 0.8;
    margin-left: 9px;
    margin-top: 8px;
    margin-bottom: 10px;
    font-size: 14px;
    cursor: pointer;
}

#rm_info_block{
    display: none;
    width: 100%;
    height: 80%;
    justify-content: center;
    flex-direction: column;

}
#rm_info_panel{
    font-size: 20px;
    display: block;
    text-align: center;
}
#rm_info_button{
    width: 100px;
    margin-top: 10px;
    font-size: 20px;
    display: block;
    cursor: pointer;
    text-align: center;
    margin-left: auto;
    margin-right: auto;
}
#rm_info_avatar{
    width: 69px;
    text-align: center;
    margin-left: auto;
    margin-right: auto;
}
#delete_button{
    opacity: 0.51;/* 0.5 */
    cursor: pointer;
    display: block;
    float:right;
    margin-top: 25px;
    margin-right: 10px; 
    color: #ffffff68;/* 66 */
}
#export_button{
    opacity: 0.51;
    cursor: pointer;
    display: block;
    float:right;
    margin-top: 25px;
    margin-right: 16px; 
    color: #ffffff68;
}
#result_info{
    margin-left: 10px;
    size: 10px;
    color: #ffffff33;
}

.input-file {

	display: block;
}
.input-file-btn {
	position: relative;
	display: inline-block;
	cursor: pointer;
	outline: none;
	text-decoration: none;
	font-size: 14px;
	vertical-align: middle;
	color: rgb(255 255 255);
	text-align: center;
	border-radius: 4px;
	background-color: rgb(36,37,37);
	line-height: 22px;
	height: 40px;
        width:89px;
	padding: 10px 20px;
	box-sizing: border-box;
	border: none;
	margin: 0;
	transition: background-color 0.2s;
}

.input-file input[type=file] {
	/* position: absolute; */
	z-index: -1;
	opacity: 0;
	display: block;
	width: 0;
	height: 0;
}
#form_bg_download{
    margin-bottom: 2px;
}
/* Focus */
#colab_popup{
    
    width:300px;
    height: 150px;
    position: absolute;
    z-index: 2060;
    background-color: blue;
    margin-left: auto;
    margin-right: auto;
    left: 0;
    right: 0;
    text-align: center;
    margin-top: 36vh;
    /*box-shadow: 0 0 2px rgba(200,200,200,0.1);*/
    padding: 4px;
    background: rgb(36,37,37);
	background-color: rgb(36, 37, 37);
    border-radius: 10px;
}
#dialogue_popup{
    
    width:300px;
    height: 150px;
    position: absolute;
    z-index: 2060;
    background-color: blue;
    margin-left: auto;
    margin-right: auto;
    left: 0;
    right: 0;
    text-align: center;
    margin-top: 36vh;
    box-shadow: 0 0 2px rgba(200,200,200,0.1);
    padding: 4px;
	background-color: rgb(36, 37, 37);
    border-radius: 10px;
}
#dialogue_popup_ok{
    display: inline-block;
    margin-right: 20px;
    background-color: #791b31;
    cursor: pointer;
}
#dialogue_popup_cancel{
    display: inline-block;
    margin-left: 20px;
    cursor: pointer;
}
#dialogue_del_mes{
    width:100%;
    margin-left: auto;
    margin-right: auto;

    text-align: center;

    padding: 4px;


}
#dialogue_del_mes_ok{
    
    display: inline-block;

    background-color: #791b31;
    cursor: pointer;
}
#dialogue_del_mes_cancel{
    display: inline-block;

    cursor: pointer;
}
.menu_button{
    font-weight: bold;
    color: #fff;
    padding: 0.5em;
    border: thin solid rgba(200,200,200,0.2);
    border-radius: 3px;
    background-color: rgb(36,37,37);
}
#dialogue_del_mes .menu_button{
    font-weight: bold;
    font-size: 20px;

}
#shadow_popup{
    background-color: #00000066;
	backdrop-filter: blur(50px);
    display: none;
    opacity: 0.0;
    position: absolute;
    width: 100%;
    height: 100vh;
    z-index: 2095;
}
#colab_shadow_popup{
    background-color: #00000066;
    display: none;
    opacity: 1.0;
    position: absolute;
    width: 100%;
    height: 100vh;
    z-index: 2298;
}
#bgtest{
    display: none;
    width:100vw;
    height: 100vh;
    position: absolute;
    z-index: -100;
    background-color: red;
}


#online_status{
    opacity: 0.3;
    /*position: relative;*/
    bottom: 48px;
    margin-bottom: 0px;
    float: right;
    display: inline;
    right: 3px;

}
#online_status_indicator{
    /*big style over the send button*/

    opacity: 0.5;
    bottom: 0px;
    height: 40px;
    width: 40px;
    background: red;
    border-radius: 50%;
    float: right;
	display:inline;

    
	
	/*small left default*/
	/*border-radius: 7px;
    width: 14px;
    height: 14px;
    background-color: red;
    display: inline-block;*/
	
}

#online_status_indicator:hover{
	
	border:2px solid yellow;
	opacity: 1;
	}
	

#online_status_text{
    display: inline;
    font-size: 0.75rem;
    vertical-align: middle;
    margin-right: 60px;
    position: relative;
    top: 10px;
}
#online_status2{
    opacity: 0.5;
    margin-top: 2px;
    margin-left: 10px;
    margin-bottom: 30px;
}
#online_status_indicator2{
    border-radius: 7px;
    width: 14px;
    height: 14px;
    background-color: red;
    display: inline-block;
}
#online_status_text2{
    margin-left: 4px;
    display: inline-block;
}
#online_status3{
    opacity: 0.5;
    margin-top: 2px;
    margin-left: 10px;
    margin-bottom: 30px;
}
#online_status_indicator3{
    border-radius: 7px;
    width: 14px;
    height: 14px;
    background-color: red;
    display: inline-block;
}
#online_status_text3{
    margin-left: 4px;
    display: inline-block;
}

#world_info {
    margin-bottom: 12px;
    margin-right: 4px;
}

#world_info_block {
    display: flex;
    align-items: center;
}

#world_status{
    opacity: 0.5;
    margin-top: 2px;
    margin-left: 10px;
}

#world_status_indicator{
    border-radius: 7px;
    width: 14px;
    height: 14px;
    background-color: red;
    display: inline-block;
}

#world_status_text {
    margin-left: 4px;
    display: inline-block;
}

#world_import_button, #world_create_button {
    cursor: pointer;
    display: inline-block;
    padding: 0;
    margin: 0;
}

#world_import_button h2, #world_create_button h2 {
    margin-top: auto;
    margin-bottom: auto;
    margin-left: 1rem;
    font-size: 16px;
    color: rgb(188, 193, 200, 0.5);
}

#world_info_edit_button {
    cursor: pointer;
    color: #ffffffaa;
    padding-left: 0.5rem;
    padding-right: 0.5rem;
}

#world_popup {
    display: none;
    flex-direction: column;
    max-width: 800px;
    height: 83vh;
    position: absolute;
    z-index: 2060;
    margin-left: auto;
    margin-right: auto;
    left: 0;
    right: 0;
    margin-top: 0px;
    box-shadow: 0 0 2px rgba(200, 200, 200, 0.1);
    padding: 4px 36px;
    background: #191b31F5;
    border-radius: 1px;
}

#world_popup_bottom_holder {
    padding: 1rem 0;
    display: flex;
    flex-direction: row;
    justify-content: flex-end;
}

#world_popup_bottom_holder div {
    margin-left: 1rem;
    cursor: pointer;
    user-select: none; 
    opacity: 0.7;
}

#entry_edit_template {
    display: none !important;
}

.world_entry:not(:last-child)::after {
    margin-top: 1rem;
    height: 1px;
    display: block;
    width: 100%;
    content: '';
    background-image: linear-gradient(270deg, rgba(0, 0, 0, 0), rgba(0, 0, 0, 0.75), rgba(0, 0, 0, 0));
}

#world_popup_header {
    display: flex;
    flex-direction: row;
    align-items: center;
    margin-left: 1rem;
}

#form_rename_world {
    display: flex;
    align-items: center;
    margin-right: 20px;
    opacity: 0.7;
}

#form_rename_world input[type="submit"] {
    cursor: pointer;
}

#form_rename_world input:not(:last-child) {
    margin-right: 10px;
}

#world_popup_header h5 {
    display: inline-block;
}

.world_popup_expander {
    flex-grow: 1;
}

#world_popup_entries_list {
    flex-grow: 1;
    overflow-y: scroll;
}

#world_popup_entries_list:empty {
    width: 100%;
    height: 100%;
}

#world_popup_entries_list:empty::before {
    content: 'No entries exist. Try creating one!';
    font-size: 1.5rem;
    font-weight: bolder;
    width: 100%;
    height: 100%;
    display: flex; 
    justify-content: center;
    align-items: center;
    opacity: 0.7;
}

.world_entry_form_control {
    display: flex;
    flex-direction: column;
    margin: 0 10px;
}

.world_entry_form_control label {
    margin-left: 10px;
}


.world_entry_form_control label h4 {
    margin-bottom: 0px;
}

.world_entry_form_control label h5 {
    margin-top: 3px;
    margin-bottom: 3px;
}

.world_entry_form_control textarea {
    height: auto;
    width: auto;
    margin-top: 0;
}

.world_entry_form_control.world_entry_form_horizontal {
    flex-direction: row;
    align-items: center;
    margin-top: 10px;
}

.world_entry_form_control input[type=button] {
    opacity: 0.7;
    cursor: pointer;
}

.world_entry_form_horizontal h5 {
    margin: 0 1rem;
}

.world_entry_form_control .checkbox h4 {
    margin-left: 0.5rem;
    margin-top: 0;
    display: inline-block;
}

.world_entry_form_control .checkbox:not(:first-child) {
    margin-left: 2rem;
}

#world_cross {
    position: absolute;
    right: 15px;
    top: 15px;
    width: 20px;
    height: 20px;
    cursor: pointer;
    opacity: 0.6;
}

#world_logo {
    width: 35px;
    height: 35px;
    margin-right: 0.5rem;
}

#world_popup h4 a, #world_popup h5 a, #world_popup h3 a {
    color: #936f4a;
}

#world_popup h5 a:hover, #world_popup h4 a:hover, #world_popup h4 a:hover a {
    color: #998e6b;
}

#world_popup h5 {
    color: #757575;
}

.del_checkbox{
    display: none;
    opacity: 0.5;
    accent-color: #ffffff;
    /* background-color: green; */
    width: 20px;
    height: 20px;
}
#dialogue_del_mes{
    display: none;
}
.for_checkbox{
    display: block;
}
select {
    /* font-size: .9rem; */
    /* border-color: rgba(0, 0, 0, 0.1) rgba(0, 0, 0, 0.1) rgba(0, 0, 0, 0.1) rgba(0, 0, 0, 0.1); */
    color: #ffffff66;
    padding: 5px 10px;
    width:95%;
    height: 34px;
    margin-left: 3px;
    background-color: rgba(40, 42, 42, 1);
    font-size: 15px;
    border: 0;
    outline: 0;
    box-shadow: 0 0 2px rgba(200,200,200,0.5);
    margin-top: 5px;
    margin-bottom: 45px;
}
#title_api{
    margin-left: 3px;
}
#settings_perset{
    width:284px;
    margin-left: 10px;
    margin-bottom: 35px;
    color: #ffffff9d;
    box-shadow: 0 0 2px rgba(200,200,200,0.5);
	background-color: rgb(36, 37, 37);
}

<<<<<<< HEAD
=======
#softprompt {
    width: 284px;
    margin-left: 10px;
    margin-bottom: 35px;
    color: #ffffff9d;
    box-shadow: 0 0 2px rgba(200, 200, 200, 0.5);
    background-color: #13152c;
}
>>>>>>> a465b39b

.option_select_right_menu{
    width:284px;
    margin-left: 10px;
    margin-bottom: 35px;
    color: #ffffff9d;
    box-shadow: 0 0 2px rgba(200,200,200,0.5);
	background-color: rgb(36, 37, 37);
}
#user_avatar_block{
    margin-left: 6px;
    display: grid;
    grid-template-columns: auto auto;
    margin-top: 10px;
}
#user_avatar_block .avatar{
    cursor: pointer;
    margin-bottom: 30px;
    width: 90px;
    height: 126px;
}
#user_avatar_block .avatar img{
	width: 90px;
    height: 90px;
}
#temp{
    margin-left: 10px;
    margin-bottom: 20px;
}
#temp_counter{
    margin-bottom: 0px;
}
#amount_gen{
    margin-left: 10px;
    margin-bottom: 20px;
}
#amount_gen_counter{
    margin-bottom: 0px;
}
#max_context{
    margin-left: 10px;
    margin-bottom: 20px;
}
#max_context_counter{
    margin-bottom: 0px;
}
#range_block input{
    margin-left: 10px;
    margin-bottom: 20px;
}
#range_block_novel input{
    margin-left: 10px;
    margin-bottom: 20px;
}
input[type="range"] {
  -webkit-appearance: none;
  margin-right: 15px;
  width: 200px;
  height: 7px;
  background: rgba(255, 255, 255, 0.6);
  border-radius: 15px;
  /* background-image: linear-gradient(#ff4500, #ff4500); */
  background-size: 70% 100%;
  background-repeat: no-repeat;
}
#rm_api_block h4{
    opacity: 0.85;
}

.nav h5 a{
    color: #936f4a;
}
.nav h5 a:hover{
    color: #998e6b;
}
.nav h4 a{
    color: #936f4a;
}
.nav h4 a:hover{
    color: #998e6b;
}

#tips_popup{
    
    width:500px;
    height: 600px;
    position: absolute;
    z-index: 2060;
    background-color: blue;
    margin-left: auto;
    margin-right: auto;
    left: 0;
    right: 0;
    text-align: center;
    margin-top: 15vh;
    box-shadow: 5px 5px -5px -5px rgba(200,200,200,0.1);
    padding: 4px;
    background: rgb(36,37,37);
    border-radius: 10px;
}
#shadow_tips_popup{
    display: none;
    opacity: 0.0;
    position: absolute;
    width: 100%;
    height: 100vh;
    z-index: 2055;
    background-color: #00000066;
}
.mes_edit{
    display: inline-block;
    float:right;
    /* right:8px; */
    cursor:pointer;
    margin-right: 4px;
    opacity:0.07;
}
.mes_edit_done{
    display: none;
    float:right;
    right:8px;
    cursor:pointer;
    margin-right: 15px;
    opacity:0.5;
}
.mes_edit_done img{
    width: 23px;
    height: 23px;
}
.mes_edit_cancel{
    display: none;
    float:right;
    /* right:8px; */
    margin-right: 4px;
    cursor:pointer;
    opacity:0.5;
}

.mes_edit_cancel img{
    width: 23px;
    height: 23px;
}
.edit_textarea{
    padding: 0px;
    margin: 0px;
    border: none;
    border-color: transparent;
    outline: none;
    box-shadow: none;
	background-color: rgb(40, 42, 42);
}

#your_name{
    outline: none;
    /* box-shadow: 0 2px 0px rgba(255, 255, 255, 0.1); */
    box-shadow: 0 0px 0px rgba(255, 255, 255, 0.0);
    border: none;
    background: transparent;
    border: 0;
    border-bottom: 1px dashed rgba(255, 255, 255, 0.12);
}
#your_name_button {
    opacity: 0.5;
    margin-left: 10px;
    cursor: pointer;
}
#form_change_name{
    margin-bottom: 15px;
}
.checkbox{
    display: block;
}
label.checkbox input[type="checkbox"] {display:none;}
label.checkbox span {
  display:inline-block;
  border:1px solid #BBBBBB33;
  border-radius:3px;
  width:20px;
  height:20px;
  background:rgba(19,21,44,0.75);
  vertical-align:middle;
  margin:0px;
  position: relative;
  transition:width 0.1s, height 0.1s, margin 0.1s;
  
}
label.checkbox :checked + span {
  background:rgba(19,21,44,0.75);
  width:20px;
  height:20px;
  margin: 0px;
}
label.checkbox :checked + span:after {
  content: '\2714';
  font-size: 18px;
  position: absolute;
  top: -3px;
  left: 2px;
  color: #99a1a7;

}
#anchor_order{
    width:284px;
    margin-left: 10px;
    margin-bottom: 15px;
    color: #ffffff9d;
    box-shadow: 0 0 2px rgba(200,200,200,0.5);
	background-color: rgb(36, 37, 37);
}
#anchor_checkbox{
    margin-left: 10px;
    float: left;
    display: grid;
    grid-template-rows: 30px auto;
    grid-template-columns: auto auto;
}



#shadow_character_popup{
	background-color: #00000066;
	backdrop-filter: blur(50px);
    display: block;
    opacity: 1.0;
    position: absolute;
    width: 100%;
    height: 100vh;
    z-index: 2058;
}
#character_popup{
    display: none;
	background-color: #00000066;
	backdrop-filter: blur(50px);
    grid-template-rows: 50px 100px 100px 40px auto 45px 45px;
    max-width:800px;
    height: 83vh;
    position: absolute;
    z-index: 2065;
    background-color: blue;
    margin-left: auto;
    margin-right: auto;
    left: 0;
    right: 0;
    /* text-align: center; */
    margin-top: 0px;
    box-shadow: 0 0 2px rgba(200,200,200,0.1);
    padding: 4px;
	background-color: rgb(36, 37, 37);
    border-radius: 1px;
}
#character_popup h5 a{
    color: #936f4a;
}
#character_popup h5 a:hover{
    color: #998e6b;
}
#character_popup h4 a{
    color: #936f4a;
}
#character_popup h4 a:hover{
    color: #998e6b;
}

#character_popup h3{
    /* margin-top: 0px; */
    margin-bottom: 0px;
    margin-left: 0px;
}

#character_popup h4{
    margin-top: 0px;
    margin-bottom: 0px;
    margin-left: 0px;
}
#character_popup h5{
    margin-top: 0px;
    margin-bottom: 3px;
    margin-left: 0px;
    color: #757575;

}

#character_popup_text{
    margin-left: 36px;
}
#personality_div{
    margin-left: 36px;
    margin-top: 20px;
}
#personality_textarea{
    width: 92%;
    /* height: 65px; */
    margin-top: 0px;
    margin-left: 0px;
}
#scenario_div{
    padding-top: 10px;
    margin-left: 36px;
}
#mes_example_div{
    margin-left: 36px;
    max-height: 100%;
}
#scenario_pole{
    width: 92%;
    margin-left: 0px;
}
#mes_example_textarea{
    margin-left: 36px;
    width: 88%;
    height: 100%;
    margin-top: 0px;
}

#character_popup_ok{
    cursor: pointer;
    display: none;
    place-items: center;
    height: 40px;
    margin-top: 15px;
    margin-left: 36px;
	background-color: #00000066;
	backdrop-filter: blur(50px); 
    width: 110px;
    text-align: center;
}

#shadow_select_chat_popup{
    display: none;
    opacity: 1.0;
    position: absolute;
    width: 100%;
    height: 100vh;
    z-index: 2059;
    background-color: #00000066;
}

#select_chat_popup{
    display: block;
    grid-template-rows: 50px 100px 100px auto 45px;
    max-width:450px;
    height: 440px;
    position: absolute;
    z-index: 2066;
    background-color: blue;
    margin-left: auto;
    margin-right: auto;
    left: 0;
    right: 0;
    /* text-align: center; */
    margin-top: 21vh;
    box-shadow: 0 0 2px rgba(200,200,200,0.1);
    padding: 4px;
	background-color: rgb(36, 37, 37);
    border-radius: 5px;
}
#select_chat_popup a{
    color: #936f4a;
}
#select_chat_popup a:hover{
    color: #998e6b;
}
#chat_import_button a{
    color: #d5c9be;
}
#chat_import_button a:hover{
    color: #998e6b;
}
#export_div{
    cursor:pointer;
}
#load_select_chat_div{
    position: absolute;
    bottom: 154px;
    left: 174px;
}
#load_select_chat_div img{
    width: 80px;
    height: 80px;
}
#select_chat_div{
    
    margin-left: 5px;
    margin-top: 30px;
    scrollbar-width: thin;
    /* width: 900px; */
    /* height: 80%; */
    overflow: hidden;
    overflow-y: scroll;
    max-width:430px;
    height: 350px;
}
#select_chat_div hr{
    margin: 0px;
}
#chat_import_button{
    margin-top: 15px;
    margin-left: 13px;
    cursor:pointer;
}

.select_chat_block{
    border-radius: 5px;
    margin-right: 10px;
    cursor:pointer;
    display: grid;
    grid-template-columns: 60px auto;
    grid-template-rows: 26px auto;
}
.select_chat_block:hover {
    background-color: #ffffff07;
}
.select_chat_block[highlight]{
    background-color: #ffffff09;/* #c2b07a12; */
}

.select_chat_block .avatar{

    grid-row: span 2;
}

.select_chat_block_filename{
    opacity:0.5;
}
.select_chat_block_mes{
    margin-right: 6px;
	font-size:0.75rem;
}

.select_chat_block .avatar {
	height:30px;
	width:30px;
	}






#advanced_div{
    font-size: 14px;
    background-repeat: no-repeat;
    background-size: 28px;
    background-position: 92px 5px;
    /* background-image: url('img/book5.png'); */
    width: 92%;
    height: 40px;
    margin-left: 10px;
    font-weight: bold;
    color: #ffffffbb;
    padding: 0.5em;
    border: thin solid rgba(200,200,200,0.2);
    border-radius: 3px;
	background-color: rgb(39, 40, 40);
    opacity: 1.0;
    /*font-family: "Source Sans Pro", -apple-system, BlinkMacSystemFont, "Segoe UI", "Roboto", "Oxygen", "Ubuntu", "Cantarell", "Fira Sans", "Droid Sans", "Helvetica Neue", sans-serif;*/
}
#advanced_book_logo{
    width: 35px;
    height: 35px;
    display: inline-block;
    position: absolute;
    top:19px;
}
#character_popup_text_h3{
    display: inline-block;
    margin-left: 38px;
}

#export_character_div{
    display: grid;
    grid-template-columns: 340px auto;
}


/* css/style.css */




* {
    box-sizing: border-box;
}


html {
    font-size: 100%;
}
html,
body {
    margin: 0;
    padding: 0;
    width: 100%;
    height: 100%;
}

/*body {
    color: rgb(229, 224, 216);
    font-family: "Source Sans Pro", -apple-system, BlinkMacSystemFont, "Segoe UI", "Roboto", "Oxygen", "Ubuntu", "Cantarell", "Fira Sans", "Droid Sans", "Helvetica Neue", sans-serif;
    
    background-color: #f1f1f1;
}*/






main {
    max-width: 1024px;
    margin: 0 auto
}

article {
    margin: 0 1em;
    padding: 0 22px;
    -webkit-transition: -webkit-transform .3s;
    -moz-transition: : -moz-transform .3s;
    transition: transform .3s;
}

header {
    margin: 0;
    padding: 0;
    text-align: center;
}

footer {
    font-size: 14px;
    text-align: center
}

p {
    margin-bottom: 16px;
	margin-top:0;
}

hr {
    margin: 22px 0;
    height: 1px;
    border: 0;
    background-image: -webkit-linear-gradient(left, rgba(0, 0, 0, 0), rgba(0, 0, 0, 0.75), rgba(0, 0, 0, 0));
    background-image: -moz-linear-gradient(left, rgba(0, 0, 0, 0), rgba(0, 0, 0, 0.75), rgba(0, 0, 0, 0));
    background-image: -ms-linear-gradient(left, rgba(0, 0, 0, 0), rgba(0, 0, 0, 0.75), rgba(0, 0, 0, 0));
    background-image: linear-gradient(left, rgba(0, 0, 0, 0), rgba(0, 0, 0, 0.75), rgba(0, 0, 0, 0));
}

h1,
h2 {
    margin-bottom: 22px;
    color: #191919;
    font-weight: 300;
}

h1 {
    font-size: 32px;
    line-height: 32px;
}

h2 {
    color: #565d66;
    font-size: 1.5rem;
    line-height: 1.75rem;
	margin-top: 5px;
}

a {
    color: #006b05;
    text-decoration: none;
}
.btn {
    -webkit-border-radius: 10em;
    -moz-border-radius: 10em;
    -ms-border-radius: 10em;
    -o-border-radius: 10em;
    border-radius: 10em;
    border: 0;
    color: #fff!important;
    margin: 6px;
    white-space: normal!important;
    word-wrap: break-word;
		display: inline-block;
    line-height: 1.25;
    text-align: center;
    vertical-align: middle;
    cursor: pointer;
    -webkit-user-select: none;
    -moz-user-select: none;
    -ms-user-select: none;
    user-select: none;
    padding: .5rem 1rem;
    font-size: 1rem;
    font-weight: 400;
    -webkit-box-shadow: 0 2px 5px 0 rgba(0,0,0,.16),0 2px 10px 0 rgba(0,0,0,.12);
    -moz-box-shadow: 0 2px 5px 0 rgba(0,0,0,.16),0 2px 10px 0 rgba(0,0,0,.12);
    box-shadow: 0 2px 5px 0 rgba(0,0,0,.16),0 2px 10px 0 rgba(0,0,0,.12);
}
.btn {
	  -webkit-transition: box-shadow .2s ease-out;
	  -moz-transition: box-shadow .2s ease-out;
		-ms-transition: box-shadow .2s ease-out;
    transition: box-shadow .2s ease-out;
}
.btn:hover {
	  -webkit-box-shadow: 0 5px 11px 0 rgba(0,0,0,.18),0 4px 15px 0 rgba(0,0,0,.15);
	  -moz-box-shadow: 0 5px 11px 0 rgba(0,0,0,.18),0 4px 15px 0 rgba(0,0,0,.15);
	  box-shadow: 0 5px 11px 0 rgba(0,0,0,.18),0 4px 15px 0 rgba(0,0,0,.15);
}
.btn-primary {
	  border: 2px solid #2BBBAD;
    color: #00695c!important;
    background-color: transparent;
}

.btn-secondary {
    border: 2px solid #00C851;
    color: #007E33!important;
    background-color: transparent;
}



/* Right nav */

.nav {
    width: 450px;
    /*min-width: 450px;*/
    height: 100%;
    position: fixed;
    top: 0;
    bottom: 0;
    margin: 0;
    right: -450px;
    padding: 0px 20px;
    -webkit-transition: right 0.14s ease-in-out  0.02s;
    -moz-transition: right 0.14s ease-in-out  0.02s;
    transition: right 0.14s ease-in-out  0.02s;
    background: #16a085;
    z-index: 2050;
    box-shadow: 0 0 2px rgba(200,200,200,0.1);
    white-space:nowrap;
    background: #222;
	border-left: 1px solid #333;

    backdrop-filter: blur(10px);
}




.nav-toggle {
    border-radius: 5px;
    position: absolute;
    right: 455px;
    top: 5px;
    padding: 5px;
    background: #333;
	border: 1px solid #444;
    color: #dadada;
    cursor: pointer;
    font-size: 1.25rem;
    line-height: 1rem;
	height:30px;
    z-index: 2001;
    -webkit-transition: color .25s ease-in-out;
    -moz-transition: color .25s ease-in-out;
    transition: color .25s ease-in-out;
}



.nav-toggle:after {
    content: '\2630';
    text-decoration: none;
	
}



.nav-toggle:hover {
    color: #f4f4f4;
}



[id='nav-toggle'] {
    position: absolute;
    display: none;
}



[id='nav-toggle']:checked ~ .nav > .nav-toggle {
    left: auto;
    right: 5px;
    top: 5px;
}




[id='nav-toggle']:checked ~ .nav {
    right: 0;
    box-shadow:-4px 0px 20px 0px rgba(0,0,0, 0.01);
    -moz-box-shadow:-4px 0px 20px 0px rgba(0,0,0, 0.01);
    -webkit-box-shadow:-4px 0px 20px 0px rgba(0,0,0, 0.01);
    overflow-y: auto;
}




[id='nav-toggle']:checked ~ main > article {
    -webkit-transform: translateX(-450px);
    -moz-transform: translateX(-450px);
    transform: translateX(-450px);
}




[id='nav-toggle']:checked ~ .nav > .nav-toggle:after {
    content: '\2715';
}




body {
    -webkit-animation: bugfix infinite 1s;
}

@-webkit-keyframes bugfix {
    to {
      padding: 0;
    }
}




@media screen and (min-width: 450px) {
    html,
    body {
      margin: 0;
      overflow-x: hidden;
    }
}

@media screen and (max-width: 450px) {
    html,
    body {
      margin: 0;
      overflow-x: hidden;
    }
    .nav {
      width: 100%;
      box-shadow: none
    }
}


.nav h22 {
    width: 90%;
    padding: 0;
    margin: 10px 0;
    text-align: center;
    text-shadow: rgba(255, 255, 255, .1) -1px -1px 1px, rgba(0, 0, 0, .5) 1px 1px 1px;
    font-size: 1.3em;
    line-height: 1.3em;
    opacity: 0;
    transform: scale(0.1, 0.1);
    -ms-transform: scale(0.1, 0.1);
    -moz-transform: scale(0.1, 0.1);
    -webkit-transform: scale(0.1, 0.1);
    transform-origin: 0% 0%;
    -ms-transform-origin: 0% 0%;
    -moz-transform-origin: 0% 0%;
    -webkit-transform-origin: 0% 0%;
    transition: opacity 0.8s, transform 0.8s;
    -ms-transition: opacity 0.8s, -ms-transform 0.8s;
    -moz-transition: opacity 0.8s, -moz-transform 0.8s;
    -webkit-transition: opacity 0.8s, -webkit-transform 0.8s;
}
}

.nav h22 a {
    color: #dadada;
    text-decoration: none;
    text-transform: uppercase;
}


[id='nav-toggle']:checked ~ .nav h22 {
    opacity: 1;
    transform: scale(1, 1);
    -ms-transform: scale(1, 1);
    -moz-transform: scale(1, 1);
    -webkit-transform: scale(1, 1);
}



.nav > ul {
    display: block;
    margin: 0;
    padding: 0;
    list-style: none;
}

.nav > ul > li {
    line-height: 2.5;
    opacity: 0;
    -webkit-transform: translateX(50%);
    -moz-transform: translateX(50%);
    -ms-transform: translateX(50%);
    transform: translateX(50%);
    -webkit-transition: opacity .5s .1s, -webkit-transform .5s .1s;
    -moz-transition: opacity .5s .1s, -moz-transform .5s .1s;
    -ms-transition: opacity .5s .1s, -ms-transform .5s .1s;
    transition: opacity .5s .1s, transform .5s .1s;
}

[id='nav-toggle']:checked ~ .nav > ul > li {
    opacity: 1;
    -webkit-transform: translateX(0);
    -moz-transform: translateX(0);
    -ms-transform: translateX(0);
    transform: translateX(0);
}


.nav > ul > li:nth-child(2) {
    -webkit-transition: opacity .5s .2s, -webkit-transform .5s .2s;
    transition: opacity .5s .2s, transform .5s .2s;
}

.nav > ul > li:nth-child(3) {
    -webkit-transition: opacity .5s .3s, -webkit-transform .5s .3s;
    transition: opacity .5s .3s, transform .5s .3s;
}

.nav > ul > li:nth-child(4) {
    -webkit-transition: opacity .5s .4s, -webkit-transform .5s .4s;
    transition: opacity .5s .4s, transform .5s .4s;
}

.nav > ul > li:nth-child(5) {
    -webkit-transition: opacity .5s .5s, -webkit-transform .5s .5s;
    transition: opacity .5s .5s, transform .5s .5s;
}

.nav > ul > li:nth-child(6) {
    -webkit-transition: opacity .5s .6s, -webkit-transform .5s .6s;
    transition: opacity .5s .6s, transform .5s .6s;
}

.nav > ul > li:nth-child(7) {
    -webkit-transition: opacity .5s .7s, -webkit-transform .5s .7s;
    transition: opacity .5s .7s, transform .5s .7s;
}




.nav > ul > li > a {
    display: inline-block;
    position: relative;
    padding: 0;
    font-family: 'Open Sans', sans-serif;
    font-weight: 300;
    font-size: 1.2em;
    color: #dadada;
    width: 100%;
    text-decoration: none;

    -webkit-transition: color .5s ease, padding .5s ease;
    -moz-transition: color .5s ease, padding .5s ease;
    transition: color .5s ease, padding .5s ease;
}




.nav > ul > li > a:hover,
.nav > ul > li > a:focus {
    color: white;
    padding-left: 15px;
}




.nav > ul > li > a:before {
    content: '';
    display: block;
    position: absolute;
    right: 0;
    bottom: 0;
    height: 1px;
    width: 100%;
    -webkit-transition: width 0s ease;
    transition: width 0s ease;
}

.nav > ul > li > a:after {
    content: '';
    display: block;
    position: absolute;
    left: 0;
    bottom: 0;
    height: 1px;
    width: 100%;
    background: #3bc1a0;
    -webkit-transition: width .5s ease;
    transition: width .5s ease;
}




.nav > ul > li > a:hover:before {
    width: 0%;
    background: #3bc1a0;
    -webkit-transition: width .5s ease;
    transition: width .5s ease;
}

.nav > ul > li > a:hover:after {
    width: 0%;
    background: transparent;
    -webkit-transition: width 0s ease;
    transition: width 0s ease;
}<|MERGE_RESOLUTION|>--- conflicted
+++ resolved
@@ -1415,8 +1415,6 @@
 	background-color: rgb(36, 37, 37);
 }
 
-<<<<<<< HEAD
-=======
 #softprompt {
     width: 284px;
     margin-left: 10px;
@@ -1425,7 +1423,6 @@
     box-shadow: 0 0 2px rgba(200, 200, 200, 0.5);
     background-color: #13152c;
 }
->>>>>>> a465b39b
 
 .option_select_right_menu{
     width:284px;
