<div class="vectors_settings">
    <div class="inline-drawer">
        <div class="inline-drawer-toggle inline-drawer-header">
            <b>Vector Storage</b>
            <div class="inline-drawer-icon fa-solid fa-circle-chevron-down down"></div>
        </div>
        <div class="inline-drawer-content">
            <div class="flex-container flexFlowColumn">
                <label for="vectors_source">
                    Vectorization Source
                </label>
                <select id="vectors_source" class="text_pole">
                    <option value="transformers">Local (Transformers)</option>
                    <option value="openai">OpenAI</option>
                    <option value="palm">Google MakerSuite (PaLM)</option>
<<<<<<< HEAD
                    <option value="togetherai">Together AI</option>
=======
                    <option value="mistral">MistralAI</option>
>>>>>>> e74e9254
                </select>
            </div>

            <div class="flex-container flexFlowColumn" title="How many last messages will be matched for relevance.">
                <label for="vectors_query">
                    <span>Query messages</span>
                </label>
                <input type="number" id="vectors_query" class="text_pole widthUnset" min="1" max="99" />
            </div>

            <label class="checkbox_label" for="vectors_include_wi" title="Query results can activate World Info entries.">
                <input id="vectors_include_wi" type="checkbox" class="checkbox">
                Include in World Info Scanning
            </label>

            <hr>

            <h4>
                File vectorization settings
            </h4>

            <label class="checkbox_label" for="vectors_enabled_files">
                <input id="vectors_enabled_files" type="checkbox" class="checkbox">
                Enabled for files
            </label>

            <div id="vectors_files_settings">

                <div class="flex-container">
                    <div class="flex1" title="Only files past this size will be vectorized.">
                        <label for="vectors_size_threshold">
                            <small>Size threshold (KB)</small>
                        </label>
                        <input id="vectors_size_threshold" type="number" class="text_pole widthUnset" min="1" max="99999" />
                    </div>
                    <div class="flex1" title="Chunk size for file splitting.">
                        <label for="vectors_chunk_size">
                            <small>Chunk size (chars)</small>
                        </label>
                        <input id="vectors_chunk_size" type="number" class="text_pole widthUnset" min="1" max="99999" />
                    </div>
                    <div class="flex1" title="How many chunks to retrieve when querying.">
                        <label for="vectors_chunk_count">
                            <small>Retrieve chunks</small>
                        </label>
                        <input id="vectors_chunk_count" type="number" class="text_pole widthUnset" min="1" max="99999" />
                    </div>
                </div>
            </div>

            <hr>

            <h4>
                Chat vectorization settings
            </h4>
            <label class="checkbox_label" for="vectors_enabled_chats">
                <input id="vectors_enabled_chats" type="checkbox" class="checkbox">
                Enabled for chat messages
            </label>

            <div id="vectors_chats_settings">
                <div id="vectors_advanced_settings" data-newbie-hidden>
                    <label for="vectors_template">
                        Insertion Template
                    </label>
                    <textarea id="vectors_template" class="text_pole textarea_compact" rows="3" placeholder="Use {{text}} macro to specify the position of retrieved text."></textarea>
                    <label for="vectors_position">Injection Position</label>
                    <div class="radio_group">
                        <label>
                            <input type="radio" name="vectors_position" value="2" />
                            Before Main Prompt / Story String
                        </label>
                        <!--Keep these as 0 and 1 to interface with the setExtensionPrompt function-->
                        <label>
                            <input type="radio" name="vectors_position" value="0" />
                            After Main Prompt / Story String
                        </label>
                        <label>
                            <input type="radio" name="vectors_position" value="1" />
                            In-chat @ Depth <input id="vectors_depth" class="text_pole widthUnset" type="number" min="0" max="999" />
                        </label>
                    </div>
                    <div class="flex-container">
                        <div class="flex1" title="Prevents last N messages from being placed out of order.">
                            <label for="vectors_protect">
                                <small>Retain#</small>
                            </label>
                            <input type="number" id="vectors_protect" class="text_pole widthUnset" min="1" max="99" />
                        </div>
                        <div class="flex1" title="How many past messages to insert as memories.">
                            <label for="vectors_insert">
                                <small>Insert#</small>
                            </label>
                            <input type="number" id="vectors_insert" class="text_pole widthUnset" min="1" max="99" />
                        </div>
                    </div>
                </div>
                <small>
                    Old messages are vectorized gradually as you chat.
                    To process all previous messages, click the button below.
                </small>
                <div id="vectors_vectorize_all" class="menu_button menu_button_icon">
                    Vectorize All
                </div>
                <div id="vectorize_progress" style="display: none;">
                    <small>
                        Processed <span id="vectorize_progress_percent">0</span>% of messages.
                        ETA: <span id="vectorize_progress_eta">...</span> seconds.
                    </small>
                </div>
            </div>
        </div>
    </div>
</div><|MERGE_RESOLUTION|>--- conflicted
+++ resolved
@@ -13,11 +13,8 @@
                     <option value="transformers">Local (Transformers)</option>
                     <option value="openai">OpenAI</option>
                     <option value="palm">Google MakerSuite (PaLM)</option>
-<<<<<<< HEAD
+                    <option value="mistral">MistralAI</option>
                     <option value="togetherai">Together AI</option>
-=======
-                    <option value="mistral">MistralAI</option>
->>>>>>> e74e9254
                 </select>
             </div>
 
