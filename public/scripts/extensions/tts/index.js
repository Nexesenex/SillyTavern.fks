import { callPopup, cancelTtsPlay, eventSource, event_types, isStreamingEnabled, name2, saveSettingsDebounced, substituteParams } from '../../../script.js';
import { ModuleWorkerWrapper, doExtrasFetch, extension_settings, getApiUrl, getContext, modules } from '../../extensions.js';
import { delay, escapeRegex, getBase64Async, getStringHash, onlyUnique } from '../../utils.js';
import { EdgeTtsProvider } from './edge.js';
import { ElevenLabsTtsProvider } from './elevenlabs.js';
import { SileroTtsProvider } from './silerotts.js';
import { CoquiTtsProvider } from './coqui.js';
import { SystemTtsProvider } from './system.js';
import { NovelTtsProvider } from './novel.js';
import { power_user } from '../../power-user.js';
import { OpenAITtsProvider } from './openai.js';
import { XTTSTtsProvider } from './xtts.js';
import { GSVITtsProvider } from './gsvi.js';
import { SBVits2TtsProvider } from './sbvits2.js';
import { AllTalkTtsProvider } from './alltalk.js';
import { SpeechT5TtsProvider } from './speecht5.js';
import { AzureTtsProvider } from './azure.js';
import { SlashCommandParser } from '../../slash-commands/SlashCommandParser.js';
import { SlashCommand } from '../../slash-commands/SlashCommand.js';
import { ARGUMENT_TYPE, SlashCommandArgument, SlashCommandNamedArgument } from '../../slash-commands/SlashCommandArgument.js';
import { debounce_timeout } from '../../constants.js';
export { talkingAnimation };

const UPDATE_INTERVAL = 1000;

let voiceMapEntries = [];
let voiceMap = {}; // {charName:voiceid, charName2:voiceid2}
let talkingHeadState = false;
let lastChatId = null;
let lastMessage = null;
let lastMessageHash = null;
let periodicMessageGenerationTimer = null;
let lastPositionOfParagraphEnd = -1;

const DEFAULT_VOICE_MARKER = '[Default Voice]';
const DISABLED_VOICE_MARKER = 'disabled';

export function getPreviewString(lang) {
    const previewStrings = {
        'en-US': 'The quick brown fox jumps over the lazy dog',
        'en-GB': 'Sphinx of black quartz, judge my vow',
        'fr-FR': 'Portez ce vieux whisky au juge blond qui fume',
        'de-DE': 'Victor jagt zwölf Boxkämpfer quer über den großen Sylter Deich',
        'it-IT': 'Pranzo d\'acqua fa volti sghembi',
        'es-ES': 'Quiere la boca exhausta vid, kiwi, piña y fugaz jamón',
        'es-MX': 'Fabio me exige, sin tapujos, que añada cerveza al whisky',
        'ru-RU': 'В чащах юга жил бы цитрус? Да, но фальшивый экземпляр!',
        'pt-BR': 'Vejo xá gritando que fez show sem playback.',
        'pt-PR': 'Todo pajé vulgar faz boquinha sexy com kiwi.',
        'uk-UA': 'Фабрикуймо гідність, лящім їжею, ґав хапаймо, з\'єднавці чаш!',
        'pl-PL': 'Pchnąć w tę łódź jeża lub ośm skrzyń fig',
        'cs-CZ': 'Příliš žluťoučký kůň úpěl ďábelské ódy',
        'sk-SK': 'Vyhŕňme si rukávy a vyprážajme čínske ryžové cestoviny',
        'hu-HU': 'Árvíztűrő tükörfúrógép',
        'tr-TR': 'Pijamalı hasta yağız şoföre çabucak güvendi',
        'nl-NL': 'De waard heeft een kalfje en een pinkje opgegeten',
        'sv-SE': 'Yxskaftbud, ge vårbygd, zinkqvarn',
        'da-DK': 'Quizdeltagerne spiste jordbær med fløde, mens cirkusklovnen Walther spillede på xylofon',
        'ja-JP': 'いろはにほへと　ちりぬるを　わかよたれそ　つねならむ　うゐのおくやま　けふこえて　あさきゆめみし　ゑひもせす',
        'ko-KR': '가나다라마바사아자차카타파하',
        'zh-CN': '我能吞下玻璃而不伤身体',
        'ro-RO': 'Muzicologă în bej vând whisky și tequila, preț fix',
        'bg-BG': 'Щъркелите се разпръснаха по цялото небе',
        'el-GR': 'Ταχίστη αλώπηξ βαφής ψημένη γη, δρασκελίζει υπέρ νωθρού κυνός',
        'fi-FI': 'Voi veljet, miksi juuri teille myin nämä vehkeet?',
        'he-IL': 'הקצינים צעקו: "כל הכבוד לצבא הצבאות!"',
        'id-ID': 'Jangkrik itu memang enak, apalagi kalau digoreng',
        'ms-MY': 'Muzik penyanyi wanita itu menggambarkan kehidupan yang penuh dengan duka nestapa',
        'th-TH': 'เป็นไงบ้างครับ ผมชอบกินข้าวผัดกระเพราหมูกรอบ',
        'vi-VN': 'Cô bé quàng khăn đỏ đang ngồi trên bãi cỏ xanh',
        'ar-SA': 'أَبْجَدِيَّة عَرَبِيَّة',
        'hi-IN': 'श्वेता ने श्वेता के श्वेते हाथों में श्वेता का श्वेता चावल पकड़ा',
    };
    const fallbackPreview = 'Neque porro quisquam est qui dolorem ipsum quia dolor sit amet';

    return previewStrings[lang] ?? fallbackPreview;
}

const ttsProviders = {
    ElevenLabs: ElevenLabsTtsProvider,
    Silero: SileroTtsProvider,
    XTTSv2: XTTSTtsProvider,
    GSVI: GSVITtsProvider,
    SBVits2: SBVits2TtsProvider,
    System: SystemTtsProvider,
    Coqui: CoquiTtsProvider,
    Edge: EdgeTtsProvider,
    Novel: NovelTtsProvider,
    OpenAI: OpenAITtsProvider,
    AllTalk: AllTalkTtsProvider,
    SpeechT5: SpeechT5TtsProvider,
    Azure: AzureTtsProvider,
};
let ttsProvider;
let ttsProviderName;


async function onNarrateOneMessage() {
    audioElement.src = '/sounds/silence.mp3';
    const context = getContext();
    const id = $(this).closest('.mes').attr('mesid');
    const message = context.chat[id];

    if (!message) {
        return;
    }

    resetTtsPlayback();
    ttsJobQueue.push(message);
    moduleWorker();
}

async function onNarrateText(args, text) {
    if (!text) {
        return '';
    }

    audioElement.src = '/sounds/silence.mp3';

    // To load all characters in the voice map, set unrestricted to true
    await initVoiceMap(true);

    const baseName = args?.voice || name2;
    const name = (baseName === 'SillyTavern System' ? DEFAULT_VOICE_MARKER : baseName) || DEFAULT_VOICE_MARKER;

    const voiceMapEntry = voiceMap[name] === DEFAULT_VOICE_MARKER
        ? voiceMap[DEFAULT_VOICE_MARKER]
        : voiceMap[name];

    if (!voiceMapEntry || voiceMapEntry === DISABLED_VOICE_MARKER) {
        toastr.info(`Specified voice for ${name} was not found. Check the TTS extension settings.`);
        return;
    }

    resetTtsPlayback();
    ttsJobQueue.push({ mes: text, name: name });
    await moduleWorker();

    // Return back to the chat voices
    await initVoiceMap(false);
    return '';
}

async function moduleWorker() {
    if (!extension_settings.tts.enabled) {
        return;
    }

    processTtsQueue();
    processAudioJobQueue();
    updateUiAudioPlayState();
}

function talkingAnimation(switchValue) {
    if (!modules.includes('talkinghead')) {
        console.debug('Talking Animation module not loaded');
        return;
    }

    const apiUrl = getApiUrl();
    const animationType = switchValue ? 'start' : 'stop';

    if (switchValue !== talkingHeadState) {
        try {
            console.log(animationType + ' Talking Animation');
            doExtrasFetch(`${apiUrl}/api/talkinghead/${animationType}_talking`);
            talkingHeadState = switchValue;
        } catch (error) {
            // Handle the error here or simply ignore it to prevent logging
        }
    }
    updateUiAudioPlayState();
}

function resetTtsPlayback() {
    // Stop system TTS utterance
    cancelTtsPlay();

    // Clear currently processing jobs
    currentTtsJob = null;
    currentAudioJob = null;

    // Reset audio element
    audioElement.currentTime = 0;
    audioElement.src = '';

    // Clear any queue items
    ttsJobQueue.splice(0, ttsJobQueue.length);
    audioJobQueue.splice(0, audioJobQueue.length);

    // Set audio ready to process again
    audioQueueProcessorReady = true;
}

function isTtsProcessing() {
    let processing = false;

    // Check job queues
    if (ttsJobQueue.length > 0 || audioJobQueue.length > 0) {
        processing = true;
    }
    // Check current jobs
    if (currentTtsJob != null || currentAudioJob != null) {
        processing = true;
    }
    return processing;
}

function debugTtsPlayback() {
    console.log(JSON.stringify(
        {
            'ttsProviderName': ttsProviderName,
            'voiceMap': voiceMap,
            'audioPaused': audioPaused,
            'audioJobQueue': audioJobQueue,
            'currentAudioJob': currentAudioJob,
            'audioQueueProcessorReady': audioQueueProcessorReady,
            'ttsJobQueue': ttsJobQueue,
            'currentTtsJob': currentTtsJob,
            'ttsConfig': extension_settings.tts,
        },
    ));
}
window['debugTtsPlayback'] = debugTtsPlayback;

//##################//
//   Audio Control  //
//##################//

let audioElement = new Audio();
audioElement.id = 'tts_audio';
audioElement.autoplay = true;

/**
 * @type AudioJob[] Audio job queue
 * @typedef {{audioBlob: Blob | string, char: string}} AudioJob Audio job object
 */
let audioJobQueue = [];
/**
 * @type AudioJob Current audio job
 */
let currentAudioJob;
let audioPaused = false;
let audioQueueProcessorReady = true;

/**
 * Play audio data from audio job object.
 * @param {AudioJob} audioJob Audio job object
 * @returns {Promise<void>} Promise that resolves when audio playback is started
 */
async function playAudioData(audioJob) {
    const { audioBlob, char } = audioJob;
    // Since current audio job can be cancelled, don't playback if it is null
    if (currentAudioJob == null) {
        console.log('Cancelled TTS playback because currentAudioJob was null');
    }
    if (audioBlob instanceof Blob) {
        const srcUrl = await getBase64Async(audioBlob);

        // VRM lip sync
        if (extension_settings.vrm?.enabled && typeof window['vrmLipSync'] === 'function') {
            await window['vrmLipSync'](audioBlob, char);
        }

        audioElement.src = srcUrl;
    } else if (typeof audioBlob === 'string') {
        audioElement.src = audioBlob;
    } else {
        throw `TTS received invalid audio data type ${typeof audioBlob}`;
    }
    audioElement.addEventListener('ended', completeCurrentAudioJob);
    audioElement.addEventListener('canplay', () => {
        console.debug('Starting TTS playback');
        audioElement.playbackRate = extension_settings.tts.playback_rate;
        audioElement.play();
    });
}

window['tts_preview'] = function (id) {
    const audio = document.getElementById(id);

    if (audio instanceof HTMLAudioElement && !$(audio).data('disabled')) {
        audio.play();
    }
    else {
        ttsProvider.previewTtsVoice(id);
    }
};

async function onTtsVoicesClick() {
    let popupText = '';

    try {
        const voiceIds = await ttsProvider.fetchTtsVoiceObjects();

        for (const voice of voiceIds) {
            popupText += `
            <div class="voice_preview">
                <span class="voice_lang">${voice.lang || ''}</span>
                <b class="voice_name">${voice.name}</b>
                <i onclick="tts_preview('${voice.voice_id}')" class="fa-solid fa-play"></i>
            </div>`;
            if (voice.preview_url) {
                popupText += `<audio id="${voice.voice_id}" src="${voice.preview_url}" data-disabled="${voice.preview_url == false}"></audio>`;
            }
        }
    } catch {
        popupText = 'Could not load voices list. Check your API key.';
    }

    callPopup(popupText, 'text');
}

function updateUiAudioPlayState() {
    if (extension_settings.tts.enabled == true) {
        $('#ttsExtensionMenuItem').show();
        let img;
        // Give user feedback that TTS is active by setting the stop icon if processing or playing
        if (!audioElement.paused || isTtsProcessing()) {
            img = 'fa-solid fa-stop-circle extensionsMenuExtensionButton';
        } else {
            img = 'fa-solid fa-circle-play extensionsMenuExtensionButton';
        }
        $('#tts_media_control').attr('class', img);
    } else {
        $('#ttsExtensionMenuItem').hide();
    }
}

function onAudioControlClicked() {
    audioElement.src = '/sounds/silence.mp3';
    let context = getContext();
    // Not pausing, doing a full stop to anything TTS is doing. Better UX as pause is not as useful
    if (!audioElement.paused || isTtsProcessing()) {
        resetTtsPlayback();
        talkingAnimation(false);
    } else {
        // Default play behavior if not processing or playing is to play the last message.
        ttsJobQueue.push(context.chat[context.chat.length - 1]);
    }
    updateUiAudioPlayState();
}

function addAudioControl() {

    $('#extensionsMenu').prepend(`
        <div id="ttsExtensionMenuItem" class="list-group-item flex-container flexGap5">
            <div id="tts_media_control" class="extensionsMenuExtensionButton "/></div>
            TTS Playback
        </div>`);
    $('#ttsExtensionMenuItem').attr('title', 'TTS play/pause').on('click', onAudioControlClicked);
    updateUiAudioPlayState();
}

function completeCurrentAudioJob() {
    audioQueueProcessorReady = true;
    currentAudioJob = null;
    talkingAnimation(false); //stop lip animation
    // updateUiPlayState();
}

/**
 * Accepts an HTTP response containing audio/mpeg data, and puts the data as a Blob() on the queue for playback
 * @param {Response} response
 */
async function addAudioJob(response, char) {
    if (typeof response === 'string') {
        audioJobQueue.push({ audioBlob: response, char: char });
    } else {
        const audioData = await response.blob();
        if (!audioData.type.startsWith('audio/')) {
            throw `TTS received HTTP response with invalid data format. Expecting audio/*, got ${audioData.type}`;
        }
        audioJobQueue.push({ audioBlob: audioData, char: char });
    }
    console.debug('Pushed audio job to queue.');
}

async function processAudioJobQueue() {
    // Nothing to do, audio not completed, or audio paused - stop processing.
    if (audioJobQueue.length == 0 || !audioQueueProcessorReady || audioPaused) {
        return;
    }
    try {
        audioQueueProcessorReady = false;
        currentAudioJob = audioJobQueue.shift();
        playAudioData(currentAudioJob);
        talkingAnimation(true);
    } catch (error) {
        toastr.error(error.toString());
        console.error(error);
        audioQueueProcessorReady = true;
    }
}

//################//
//  TTS Control   //
//################//

let ttsJobQueue = [];
let currentTtsJob; // Null if nothing is currently being processed

function completeTtsJob() {
    console.info(`Current TTS job for ${currentTtsJob?.name} completed.`);
    currentTtsJob = null;
}

async function tts(text, voiceId, char) {
    async function processResponse(response) {
        // RVC injection
        if (extension_settings.rvc.enabled && typeof window['rvcVoiceConversion'] === 'function')
            response = await window['rvcVoiceConversion'](response, char, text);

        await addAudioJob(response, char);
    }

    let response = await ttsProvider.generateTts(text, voiceId);

    // If async generator, process every chunk as it comes in
    if (typeof response[Symbol.asyncIterator] === 'function') {
        for await (const chunk of response) {
            await processResponse(chunk);
        }
    } else {
        await processResponse(response);
    }

    completeTtsJob();
}

async function processTtsQueue() {
    // Called each moduleWorker iteration to pull chat messages from queue
    if (currentTtsJob || ttsJobQueue.length <= 0 || audioPaused) {
        return;
    }

    console.debug('New message found, running TTS');
    currentTtsJob = ttsJobQueue.shift();
    let text = extension_settings.tts.narrate_translated_only ? (currentTtsJob?.extra?.display_text || currentTtsJob.mes) : currentTtsJob.mes;

    // Substitute macros
    text = substituteParams(text);

    if (extension_settings.tts.skip_codeblocks) {
        text = text.replace(/^\s{4}.*$/gm, '').trim();
        text = text.replace(/```.*?```/gs, '').trim();
    }

    if (extension_settings.tts.skip_tags) {
        text = text.replace(/<.*?>.*?<\/.*?>/g, '').trim();
    }

    if (!extension_settings.tts.pass_asterisks) {
        text = extension_settings.tts.narrate_dialogues_only
            ? text.replace(/\*[^*]*?(\*|$)/g, '').trim() // remove asterisks content
            : text.replaceAll('*', '').trim(); // remove just the asterisks
    }

    if (extension_settings.tts.narrate_quoted_only) {
        const special_quotes = /[“”«»]/g; // Extend this regex to include other special quotes
        text = text.replace(special_quotes, '"');
        const matches = text.match(/".*?"/g); // Matches text inside double quotes, non-greedily
        const partJoiner = (ttsProvider?.separator || ' ... ');
        text = matches ? matches.join(partJoiner) : text;
    }

    if (typeof ttsProvider?.processText === 'function') {
        text = await ttsProvider.processText(text);
    }

    // Collapse newlines and spaces into single space
    text = text.replace(/\s+/g, ' ').trim();

    console.log(`TTS: ${text}`);
    const char = currentTtsJob.name;

    // Remove character name from start of the line if power user setting is disabled
    if (char && !power_user.allow_name2_display) {
        const escapedChar = escapeRegex(char);
        text = text.replace(new RegExp(`^${escapedChar}:`, 'gm'), '');
    }

    try {
        if (!text) {
            console.warn('Got empty text in TTS queue job.');
            completeTtsJob();
            return;
        }

        const voiceMapEntry = voiceMap[char] === DEFAULT_VOICE_MARKER ? voiceMap[DEFAULT_VOICE_MARKER] : voiceMap[char];

        if (!voiceMapEntry || voiceMapEntry === DISABLED_VOICE_MARKER) {
            throw `${char} not in voicemap. Configure character in extension settings voice map`;
        }
        const voice = await ttsProvider.getVoice(voiceMapEntry);
        const voiceId = voice.voice_id;
        if (voiceId == null) {
            toastr.error(`Specified voice for ${char} was not found. Check the TTS extension settings.`);
            throw `Unable to attain voiceId for ${char}`;
        }
        await tts(text, voiceId, char);
    } catch (error) {
        toastr.error(error.toString());
        console.error(error);
        currentTtsJob = null;
    }
}

// Secret function for now
async function playFullConversation() {
    const context = getContext();
    const chat = context.chat;
    ttsJobQueue = chat;
}
window['playFullConversation'] = playFullConversation;

//#############################//
//  Extension UI and Settings  //
//#############################//

function loadSettings() {
    if (Object.keys(extension_settings.tts).length === 0) {
        Object.assign(extension_settings.tts, defaultSettings);
    }
    for (const key in defaultSettings) {
        if (!(key in extension_settings.tts)) {
            extension_settings.tts[key] = defaultSettings[key];
        }
    }
    $('#tts_provider').val(extension_settings.tts.currentProvider);
    $('#tts_enabled').prop(
        'checked',
        extension_settings.tts.enabled,
    );
    $('#tts_narrate_dialogues').prop('checked', extension_settings.tts.narrate_dialogues_only);
    $('#tts_narrate_quoted').prop('checked', extension_settings.tts.narrate_quoted_only);
    $('#tts_auto_generation').prop('checked', extension_settings.tts.auto_generation);
    $('#tts_periodic_auto_generation').prop('checked', extension_settings.tts.periodic_auto_generation);
    $('#tts_narrate_translated_only').prop('checked', extension_settings.tts.narrate_translated_only);
    $('#tts_narrate_user').prop('checked', extension_settings.tts.narrate_user);
    $('#tts_pass_asterisks').prop('checked', extension_settings.tts.pass_asterisks);
    $('#tts_skip_codeblocks').prop('checked', extension_settings.tts.skip_codeblocks);
    $('#tts_skip_tags').prop('checked', extension_settings.tts.skip_tags);
    $('#playback_rate').val(extension_settings.tts.playback_rate);
    $('#playback_rate_counter').val(Number(extension_settings.tts.playback_rate).toFixed(2));
    $('#playback_rate_block').toggle(extension_settings.tts.currentProvider !== 'System');

    $('body').toggleClass('tts', extension_settings.tts.enabled);
}

const defaultSettings = {
    voiceMap: '',
    ttsEnabled: false,
    currentProvider: 'ElevenLabs',
    auto_generation: true,
    narrate_user: false,
    playback_rate: 1,
};

function setTtsStatus(status, success) {
    $('#tts_status').text(status);
    if (success) {
        $('#tts_status').removeAttr('style');
    } else {
        $('#tts_status').css('color', 'red');
    }
}

function onRefreshClick() {
    Promise.all([
        ttsProvider.onRefreshClick(),
        // updateVoiceMap()
    ]).then(() => {
        extension_settings.tts[ttsProviderName] = ttsProvider.settings;
        saveSettingsDebounced();
        setTtsStatus('Successfully applied settings', true);
        console.info(`Saved settings ${ttsProviderName} ${JSON.stringify(ttsProvider.settings)}`);
        initVoiceMap();
        updateVoiceMap();
    }).catch(error => {
        toastr.error(error.toString());
        console.error(error);
        setTtsStatus(error, false);
    });
}

function onEnableClick() {
    extension_settings.tts.enabled = $('#tts_enabled').is(
        ':checked',
    );
    updateUiAudioPlayState();
    saveSettingsDebounced();
}


function onAutoGenerationClick() {
    extension_settings.tts.auto_generation = !!$('#tts_auto_generation').prop('checked');
    saveSettingsDebounced();
}


function onPeriodicAutoGenerationClick() {
    extension_settings.tts.periodic_auto_generation = !!$('#tts_periodic_auto_generation').prop('checked');
    saveSettingsDebounced();
}


function onNarrateDialoguesClick() {
    extension_settings.tts.narrate_dialogues_only = !!$('#tts_narrate_dialogues').prop('checked');
    saveSettingsDebounced();
}

function onNarrateUserClick() {
    extension_settings.tts.narrate_user = !!$('#tts_narrate_user').prop('checked');
    saveSettingsDebounced();
}

function onNarrateQuotedClick() {
    extension_settings.tts.narrate_quoted_only = !!$('#tts_narrate_quoted').prop('checked');
    saveSettingsDebounced();
}


function onNarrateTranslatedOnlyClick() {
    extension_settings.tts.narrate_translated_only = !!$('#tts_narrate_translated_only').prop('checked');
    saveSettingsDebounced();
}

function onSkipCodeblocksClick() {
    extension_settings.tts.skip_codeblocks = !!$('#tts_skip_codeblocks').prop('checked');
    saveSettingsDebounced();
}

function onSkipTagsClick() {
    extension_settings.tts.skip_tags = !!$('#tts_skip_tags').prop('checked');
    saveSettingsDebounced();
}

function onPassAsterisksClick() {
    extension_settings.tts.pass_asterisks = !!$('#tts_pass_asterisks').prop('checked');
    saveSettingsDebounced();
    console.log('setting pass asterisks', extension_settings.tts.pass_asterisks);
}

//##############//
// TTS Provider //
//##############//

async function loadTtsProvider(provider) {
    //Clear the current config and add new config
    $('#tts_provider_settings').html('');

    if (!provider) {
        return;
    }

    // Init provider references
    extension_settings.tts.currentProvider = provider;
    ttsProviderName = provider;
    ttsProvider = new ttsProviders[provider];

    // Init provider settings
    $('#tts_provider_settings').append(ttsProvider.settingsHtml);
    if (!(ttsProviderName in extension_settings.tts)) {
        console.warn(`Provider ${ttsProviderName} not in Extension Settings, initiatilizing provider in settings`);
        extension_settings.tts[ttsProviderName] = {};
    }
    await ttsProvider.loadSettings(extension_settings.tts[ttsProviderName]);
    await initVoiceMap();
}

function onTtsProviderChange() {
    const ttsProviderSelection = $('#tts_provider').val();
    extension_settings.tts.currentProvider = ttsProviderSelection;
    $('#playback_rate_block').toggle(extension_settings.tts.currentProvider !== 'System');
    loadTtsProvider(ttsProviderSelection);
}

// Ensure that TTS provider settings are saved to extension settings.
export function saveTtsProviderSettings() {
    extension_settings.tts[ttsProviderName] = ttsProvider.settings;
    updateVoiceMap();
    saveSettingsDebounced();
    console.info(`Saved settings ${ttsProviderName} ${JSON.stringify(ttsProvider.settings)}`);
}


//###################//
// voiceMap Handling //
//###################//

async function onChatChanged() {
    await onGenerationEnded();
    resetTtsPlayback();
    const voiceMapInit = initVoiceMap();
    await Promise.race([voiceMapInit, delay(debounce_timeout.relaxed)]);
    lastMessage = null;
}

async function onMessageEvent(messageId, lastCharIndex) {
    // If TTS is disabled, do nothing
    if (!extension_settings.tts.enabled) {
        return;
    }

    // Auto generation is disabled
    if (!extension_settings.tts.auto_generation) {
        return;
    }

    const context = getContext();

    // no characters or group selected
    if (!context.groupId && context.characterId === undefined) {
        return;
    }

    // Chat changed
    if (context.chatId !== lastChatId) {
        lastChatId = context.chatId;
        lastMessageHash = getStringHash(context.chat[messageId]?.mes ?? '');

        // Force to speak on the first message in the new chat
        if (context.chat.length === 1) {
            lastMessageHash = -1;
        }
    }

    // clone message object, as things go haywire if message object is altered below (it's passed by reference)
    const message = structuredClone(context.chat[messageId]);
    const hashNew = getStringHash(message?.mes ?? '');

    // if no new messages, or same message, or same message hash, do nothing
    if (hashNew === lastMessageHash) {
        return;
    }

    // if we only want to process part of the message
    if (lastCharIndex) {
        message.mes = message.mes.substring(0, lastCharIndex);
    }

    const isLastMessageInCurrent = () =>
        lastMessage &&
        typeof lastMessage === 'object' &&
        message.swipe_id === lastMessage.swipe_id &&
        message.name === lastMessage.name &&
        message.is_user === lastMessage.is_user &&
        message.mes.indexOf(lastMessage.mes) !== -1;

    // if last message within current message, message got extended. only send diff to TTS.
    if (isLastMessageInCurrent()) {
        const tmp = structuredClone(message);
        message.mes = message.mes.replace(lastMessage.mes, '');
        lastMessage = tmp;
    } else {
        lastMessage = structuredClone(message);
    }

    // We're currently swiping. Don't generate voice
    if (!message || message.mes === '...' || message.mes === '') {
        return;
    }

    // Don't generate if message doesn't have a display text
    if (extension_settings.tts.narrate_translated_only && !(message?.extra?.display_text)) {
        return;
    }

    // Don't generate if message is a user message and user message narration is disabled
    if (message.is_user && !extension_settings.tts.narrate_user) {
        return;
    }

    // New messages, add new chat to history
    lastMessageHash = hashNew;
    lastChatId = context.chatId;

    console.debug(`Adding message from ${message.name} for TTS processing: "${message.mes}"`);
    ttsJobQueue.push(message);
}

async function onMessageDeleted() {
    const context = getContext();

    // update internal references to new last message
    lastChatId = context.chatId;

    // compare against lastMessageHash. If it's the same, we did not delete the last chat item, so no need to reset tts queue
    const messageHash = getStringHash((context.chat.length && context.chat[context.chat.length - 1].mes) ?? '');
    if (messageHash === lastMessageHash) {
        return;
    }
    lastMessageHash = messageHash;
    lastMessage = context.chat.length ? structuredClone(context.chat[context.chat.length - 1]) : null;

    // stop any tts playback since message might not exist anymore
    resetTtsPlayback();
}

async function onGenerationStarted(generationType, _args, isDryRun) {
    // If dry running or quiet mode, do nothing
    if (isDryRun || ['quiet', 'impersonate'].includes(generationType)) {
        return;
    }

    // If TTS is disabled, do nothing
    if (!extension_settings.tts.enabled) {
        return;
    }

    // Auto generation is disabled
    if (!extension_settings.tts.auto_generation) {
        return;
    }

    // Periodic auto generation is disabled
    if (!extension_settings.tts.periodic_auto_generation) {
        return;
    }

    // If the reply is not being streamed
    if (!isStreamingEnabled()) {
        return;
    }

    // start the timer
    if (!periodicMessageGenerationTimer) {
        periodicMessageGenerationTimer = setInterval(onPeriodicMessageGenerationTick, UPDATE_INTERVAL);
    }
}

async function onGenerationEnded() {
    if (periodicMessageGenerationTimer) {
        clearInterval(periodicMessageGenerationTimer);
        periodicMessageGenerationTimer = null;
    }
    lastPositionOfParagraphEnd = -1;
}

async function onPeriodicMessageGenerationTick() {
    const context = getContext();

    // no characters or group selected
    if (!context.groupId && context.characterId === undefined) {
        return;
    }

    const lastMessageId = context.chat.length - 1;

    // the last message was from the user
    if (context.chat[lastMessageId].is_user) {
        return;
    }

    const lastMessage = structuredClone(context.chat[lastMessageId]);
    const lastMessageText = lastMessage?.mes ?? '';

    // look for double ending lines which should indicate the end of a paragraph
    let newLastPositionOfParagraphEnd = lastMessageText
        .indexOf('\n\n', lastPositionOfParagraphEnd + 1);
    // if not found, look for a single ending line which should indicate the end of a paragraph
    if (newLastPositionOfParagraphEnd === -1) {
        newLastPositionOfParagraphEnd = lastMessageText
            .indexOf('\n', lastPositionOfParagraphEnd + 1);
    }

    // send the message to the tts module if we found the new end of a paragraph
    if (newLastPositionOfParagraphEnd > -1) {
        onMessageEvent(lastMessageId, newLastPositionOfParagraphEnd);

        if (periodicMessageGenerationTimer) {
            lastPositionOfParagraphEnd = newLastPositionOfParagraphEnd;
        }
    }
}

/**
 * Get characters in current chat
 * @param {boolean} unrestricted - If true, will include all characters in voiceMapEntries, even if they are not in the current chat.
 * @returns {string[]} - Array of character names
 */
function getCharacters(unrestricted) {
    const context = getContext();

    if (unrestricted) {
        const names = context.characters.map(char => char.name);
        names.unshift(DEFAULT_VOICE_MARKER);
        return names.filter(onlyUnique);
    }

    let characters = [];
    if (context.groupId === null) {
        // Single char chat
        characters.push(DEFAULT_VOICE_MARKER);
        characters.push(context.name1);
        characters.push(context.name2);
    } else {
        // Group chat
        characters.push(DEFAULT_VOICE_MARKER);
        characters.push(context.name1);
        const group = context.groups.find(group => context.groupId == group.id);
        for (let member of group.members) {
            const character = context.characters.find(char => char.avatar == member);
            if (character) {
                characters.push(character.name);
            }
        }
    }
    return characters.filter(onlyUnique);
}

function sanitizeId(input) {
    // Remove any non-alphanumeric characters except underscore (_) and hyphen (-)
    let sanitized = input.replace(/[^a-zA-Z0-9-_]/g, '');

    // Ensure first character is always a letter
    if (!/^[a-zA-Z]/.test(sanitized)) {
        sanitized = 'element_' + sanitized;
    }

    return sanitized;
}

function parseVoiceMap(voiceMapString) {
    let parsedVoiceMap = {};
    for (const [charName, voiceId] of voiceMapString
        .split(',')
        .map(s => s.split(':'))) {
        if (charName && voiceId) {
            parsedVoiceMap[charName.trim()] = voiceId.trim();
        }
    }
    return parsedVoiceMap;
}



/**
 * Apply voiceMap based on current voiceMapEntries
 */
function updateVoiceMap() {
    const tempVoiceMap = {};
    for (const voice of voiceMapEntries) {
        if (voice.voiceId === null) {
            continue;
        }
        tempVoiceMap[voice.name] = voice.voiceId;
    }
    if (Object.keys(tempVoiceMap).length !== 0) {
        voiceMap = tempVoiceMap;
        console.log(`Voicemap updated to ${JSON.stringify(voiceMap)}`);
    }
    if (!extension_settings.tts[ttsProviderName].voiceMap) {
        extension_settings.tts[ttsProviderName].voiceMap = {};
    }
    Object.assign(extension_settings.tts[ttsProviderName].voiceMap, voiceMap);
    saveSettingsDebounced();
}

class VoiceMapEntry {
    name;
    voiceId;
    selectElement;
    constructor(name, voiceId = DEFAULT_VOICE_MARKER) {
        this.name = name;
        this.voiceId = voiceId;
        this.selectElement = null;
    }

    addUI(voiceIds) {
        let sanitizedName = sanitizeId(this.name);
        let defaultOption = this.name === DEFAULT_VOICE_MARKER ?
            `<option>${DISABLED_VOICE_MARKER}</option>` :
            `<option>${DEFAULT_VOICE_MARKER}</option><option>${DISABLED_VOICE_MARKER}</option>`;
        let template = `
            <div class='tts_voicemap_block_char flex-container flexGap5'>
                <span id='tts_voicemap_char_${sanitizedName}'>${this.name}</span>
                <select id='tts_voicemap_char_${sanitizedName}_voice'>
                    ${defaultOption}
                </select>
            </div>
        `;
        $('#tts_voicemap_block').append(template);

        // Populate voice ID select list
        for (const voiceId of voiceIds) {
            const option = document.createElement('option');
            option.innerText = voiceId.name;
            option.value = voiceId.name;
            $(`#tts_voicemap_char_${sanitizedName}_voice`).append(option);
        }

        this.selectElement = $(`#tts_voicemap_char_${sanitizedName}_voice`);
        this.selectElement.on('change', args => this.onSelectChange(args));
        this.selectElement.val(this.voiceId);
    }

    onSelectChange(args) {
        this.voiceId = this.selectElement.find(':selected').val();
        updateVoiceMap();
    }
}

/**
 * Init voiceMapEntries for character select list.
 * @param {boolean} unrestricted - If true, will include all characters in voiceMapEntries, even if they are not in the current chat.
 */
export async function initVoiceMap(unrestricted = false) {
    // Gate initialization if not enabled or TTS Provider not ready. Prevents error popups.
    const enabled = $('#tts_enabled').is(':checked');
    if (!enabled) {
        return;
    }

    // Keep errors inside extension UI rather than toastr. Toastr errors for TTS are annoying.
    try {
        await ttsProvider.checkReady();
    } catch (error) {
        const message = `TTS Provider not ready. ${error}`;
        setTtsStatus(message, false);
        return;
    }

    setTtsStatus('TTS Provider Loaded', true);

    // Clear existing voiceMap state
    $('#tts_voicemap_block').empty();
    voiceMapEntries = [];

    // Get characters in current chat
    const characters = getCharacters(unrestricted);

    // Get saved voicemap from provider settings, handling new and old representations
    let voiceMapFromSettings = {};
    if ('voiceMap' in extension_settings.tts[ttsProviderName]) {
        // Handle previous representation
        if (typeof extension_settings.tts[ttsProviderName].voiceMap === 'string') {
            voiceMapFromSettings = parseVoiceMap(extension_settings.tts[ttsProviderName].voiceMap);
            // Handle new representation
        } else if (typeof extension_settings.tts[ttsProviderName].voiceMap === 'object') {
            voiceMapFromSettings = extension_settings.tts[ttsProviderName].voiceMap;
        }
    }

    // Get voiceIds from provider
    let voiceIdsFromProvider;
    try {
        voiceIdsFromProvider = await ttsProvider.fetchTtsVoiceObjects();
    }
    catch {
        toastr.error('TTS Provider failed to return voice ids.');
    }

    // Build UI using VoiceMapEntry objects
    for (const character of characters) {
        if (character === 'SillyTavern System') {
            continue;
        }
        // Check provider settings for voiceIds
        let voiceId;
        if (character in voiceMapFromSettings) {
            voiceId = voiceMapFromSettings[character];
        } else if (character === DEFAULT_VOICE_MARKER) {
            voiceId = DISABLED_VOICE_MARKER;
        } else {
            voiceId = DEFAULT_VOICE_MARKER;
        }
        const voiceMapEntry = new VoiceMapEntry(character, voiceId);
        voiceMapEntry.addUI(voiceIdsFromProvider);
        voiceMapEntries.push(voiceMapEntry);
    }
    updateVoiceMap();
}

$(document).ready(function () {
    function addExtensionControls() {
        const settingsHtml = `
        <div id="tts_settings">
            <div class="inline-drawer">
                <div class="inline-drawer-toggle inline-drawer-header">
                    <b>TTS</b>
                    <div class="inline-drawer-icon fa-solid fa-circle-chevron-down down"></div>
                </div>
                <div class="inline-drawer-content">
                    <div id="tts_status">
                    </div>
                    <span>Select TTS Provider</span> </br>
                    <div class="tts_block">
                        <select id="tts_provider" class="flex1">
                        </select>
                        <input id="tts_refresh" class="menu_button" type="submit" value="Reload" />
                    </div>
                    <div>
                        <label class="checkbox_label" for="tts_enabled">
                            <input type="checkbox" id="tts_enabled" name="tts_enabled">
                            <small>Enabled</small>
                        </label>
                        <label class="checkbox_label" for="tts_narrate_user">
                            <input type="checkbox" id="tts_narrate_user">
                            <small>Narrate user messages</small>
                        </label>
                        <label class="checkbox_label" for="tts_auto_generation">
                            <input type="checkbox" id="tts_auto_generation">
                            <small>Auto Generation</small>
                        </label>
                        <label class="checkbox_label" for="tts_periodic_auto_generation" title="Requires auto generation to be enabled.">
                            <input type="checkbox" id="tts_periodic_auto_generation">
                            <small>Narrate by paragraphs (when streaming)</small>
                        </label>
                        <label class="checkbox_label" for="tts_narrate_quoted">
                            <input type="checkbox" id="tts_narrate_quoted">
                            <small>Only narrate "quotes"</small>
                        </label>
                        <label class="checkbox_label" for="tts_narrate_dialogues">
                            <input type="checkbox" id="tts_narrate_dialogues">
                            <small>Ignore *text, even "quotes", inside asterisks*</small>
                        </label>
                        <label class="checkbox_label" for="tts_narrate_translated_only">
                            <input type="checkbox" id="tts_narrate_translated_only">
                            <small>Narrate only the translated text</small>
                        </label>
                        <label class="checkbox_label" for="tts_skip_codeblocks">
                            <input type="checkbox" id="tts_skip_codeblocks">
                            <small>Skip codeblocks</small>
                        </label>
                        <label class="checkbox_label" for="tts_skip_tags">
                            <input type="checkbox" id="tts_skip_tags">
                            <small>Skip &lt;tagged&gt; blocks</small>
                        </label>
                        <label class="checkbox_label" for="tts_pass_asterisks">
                        <input type="checkbox" id="tts_pass_asterisks">
                        <small>Pass Asterisks to TTS Engine</small>
                        </label>
                    </div>
                    <div id="playback_rate_block" class="range-block">
                        <hr>
                        <div class="range-block-title justifyLeft" data-i18n="Audio Playback Speed">
                            <small>Audio Playback Speed</small>
                        </div>
                        <div class="range-block-range-and-counter">
                            <div class="range-block-range">
                                <input type="range" id="playback_rate" name="volume" min="0" max="3" step="0.05">
                            </div>
                            <div class="range-block-counter">
                                <input type="number" min="0" max="3" step="0.05" data-for="playback_rate" id="playback_rate_counter">
                            </div>
                        </div>
                    </div>
                    <div id="tts_voicemap_block">
                    </div>
                    <hr>
                    <form id="tts_provider_settings" class="inline-drawer-content">
                    </form>
                    <div class="tts_buttons">
                        <input id="tts_voices" class="menu_button" type="submit" value="Available voices" />
                    </div>
                    </div>
                </div>
            </div>
        </div>
        `;
        $('#extensions_settings').append(settingsHtml);
        $('#tts_refresh').on('click', onRefreshClick);
        $('#tts_enabled').on('click', onEnableClick);
        $('#tts_narrate_dialogues').on('click', onNarrateDialoguesClick);
        $('#tts_narrate_quoted').on('click', onNarrateQuotedClick);
        $('#tts_narrate_translated_only').on('click', onNarrateTranslatedOnlyClick);
        $('#tts_skip_codeblocks').on('click', onSkipCodeblocksClick);
        $('#tts_skip_tags').on('click', onSkipTagsClick);
        $('#tts_pass_asterisks').on('click', onPassAsterisksClick);
        $('#tts_auto_generation').on('click', onAutoGenerationClick);
        $('#tts_periodic_auto_generation').on('click', onPeriodicAutoGenerationClick);
        $('#tts_narrate_user').on('click', onNarrateUserClick);

        $('#playback_rate').on('input', function () {
            const value = $(this).val();
            const formattedValue = Number(value).toFixed(2);
            extension_settings.tts.playback_rate = value;
            $('#playback_rate_counter').val(formattedValue);
            saveSettingsDebounced();
        });

        $('#tts_voices').on('click', onTtsVoicesClick);
        for (const provider in ttsProviders) {
            $('#tts_provider').append($('<option />').val(provider).text(provider));
        }
        $('#tts_provider').on('change', onTtsProviderChange);
        $(document).on('click', '.mes_narrate', onNarrateOneMessage);
    }
    addExtensionControls(); // No init dependencies
    loadSettings(); // Depends on Extension Controls and loadTtsProvider
    loadTtsProvider(extension_settings.tts.currentProvider); // No dependencies
    addAudioControl(); // Depends on Extension Controls
    const wrapper = new ModuleWorkerWrapper(moduleWorker);
    setInterval(wrapper.update.bind(wrapper), UPDATE_INTERVAL); // Init depends on all the things
    eventSource.on(event_types.MESSAGE_SWIPED, resetTtsPlayback);
    eventSource.on(event_types.CHAT_CHANGED, onChatChanged);
    eventSource.on(event_types.MESSAGE_DELETED, onMessageDeleted);
    eventSource.on(event_types.GROUP_UPDATED, onChatChanged);
    eventSource.on(event_types.GENERATION_STARTED, onGenerationStarted);
    eventSource.on(event_types.GENERATION_ENDED, onGenerationEnded);
    eventSource.makeLast(event_types.CHARACTER_MESSAGE_RENDERED, onMessageEvent);
    eventSource.makeLast(event_types.USER_MESSAGE_RENDERED, onMessageEvent);
<<<<<<< HEAD
    SlashCommandParser.addCommandObject(SlashCommand.fromProps({ name: 'speak',
        callback: () => {
            onNarrateText();
            return '';
        },
=======
    SlashCommandParser.addCommandObject(SlashCommand.fromProps({
        name: 'speak',
        callback: onNarrateText,
>>>>>>> 2a4d11e6
        aliases: ['narrate', 'tts'],
        namedArgumentList: [
            new SlashCommandNamedArgument(
                'voice', 'character voice name', [ARGUMENT_TYPE.STRING], false,
            ),
        ],
        unnamedArgumentList: [
            new SlashCommandArgument(
                'text', [ARGUMENT_TYPE.STRING], true,
            ),
        ],
        helpString: `
            <div>
                Narrate any text using currently selected character's voice.
            </div>
            <div>
                Use <code>voice="Character Name"</code> argument to set other voice from the voice map.
            </div>
            <div>
                <strong>Example:</strong>
                <ul>
                    <li>
                        <pre><code>/speak voice="Donald Duck" Quack!</code></pre>
                    </li>
                </ul>
            </div>
        `,
    }));

    document.body.appendChild(audioElement);
});<|MERGE_RESOLUTION|>--- conflicted
+++ resolved
@@ -1202,17 +1202,12 @@
     eventSource.on(event_types.GENERATION_ENDED, onGenerationEnded);
     eventSource.makeLast(event_types.CHARACTER_MESSAGE_RENDERED, onMessageEvent);
     eventSource.makeLast(event_types.USER_MESSAGE_RENDERED, onMessageEvent);
-<<<<<<< HEAD
-    SlashCommandParser.addCommandObject(SlashCommand.fromProps({ name: 'speak',
+    SlashCommandParser.addCommandObject(SlashCommand.fromProps({
+        name: 'speak',
         callback: () => {
             onNarrateText();
             return '';
         },
-=======
-    SlashCommandParser.addCommandObject(SlashCommand.fromProps({
-        name: 'speak',
-        callback: onNarrateText,
->>>>>>> 2a4d11e6
         aliases: ['narrate', 'tts'],
         namedArgumentList: [
             new SlashCommandNamedArgument(
