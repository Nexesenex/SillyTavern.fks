esversion: 6
import { encode } from "../scripts/gpt-2-3-tokenizer/mod.js";

import {
	Generate,
	this_chid,
	characters,
	online_status,
	main_api,
	api_server,
<<<<<<< HEAD
	api_key_novel,
	api_server_textgenerationwebui,
=======
	nai_settings,
>>>>>>> 24cee20c
	is_send_press,

} from "../script.js";

import {
	pin_examples,
} from "./power-user.js";

import { LoadLocal, SaveLocal, ClearLocal, CheckLocal, LoadLocalBool } from "./f-localStorage.js";
import { selected_group, is_group_generating } from "./group-chats.js";

var NavToggle = document.getElementById("nav-toggle");
var PanelPin = document.getElementById("rm_button_panel_pin");
var SelectedCharacterTab = document.getElementById("rm_button_selected_ch");
var RightNavPanel = document.getElementById("right-nav-panel");
var AdvancedCharDefsPopup = document.getElementById("character_popup");
var ConfirmationPopup = document.getElementById("dialogue_popup");
var AutoConnectCheckbox = document.getElementById("auto-connect-checkbox");
var AutoLoadChatCheckbox = document.getElementById("auto-load-chat-checkbox");
var SelectedNavTab = ("#" + LoadLocal('SelectedNavTab'));

var create_save_name;
var create_save_description;
var create_save_personality;
var create_save_first_message;
var create_save_scenario;
var create_save_mes_example;
var count_tokens;
var perm_tokens;

var connection_made = false;
var retry_delay = 100;
var RA_AC_retries = 1;

const observerConfig = { childList: true, subtree: true };

const observer = new MutationObserver(function (mutations) {
	mutations.forEach(function (mutation) {
		if (mutation.target.id === "online_status_text2") {
			RA_checkOnlineStatus();
		} else if (mutation.target.parentNode === SelectedCharacterTab) {
			setTimeout(RA_CountCharTokens, 200);
		}
	});
});

observer.observe(document.documentElement, observerConfig);


//RossAscends: Added function to format dates used in files and chat timestamps to a humanized format.
//Mostly I wanted this to be for file names, but couldn't figure out exactly where the filename save code was as everything seemed to be connected.
//Does not break old characters/chats, as the code just uses whatever timestamp exists in the chat.
//New chats made with characters will use this new formatting.
export function humanizedDateTime() {
	let baseDate = new Date(Date.now());
	let humanYear = baseDate.getFullYear();
	let humanMonth = baseDate.getMonth() + 1;
	let humanDate = baseDate.getDate();
	let humanHour = (baseDate.getHours() < 10 ? "0" : "") + baseDate.getHours();
	let humanMinute =
		(baseDate.getMinutes() < 10 ? "0" : "") + baseDate.getMinutes();
	let humanSecond =
		(baseDate.getSeconds() < 10 ? "0" : "") + baseDate.getSeconds();
	let humanMillisecond =
		(baseDate.getMilliseconds() < 10 ? "0" : "") + baseDate.getMilliseconds();
	let HumanizedDateTime =
		humanYear + "-" + humanMonth + "-" + humanDate + " @" + humanHour + "h " + humanMinute + "m " + humanSecond + "s " + humanMillisecond + "ms";
	return HumanizedDateTime;
}


// triggers:
$("#rm_button_create").on("click", function () { 				//when "+New Character" is clicked
	$(SelectedCharacterTab).children("h2").html('');		// empty nav's 3rd panel tab

	//empty temp vars to store new char data for counting
	create_save_name = "";
	create_save_description = "";
	create_save_personality = "";
	create_save_first_message = "";
	create_save_scenario = "";
	create_save_mes_example = "";
	$("#result_info").html('Type to start counting tokens!');
});
$("#rm_ch_create_block").on("input", function () { RA_CountCharTokens(); }); 					 //when any input is made to the create/edit character form textareas
$("#character_popup").on("input", function () { RA_CountCharTokens(); }); 					 //when any input is made to the advanced editing popup textareas
//function:
function RA_CountCharTokens() {
	$("#result_info").html("");
	console.log('RA_TC -- starting with this_chid = ' + this_chid);
	if (document.getElementById('name_div').style.display == "block") {			//if new char

		$("#form_create").on("input", function () {									//fill temp vars with form_create values
			create_save_name = $("#character_name_pole").val();
			create_save_description = $("#description_textarea").val();
			create_save_first_message = $("#firstmessage_textarea").val();
		});
		$("#character_popup").on("input", function () {								//fill temp vars with advanced popup values
			create_save_personality = $("#personality_textarea").val();
			create_save_scenario = $("#scenario_pole").val();
			create_save_mes_example = $("#mes_example_textarea").val();

		});

		//count total tokens, including those that will be removed from context once chat history is long
		count_tokens = encode(JSON.stringify(
			create_save_name +
			create_save_description +
			create_save_personality +
			create_save_scenario +
			create_save_first_message +
			create_save_mes_example
		)).length;

		//count permanent tokens that will never get flushed out of context
		perm_tokens = encode(JSON.stringify(
			create_save_name +
			create_save_description +
			create_save_personality +
			create_save_scenario
		)).length;

	} else {
		if (this_chid !== undefined && this_chid !== "invalid-safety-id") {	// if we are counting a valid pre-saved char

			//same as above, all tokens including temporary ones
			count_tokens = encode(
				JSON.stringify(
					characters[this_chid].description +
					characters[this_chid].personality +
					characters[this_chid].scenario +
					characters[this_chid].first_mes +
					characters[this_chid].mes_example
				)).length;

			//permanent tokens count
			perm_tokens = encode(
				JSON.stringify(
					characters[this_chid].name +
					characters[this_chid].description +
					characters[this_chid].personality +
					characters[this_chid].scenario +
					(pin_examples ? characters[this_chid].mes_example : '') // add examples to permanent if they are pinned
				)).length;
		} else { console.log("RA_TC -- no valid char found, closing."); }				// if neither, probably safety char or some error in loading
	}
	// display the counted tokens
	if (count_tokens < 1024 && perm_tokens < 1024) {
		$("#result_info").html(count_tokens + " Tokens (" + perm_tokens + " Permanent Tokens)");	  //display normal if both counts are under 1024
	} else { $("#result_info").html("<font color=red>" + count_tokens + " Tokens (" + perm_tokens + " Permanent Tokens)(TOO MANY)</font>"); } //warn if either are over 1024
}
//Auto Load Last Charcter -- (fires when active_character is defined and auto_load_chat is true)
async function RA_autoloadchat() {
	if (document.getElementById('CharID0') !== null) {
		console.log('char list loaded! clicking activeChar');
		var CharToAutoLoad = document.getElementById('CharID' + LoadLocal('ActiveChar'));
		if (CharToAutoLoad != null) {
			CharToAutoLoad.click();
		} else {
			console.log(CharToAutoLoad + ' ActiveChar local var - not found: ' + LoadLocal('ActiveChar'));
		}
		RestoreNavTab();
	} else {
		console.log('no char list yet..');
		setTimeout(RA_autoloadchat, 100);			// if the charcter list hadn't been loaded yet, try again. 
	}
}
//only triggers when AutoLoadChat is enabled, consider adding this as an independent feature later. 
function RestoreNavTab() {
	if ($('#rm_button_selected_ch').children("h2").text() !== '') {		//check for a change in the character edit tab name
		console.log('detected ALC char finished loaded, proceeding to restore tab.');
		$(SelectedNavTab).click(); 									//click to restore saved tab when name has changed (signalling char load is done)
	} else {
		setTimeout(RestoreNavTab, 100);								//if not changed yet, check again after 100ms
	}
}
//changes input bar and send button display depending on connection status
function RA_checkOnlineStatus() {
	if (online_status == "no_connection") {
		$("#send_textarea").attr("placeholder", "Not connected to API!"); //Input bar placeholder tells users they are not connected
		$("#send_form").css("background-color", "rgba(100,0,0,0.7)"); //entire input form area is red when not connected
		$("#send_but").css("display", "none"); //send button is hidden when not connected;
		$("#API-status-top").addClass("redOverlayGlow");
		connection_made = false;
	} else {
		if (online_status !== undefined && online_status !== "no_connection") {
			$("#send_textarea").attr("placeholder", "Type a message..."); //on connect, placeholder tells user to type message
			$("#send_form").css("background-color", "rgba(0,0,0,0.7)"); //on connect, form BG changes to transprent black
			$("#API-status-top").removeClass("redOverlayGlow");
			connection_made = true;

			if (!is_send_press && !(selected_group && is_group_generating)) {
				$("#send_but").css("display", "inline"); //on connect, send button shows
			}
		}
	}
}
//Auto-connect to API (when set to kobold, API URL exists, and auto_connect is true)

function RA_autoconnect() {
<<<<<<< HEAD
	if (online_status === "no_connection" && LoadLocalBool('AutoConnectEnabled')) {
		switch (main_api) {
			case 'kobold':
				if (api_server && isUrlOrAPIKey(api_server)) {
					$("#api_button").click();
					retry_delay = 100;
					RA_AC_retries = 1;
				}
				break;
			case 'novel':
				if (api_key_novel) {
					$("#api_button_novel").click();
					retry_delay = 100;
					RA_AC_retries = 1;
				}
				break;
			case 'textgenerationwebui':
				if (api_server_textgenerationwebui && isUrlOrAPIKey(api_server_textgenerationwebuiapi)) {
					$("#api_button_textgenerationwebui").click();
					retry_delay = 100;
					RA_AC_retries = 1;
				}
				break;
		}

		if (!connection_made) {
			setTimeout(RA_autoconnect, retry_delay);
			RA_AC_retries++;
			retry_delay = Math.min(retry_delay * 2, 30000); // double retry delay up to to 30 secs
			console.log('connection attempts: ' + RA_AC_retries + ' delay: ' + (retry_delay / 1000) + 's');
=======
	console.log(main_api);
	if (typeof online_status !== 'undefined' && (api_server !== '' || nai_settings.api_key_novel !== '')) {
		if (online_status === "no_connection" && LoadLocalBool('AutoConnectEnabled')) {
			if (isUrlOrAPIKey(api_server) && main_api === "kobold") {
				$("#api_button").click();
			}
			if (main_api === "novel") {
				$("#api_button_novel").click();
			}
			if (isUrlOrAPIKey(api_server) && main_api === "textgenerationwebui") {
				$("#api_button_textgenerationwebui").click();
			}
>>>>>>> 24cee20c
		}
	}
}

function isUrlOrAPIKey(string) {
	try {
		new URL(string);
		return true;
	} catch (_) {
		//		  return pattern.test(string);
	}
}

$("document").ready(function () {

	// read the state of Nav Lock and whether the nav was open or not before page load.
	$(PanelPin).prop('checked', LoadLocalBool("NavLockOn"));
	if (LoadLocalBool("NavLockOn") == true) { $(NavToggle).prop("checked", LoadLocalBool("NavOpened")); }
	// read the state of AutoConnect and AutoLoadChat.
	$(AutoConnectCheckbox).prop("checked", LoadLocalBool("AutoConnectEnabled"));
	$(AutoLoadChatCheckbox).prop("checked", LoadLocalBool("AutoLoadChatEnabled"));

	if (LoadLocalBool('AutoLoadChatEnabled') == true) { RA_autoloadchat(); }
	//Autoconnect on page load if enabled, or when api type is changed
	if (LoadLocalBool("AutoConnectEnabled") == true) { RA_autoconnect(); }
	$("#main_api").change(function () { RA_autoconnect(); });
	$("#api_button").click(function () { setTimeout(RA_checkOnlineStatus, 100); });

	//close the RightNav panel when user clicks outside of it or related panels (adv editing popup, or dialog popups)
	$("html").click(function (e) {
		if ($(NavToggle).prop("checked") &&
			!$(PanelPin).prop("checked") &&
			$(e.target).attr("id") !== "nav-toggle" &&
			!RightNavPanel.contains(e.target) &&
			!AdvancedCharDefsPopup.contains(e.target) &&
			!ConfirmationPopup.contains(e.target)) {
			NavToggle.click();
		}
	});

	//save NavLock prefs and record state of the Nav being open or closed
	$(NavToggle).on("change", function () { SaveLocal("NavOpened", $(NavToggle).prop("checked")); });
	$(PanelPin).on("change", function () { SaveLocal("NavLockOn", $(PanelPin).prop("checked")); });

	//save AutoConnect and AutoLoadChat prefs
	$(AutoConnectCheckbox).on("change", function () { SaveLocal("AutoConnectEnabled", $(AutoConnectCheckbox).prop("checked")); });
	$(AutoLoadChatCheckbox).on("change", function () { SaveLocal("AutoLoadChatEnabled", $(AutoLoadChatCheckbox).prop("checked")); });

	$("#rm_button_extensions").click(function () {
		SaveLocal('SelectedNavTab', 'rm_button_extensions');
	});
	$("#rm_button_settings").click(function () { SaveLocal('SelectedNavTab', 'rm_button_settings'); });
	$(SelectedCharacterTab).click(function () { SaveLocal('SelectedNavTab', 'rm_button_selected_ch'); });
	$("#rm_button_characters").click(function () {			//if char list is clicked, in addition to saving it...
		SaveLocal('SelectedNavTab', 'rm_button_characters');
		characters.sort(Intl.Collator().compare);			// we sort the list	
	});
	// when a char is selected from the list, save them as the auto-load character for next page load
	$(document).on("click", ".character_select", function () { SaveLocal('ActiveChar', $(this).attr('chid')); });

	//this makes the chat input text area resize vertically to match the text size (limited by CSS at 50% window height)	
	$('#send_textarea').on('input', function () {
		this.style.height = '40px';
		this.style.height = (this.scrollHeight) + 'px';
	});

	//Regenerate if user swipes on the last mesage in chat

	document.addEventListener('swiped-left', function (e) {
		var SwipeButR = $('.swipe_right:last');
		var SwipeTargetMesClassParent = e.target.closest('.last_mes');
		if (SwipeTargetMesClassParent !== null) {
			if (SwipeButR.css('display') === 'flex') {
				SwipeButR.click();
			}
		}
	});
	document.addEventListener('swiped-right', function (e) {
		var SwipeButL = $('.swipe_left:last');
		var SwipeTargetMesClassParent = e.target.closest('.last_mes');
		if (SwipeTargetMesClassParent !== null) {
			if (SwipeButL.css('display') === 'flex') {
				SwipeButL.click();
			}
		}
	});

	function isInputElementInFocus() {
		return $(document.activeElement).is(":input");
	}

	//Additional hotkeys CTRL+ENTER and CTRL+UPARROW
	document.addEventListener("keydown", (event) => {
		if (event.ctrlKey && event.key == "Enter") {
			// Ctrl+Enter for Regeneration Last Response
			if (is_send_press == false) {

				Generate("regenerate");
			}
		}
		if (event.ctrlKey && event.key == "ArrowUp") {
			//Ctrl+UpArrow for Connect to last server
			console.log(main_api);
			if (online_status === "no_connection") {
				if (main_api == "kobold") {
					document.getElementById("api_button").click();
				}
				if (main_api == "novel") {
					document.getElementById("api_button_novel").click();
				}
				if (main_api == "textgenerationwebui") {
					document.getElementById("api_button_textgenerationwebui").click();
				}
			}
		}
		if (event.ctrlKey && event.key == "ArrowLeft") {		//for debug, show all local stored vars
			CheckLocal();
		}
		if (event.ctrlKey && event.key == "ArrowRight") {		//for debug, empty local storage state
			ClearLocal();
		}
		if (event.key == "ArrowLeft") {		//swipes left
			if (
				$(".swipe_left:last").css('display') === 'flex' &&
				$("#send_textarea").val() === '' &&
				$("#character_popup").css("display") === "none" &&
				$("#shadow_select_chat_popup").css("display") === "none" &&
				!isInputElementInFocus()
			) {
				$('.swipe_left:last').click();
			}
		}
		if (event.key == "ArrowRight") { //swipes right
			if (
				$(".swipe_right:last").css('display') === 'flex' &&
				$("#send_textarea").val() === '' &&
				$("#character_popup").css("display") === "none" &&
				$("#shadow_select_chat_popup").css("display") === "none" &&
				!isInputElementInFocus()
			) {
				$('.swipe_right:last').click();
			}
		}
	});
});<|MERGE_RESOLUTION|>--- conflicted
+++ resolved
@@ -8,12 +8,8 @@
 	online_status,
 	main_api,
 	api_server,
-<<<<<<< HEAD
-	api_key_novel,
+	nai_settings,
 	api_server_textgenerationwebui,
-=======
-	nai_settings,
->>>>>>> 24cee20c
 	is_send_press,
 
 } from "../script.js";
@@ -214,7 +210,6 @@
 //Auto-connect to API (when set to kobold, API URL exists, and auto_connect is true)
 
 function RA_autoconnect() {
-<<<<<<< HEAD
 	if (online_status === "no_connection" && LoadLocalBool('AutoConnectEnabled')) {
 		switch (main_api) {
 			case 'kobold':
@@ -245,20 +240,6 @@
 			RA_AC_retries++;
 			retry_delay = Math.min(retry_delay * 2, 30000); // double retry delay up to to 30 secs
 			console.log('connection attempts: ' + RA_AC_retries + ' delay: ' + (retry_delay / 1000) + 's');
-=======
-	console.log(main_api);
-	if (typeof online_status !== 'undefined' && (api_server !== '' || nai_settings.api_key_novel !== '')) {
-		if (online_status === "no_connection" && LoadLocalBool('AutoConnectEnabled')) {
-			if (isUrlOrAPIKey(api_server) && main_api === "kobold") {
-				$("#api_button").click();
-			}
-			if (main_api === "novel") {
-				$("#api_button_novel").click();
-			}
-			if (isUrlOrAPIKey(api_server) && main_api === "textgenerationwebui") {
-				$("#api_button_textgenerationwebui").click();
-			}
->>>>>>> 24cee20c
 		}
 	}
 }
