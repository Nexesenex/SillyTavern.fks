<!DOCTYPE html>
<html>

<head>
    <meta charset="utf-8">
    <meta name="viewport" content="width=device-width, initial-scale=1">
    <meta name="apple-mobile-web-app-capable" content="yes">
    <!--<link href="https://cdn.jsdelivr.net/npm/bootstrap@5.3.0-alpha1/dist/css/bootstrap.min.css" rel="stylesheet" integrity="sha384-GLhlTQ8iRABdZLl6O3oVMWSktQOp6b7In1Zl3/Jr59b6EGGoI1aFkw7cmDA6j6gD" crossorigin="anonymous">-->
    <!-- <script src="https://cdn.jsdelivr.net/npm/bootstrap@5.3.0-alpha1/dist/js/bootstrap.bundle.min.js" integrity="sha384-w76AqPfDkMBDXo30jS1Sgez6pr3x5MlQ1ZAGC+nuZB+EYdgRZgiwxhTBTkF7CXvN" crossorigin="anonymous"></script>-->
    <link rel="preconnect" href="https://fonts.googleapis.com">
    <link rel="preconnect" href="https://fonts.gstatic.com" crossorigin="">
    <link href="https://fonts.googleapis.com/css2?family=Noto+Sans:ital,wght@0,100;0,200;0,300;0,400;0,500;0,600;0,700;0,800;0,900;1,100;1,200;1,300;1,400;1,500;1,600;1,700;1,800;1,900&amp;display=swap" rel="stylesheet">

    <link rel="apple-touch-icon" sizes="57x57" href="img/apple-icon-57x57.png" />
    <link rel="apple-touch-icon" sizes="72x72" href="img/apple-icon-72x72.png" />
    <link rel="apple-touch-icon" sizes="114x114" href="img/apple-icon-114x114.png" />
    <link rel="apple-touch-icon" sizes="144x144" href="img/apple-icon-144x144.png" />

    <script src="scripts/jquery-3.5.1.min.js"></script>
    <script src="scripts/jquery.transit.min.js"></script>
    <script src="scripts/jquery-cookie-1.4.1.min.js"></script>
    <script src="scripts/showdown.min.js"></script>
    <script src="scripts/popper.js"></script>
    <script src="scripts/purify.min.js"></script>
    <script type="module" src="scripts/RossAscends-mods.js"></script>
    <script type="module" src="scripts/swiped-events.js"></script>
    <link rel="stylesheet" type="text/css" href="style.css">
    <link rel="stylesheet" href="css/bg_load.css">
    <link rel="icon" type="image/x-icon" href="favicon.ico">

    <script type=module>
        //To DO:: 
        //2) Count tokens print fix 
        //6) Reload setting files when they was rewrite 
        //7) Show an indicator that shows the message in context or not
        //8) Сombine multiple messages into one if the text continues
        //10) Design presets
        //11) Fix sending propt with json additional symbols (kinda \\ and etc)
        //import {encode, decode} from "../scripts/gpt-2-3-tokenizer/mod.js";
        //let text = "hello world";
        //console.log(encode("dsfs").length); // [258, 18798, 995]
    </script>

    <script type=module src="script.js">
    </script>

    <script type="module" src="scripts/world-info.js"></script>
    <script type="module" src="scripts/group-chats.js"></script>
    <script type="module" src="scripts/power-user.js"></script>
    <script type="module" src="scripts/kai-settings.js"></script>

    <title>Tavern.AI</title>
</head>

<body>

    <div id="bg1"></div>
    <div id="bg2"></div>

<!-- top bar central settings buttons -->
    <div id="top-bar">
    </div>
       <div id="top-settings-holder">
        <!-- background selection menu -->
            <div id="logo_block" class="drawer" style="z-index:3001;">
                <div id="site_logo" class="drawer-toggle drawer-header">
                    <div class="drawer-icon icon-panorama closedIcon"></div>
                </div>
                <div class="drawer-content closedDrawer">
                    <div class="flex-container">
                        <div id="bg_menu_content">
                            <form id="form_bg_download" action="javascript:void(null);" method="post" enctype="multipart/form-data">
                                <label class="input-file">
                                    <input type="file" id="add_bg_button" name="avatar" accept="image/png, image/jpeg, image/jpg, image/gif, image/bmp">
                                    <span class="bg_example_but_load"><img src='img/addbg3.png'></span>
                                </label>
                            </form>
                        </div>
                    </div>
                </div>
            </div>  
            
            <div id="sys-settings-button" class="drawer" style="z-index:3001;">
                <div class="drawer-toggle drawer-header">
                    <div class="drawer-icon icon-connect closedIcon"></div>
                </div>
                <div id="rm_api_block" class="drawer-content closedDrawer" >
                    <div id="main-API-selector-block">
                        <h3 id="title_api">API</h3>
                        <select id="main_api">
                            <option value="kobold">KoboldAI</option>
                            <option value="textgenerationwebui">Text generation web UI</option>
                            <option value="novel">NovelAI</option>
                        </select>
                    </div>
                    <div id="kobold_api" style="position: relative;"> <!-- shows the kobold settings -->
                        <form action="javascript:void(null);" method="post" enctype="multipart/form-data">
                            <h4>API url</h4>
                            <h5>Example: http://127.0.0.1:5000/api </h5>
                            <input id="api_url_text" name="api_url" class="text_pole" maxlength="500" value=""
                                autocomplete="off">
                            <input id="api_button" class="menu_button" type="submit" value="Connect">
                            <img id="api_loading" src="img/load.svg">
                            <div id="online_status2">
                                <div id="online_status_indicator2"></div>
                                <div id="online_status_text2">Not connected</div>
                            </div>
                        </form>
                        <div id="kobold_api-presets">
                            <h3>Kobold Presets
                                <a href="/notes/4" class="notes-link" target="_blank">
                                    <span class="note-link-span">?</span>
                                </a>
                            </h3>
                            <select id="settings_perset">
                                <option value="gui">GUI KoboldAI Settings</option>
                            </select>
                        </div>    
                    </div>
                    <div id="novel_api" style="display: none;position: relative;"> <!-- shows the novel settings -->
                        <h4>Novel AI Model
                            <a href="/notes/8" class="notes-link" target="_blank">
                                <span class="note-link-span">?</span>
                            </a>
                        </h4>
                        <select id="model_novel_select" class="option_select_right_menu" style='margin-bottom: 16px;'>
                            <option value="euterpe-v2">Euterpe</option>
                            <option value="krake-v2">Krake</option>
                        </select><br>
                        Preset settings
                        <a href="/notes/7" class="notes-link" target="_blank">
                            <span class="note-link-span">?</span>
                        </a><br>
                        <select id="settings_perset_novel" class="option_select_right_menu">
                            <option value="gui">Default</option>
                        </select>
                    </div>
                    <div id="textgenerationwebui_api" style="display: none;position: relative;">
                        <div class="oobabooga_logo">
                            <a href="https://github.com/oobabooga/text-generation-webui"target="_blank">
                                oobabooga/text-generation-webui
                            </a>
                        </div>
                        <span>Make sure you run it:
                            <ul>
                                <li>with <pre>--no-stream</pre> option</li>
                                <li>in notebook mode (not <pre>--cai-chat</pre> or <pre>--chat</pre>)</li>
                            </ul>
                        </span>
                        <form action="javascript:void(null);" method="post" enctype="multipart/form-data">
                            <h4>API url</h4>
                            <h5>Example: http://127.0.0.1:7860/ </h5>
                            <input id="textgenerationwebui_api_url_text" name="textgenerationwebui_api_url"
                                class="text_pole" maxlength="500" size="35" value="" autocomplete="off">
                            <input id="api_button_textgenerationwebui" class="menu_button" type="submit" value="Connect">
                            <img id="api_loading_textgenerationwebui" src="img/load.svg">
                        </form>
                        <div id="online_status4">
                            <div id="online_status_indicator4"></div>
                            <div id="online_status_text4">Not connected</div>
                        </div>
                    </div>
                </div>
            </div>   

            <div id="user-settings-button" class="drawer" style="z-index:3004;">
                <div class="drawer-toggle">
                    <div class="drawer-icon icon-user closedIcon"></div>
                </div>
                <div id="user-settings-block" class="drawer-content closedDrawer">
                    <h3>User Settings</h3>
                    <h4>Your Avatar</h4>
                    <div id="user_avatar_block">
                        <div class="avatar_upload">+</div>
                    </div>
                    <form id="form_upload_avatar" action="javascript:void(null);" method="post"
                        enctype="multipart/form-data">
                        <input type="file" id="avatar_upload_file" accept="image/png" name="avatar">
                    </form>
                    <form id='form_change_name' action="javascript:void(null);" method="post" enctype="multipart/form-data">
                        <br>
                        <h4>Name</h4>
                        <input id="your_name" name="your_name" class="text_pole" maxlength="35" value=""
                            autocomplete="off"><br>
                        <input id="your_name_button" class="menu_button" type="submit"
                            title="Click to set a new User Name (reloads page)" value="Change Name">
                    </form>
                    <div id="power-user-options-block">
                        <h3>Power User Options</h3>
                        <div id="power-user-option-checkboxes">
                            <label for="auto-connect-checkbox"><input id="auto-connect-checkbox" type="checkbox" />
                                Auto-connect to Last Server
                            </label>
                            <label for="auto-load-chat-checkbox"><input id="auto-load-chat-checkbox" type="checkbox" />
                                Auto-load Last Chat
                            </label>
                            <label for="collapse-newlines-checkbox"><input id="collapse-newlines-checkbox" type="checkbox" />
                                Collapse Newlines in Output
                            </label>
                            <label for="force-pygmalion-formatting-checkbox"><input id="force-pygmalion-formatting-checkbox" type="checkbox" />
                                Pygmalion Formatting for All Models
                            </label>
                            <label for="swipes-checkbox"><input id="swipes-checkbox" type="checkbox" />
                                Swipes
                            </label>
                        </div>
                    </div>
                </div>
            </div>
            
            <div id="ai-config-button" class="drawer" style="z-index:3002;">
                <div class="drawer-toggle drawer-header">
                    <div class="drawer-icon icon-sliders closedIcon"></div>
                </div>
                <div class="drawer-content closedDrawer">
                    <div class="flex-container">
                        <div id="ai-settings-flex-col1" class="wide50p">
                            <div id="common-gen-settings-block">
                                <div id="pro-settings-block">
                                    <div id="amount_gen_block" class="range-block">
                                        <div class="range-block-title">
                                            Amount generation
                                        </div>
                                        <span id="amount_gen_counter" class="range-block-counter">select</span>
                                        <input type="range" class="range-block-range" id="amount_gen" name="volume" min="16" max="512" step="1">
                                    </div>
                                    <div id="max_context_block" class="range-block">
                                        <div class="range-block-title">
                                            Context Size
                                        </div>
                                        <span id="max_context_counter" class="range-block-counter">select</span>
                                        <input type="range" class="range-block-range" id="max_context" name="volume" min="512" max="2048" step="1">
                                    </div>
                                </div>
                            </div>
                            <div id="respective-ranges-and-temps">
                                <div id="range_block">
                                    
                                    <div class="range-block">
                                        <div class="range-block-title">
                                            Temperature 
                                        </div>
                                        <div class="range-block-counter">
                                            <span id="temp_counter">select</span>
                                        </div>
                                        <div class="range-block-range">
                                            <input type="range" id="temp" name="volume" min="0.1" max="2.0" step="0.01">
                                        </div>
                                    </div>
                                    <div class="range-block">
                                        <div class="range-block-title">
                                            Repetition Penalty 
                                        </div>
                                        <div class="range-block-counter">
                                            <span id="rep_pen_counter">select</span>
                                        </div>
                                        <div class="range-block-range">
                                            <input type="range" id="rep_pen" name="volume" min="1" max="1.5" step="0.01">
                                        </div>
                                    </div>
                                    <div class="range-block">
                                        <div class="range-block-title">
                                            Repetition Penalty Range
                                        </div>
                                        <div class="range-block-counter">
                                            <span id="rep_pen_range_counter">select</span>
                                        </div>
                                        <div class="range-block-range">
                                            <input type="range" id="rep_pen_range" name="volume" min="0" max="2048" step="1">
                                        </div>
                                    </div>
                                </div> 
                                <div id="range_block_novel">
                                    Temperature
                                    <span id="temp_counter_novel">select</span>
                                    <input type="range" id="temp_novel" name="volume" min="0.1" max="2.0" step="0.01">
                                    Repetition Penalty
                                    <span id="rep_pen_counter_novel">select</span>
                                    <input type="range" id="rep_pen_novel" name="volume" min="1" max="1.5" step="0.01">
                                    Repetition Penalty Range
                                    <span id="rep_pen_size_counter_novel">select</span>
                                    <input type="range" id="rep_pen_size_novel" name="volume" min="0" max="2048" step="1">
                                </div>
                                <div id="range_block_textgenerationwebui">
                                    Temperature 
                                    <span id="temp_counter_textgenerationwebui">select</span>
                                    <input type="range" id="temp_textgenerationwebui" name="volume" min="0.1" max="2.0" step="0.01">
                                    Repetition Penalty 
                                    <span id="rep_pen_counter_textgenerationwebui">select</span>
                                    <input type="range" id="rep_pen_textgenerationwebui" name="volume" min="1" max="1.5" step="0.01">
                                    Repetition Penalty Range
                                    <span id="rep_pen_size_counter_textgenerationwebui">select</span>
                                    <input type="range" id="rep_pen_size_textgenerationwebui" name="volume" min="0" max="2048" step="1">
                                </div>
                            </div>
                            <div id="anchors-block">
                                Anchors Order
                                <a href="/notes/9" class="notes-link" target="_blank"><span class="note-link-span">?</span></a>
                                <br>
                                <select id="anchor_order">
                                    <option value="0">Character then Style</option>
                                    <option value="1">Style then Character</option>
                                </select>
                                <div id="anchor_checkbox">
                                    <label for="character_anchor"><input id="character_anchor" type="checkbox" />
                                        Character Anchor
                                    </label>
                                    <label for="style_anchor"><input id="style_anchor" type="checkbox" />
                                        Style Anchor
                                    </label>
                                </div>
                            </div>
                        </div>
                        <div id="ai-settings-flex-col2" class="wide50p">
                            <div id="advanced-ai-config-block">
                                <div id="kobold_api-settings">
                                    <div id="kobold-advanced-config">
                                        
                                        <div class="range-block">
                                            <div class="range-block-title">
                                                Top P Sampling
                                            </div>
                                            <div class="range-block-counter">
                                                <span id="top_p_counter">select</span>
                                            </div>
                                            <div class="range-block-range">
                                                <input type="range" id="top_p" name="volume" min="0" max="1" step="0.01">
                                            </div>
                                        </div>
                                        <div class="range-block">
                                            <div class="range-block-title">
                                                Top A Sampling
                                            </div>
                                            <div class="range-block-counter">
                                                <span id="top_a_counter">select</span>
                                            </div>
                                            <div class="range-block-range">
                                                <input type="range" id="top_a" name="volume" min="0" max="1" step="0.01">
                                            </div>
                                        </div>
                                        <div class="range-block">
                                            <div class="range-block-title">
                                                Top K Sampling
                                            </div>
                                            <div class="range-block-counter">
                                                <span id="top_k_counter">select</span>
                                            </div>
                                            <div class="range-block-range">
                                                <input type="range" id="top_k" name="volume" min="0" max="100" step="1">
                                            </div>
                                        </div>
                                        <div class="range-block">
                                            <div class="range-block-title">
                                                Typical Sampling
                                            </div>
                                            <div class="range-block-counter">
                                                <span id="typical_counter">select</span>
                                            </div>
                                            <div class="range-block-range">
                                                <input type="range" id="typical" name="volume" min="0" max="1" step="0.01">
                                            </div>
                                        </div>
                                        <div class="range-block">
                                            <div class="range-block-title">
                                                Tail Free Sampling
                                            </div>
                                            <div class="range-block-counter">
                                                <span id="tfs_counter">select</span>
                                            </div>
                                            <div class="range-block-range">
                                                <input type="range" id="tfs" name="volume" min="0" max="1" step="0.05">
                                            </div>
                                        </div>
                                        <div class="range-block">
                                            <div class="range-block-title">
                                                Repetition Penalty Slope
                                            </div>
                                            <div class="range-block-counter">
                                                <span id="rep_pen_slope_counter">select</span>
                                            </div>
                                            <div class="range-block-range">
                                                <input type="range" id="rep_pen_slope" name="volume" min="0" max="10" step="0.1">
                                            </div>
                                        </div>
                                    </div>
                                </div>
                                <div id="novel_api-settings">


                                    
                                </div>
                                <div id="textgenerationwebui_api-settings">


                                    <div>
                                        <h3>Advanced Settings</h3>
                                        Top K
                                        <span id="top_k_counter_textgenerationwebui">select</span>
                                        <input type="range" id="top_k_textgenerationwebui" name="volume" min="0" max="200" step="1">
                                        Top P
                                        <span id="top_p_counter_textgenerationwebui">select</span>
                                        <input type="range" id="top_p_textgenerationwebui" name="volume" min="0" max="1" step="0.1">
                                        Typical P
                                        <span id="typical_p_counter_textgenerationwebui">select</span>
                                        <input type="range" id="typical_p_textgenerationwebui" name="volume" min="0" max="1" step="0.1">
                                        <h4>Penalty Alpha
                                        <span id="penalty_alpha_counter_textgenerationwebui">select</span>
                                        <input type="range" id="penalty_alpha_textgenerationwebui" name="volume" min="0" max="5" step="0.05" />
                                    </div>
                                </div>
                            </div>
                        </div>
                    </div>
                </div>
            </div>
            
            <div id="WI-SP-button" class="drawer" style="z-index:3003;">
                <div class="drawer-toggle drawer-header">
                    <div class="drawer-icon icon-globe closedIcon "></div>
                </div>
                <div class="drawer-content closedDrawer">
                    <div id="wi-holder">
                    <div id="world_info_block">
                        <h3>World Info</h3>
                        <div id="world_info_buttons">
                            <div id="world_create_button" class="right_menu_button">
                                <h4>+Create</h4>
                            </div>
                            <div id="world_import_button" class="right_menu_button">
                                <h4>+Import</h4>
                            </div>
                        </div>
                    </div>
                    <h4>How to use <a href="/notes/13" class="notes-link" target="_blank"><span
                                class="note-link-span">?</span></a></h4>
                    <div id="rm_world_import" class="right_menu" style="display: none;">
                        <form id="form_world_import" action="javascript:void(null);" method="post"
                            enctype="multipart/form-data">
                            <input type="file" id="world_import_file" accept=".json" name="avatar">
                        </form>
                    </div>
                    <select id="world_info">
                        <option value="None">None</option>
                    </select>
                    <input id="world_info_edit_button" class="menu_button" type="submit" value="Details">
                    <div id="world_info_depth_block">
                        <h4>
                            Scan Depth <a href="/notes/13_1" class="notes-link" target="_blank"><span
                                    class="note-link-span">?</span></a>
                        </h4>
                        <span id="world_info_depth_counter">depth</span>
                        <input type="range" id="world_info_depth" name="volume" min="1" max="10" step="1">
                    </div>
                    <div id="world_info_budget_block">
                        <h4>
                            Token Budget <a href="/notes/13_2" class="notes-link" target="_blank"><span
                                    class="note-link-span">?</span></a>
                        </h4>
                        <span id="world_info_budget_counter">budget</span>
                        <input type="range" id="world_info_budget" name="volume" min="32" max="2048" step="16">
                    </div>
                    </div>
                    <div id="softprompt_block">
                        <h4>Soft Prompt</h4>
                        <h5>About soft prompts <a href="/notes/14" class="notes-link" target="_blank"><span
                                    class="note-link-span">?</span></a></h5>
                        <select id="softprompt">
                            <option value="">None</option>
                        </select>
                    </div>
                </div>
            </div>

            <div id="extensions-settings-button" class="drawer" style="z-index:3004;">
                <div class="drawer-toggle">
                    <div class="drawer-icon icon-cubes closedIcon"></div>
                </div>
                <div id="rm_extensions_block" class="drawer-content closedDrawer">
                    <div class="extensions_block">
                        <h3>Extensions API: <a target="_blank" href="https://github.com/SillyLossy/TavernAI-extras">TavernAI-extras</a></h3>
                        <input id="extensions_url" type="text" class="text_pole" />
                        <div class="extensions_url_block">
                            <input id="extensions_connect" class="menu_button" type="submit" value="Connect" />
                            <span class="expander"></span>
                            <label for="extensions_autoconnect"><input id="extensions_autoconnect" type="checkbox"/>Auto-connect</label>
                        </div>
                        <div id="extensions_status">Not connected</div>
                        <div id="extensions_loaded">
                            <h4>Active extensions</h4>
                            <ul id="extensions_list">
                            </ul>
                            <p>Missing something? Press <a id="extensions_details" href="javascript:void">here</a> for more details!</p>
                        </div>
                        <div id="extensions_settings">
                            <h3>Extension settings</h3>
                        </div>
                    </div>
                </div>
            </div>

        </div>
<!-- various fullscreen popups -->
    <div id="shadow_popup">
        <div id="dialogue_popup">
            <div id="dialogue_popup_text">
                <h3>text</h3>
            </div>
            <div id="dialogue_popup_ok" class="menu_button">Delete</div>
            <div id="dialogue_popup_cancel" class="menu_button">Cancel</div>
        </div>
    </div>
    <div id="colab_shadow_popup">
        <div id="colab_popup">
            <div id="colab_popup_text" style="float: left;margin-left: 88px;">
                <h3>Initialization</h3>
            </div>
        </div>
    </div>
    <!--<div id="shadow_character_popup">
        </div>-->
    <div id="character_popup">

        <div id="character_popup_text">
            <div>
                <img src="img/book2.png" id="advanced_book_logo">
            </div>

            <div>
                <h3 id="character_popup_text_h3"></h3> - Advanced Defininitions
            </div>

        </div>
        <img id="character_cross" src="img/cross.png"
            style="position: absolute; right: 15px; top: 15px; width: 20px; height: 20px; cursor: pointer; opacity: 0.6">

        <div id="personality_div">
            <hr>
            <h4>Personality summary</h4>
            <h5>A brief description of the personality <a href="/notes/2" class="notes-link" target="_blank"><span
                        class="note-link-span">?</span></a></h5>
            <input id="personality_textarea" name="personality" placeholder="" form="form_create" class="text_pole"
                autocomplete="off">
        </div>

        <div id="scenario_div">
            <h4>Scenario</h4>
            <h5>Circumstances and context of the dialogue <a href="/notes/12" class="notes-link" target="_blank"><span
                        class="note-link-span">?</span></a></h5>
            <input id="scenario_pole" name="scenario" class="text_pole" maxlength="9999" value="" autocomplete="off"
                form="form_create">
        </div>

        <div id="talkativeness_div">
            <h4>Talkativeness</h4>
            <h5>How often the chracter speaks in &nbsp;<span class="warning">group chats!</span>
            </h5>
            <input id="talkativeness_slider" name="talkativeness" type="range" min="0" max="1" step="0.05" value="0.5"
                form="form_create">
            <div id="talkativeness_hint">
                <span>Shy</span>
                <span>Normal</span>
                <span>Chatty</span>
            </div>
        </div>

        <div id="mes_example_div">
            <div>
                <h4>Examples of dialogue</h4>
                <h5>Forms a personality more clearly <a href="/notes/11" class="notes-link" target="_blank"><span
                            class="note-link-span">?</span></a></h5>
            </div>
            <textarea id="mes_example_textarea" name="mes_example" placeholder="" form="form_create"></textarea>
        </div>
        <div id="character_popup_ok" class="menu_button">Save</div>

    </div>
    <div id="world_popup">
        <div id="world_popup_text">
            <img id="world_cross" src="img/cross.png">
            <div id="world_popup_header">
                <!-- Consider changing logo to something else -->
                <img src="img/book2.png" id="world_logo">
                <h3>
                    World Info Editor
                    <span>(<a href="/notes/13_3" target="_blank">?</a>)</span>
                </h3>
                <div class="world_popup_expander">&nbsp;</div>
                <form id="form_rename_world" action="javascript:void(null);" method="post"
                    enctype="multipart/form-data">
                    <input id="world_popup_name" name="world_popup_name" class="text_pole" maxlength="99" size="32"
                        value="" autocomplete="off">
                    <input id="world_popup_name_button" class="menu_button" type="submit" value="Rename">
                </form>
            </div>
        </div>

        <div id="world_popup_entries_list">
        </div>

        <div id="world_popup_bottom_holder">
            <div id="world_popup_new" class="menu_button">New Entry</div>
            <span class="world_popup_expander">&nbsp;</span>
            <div id="world_popup_export" class="menu_button">Export</div>
            <div id="world_popup_delete" class="menu_button">Delete World</div>
        </div>

        <div id="entry_edit_template">
            <div class="world_entry">
                <form class="world_entry_form">
                    <div class="world_entry_thin_controls">
                        <div class="world_entry_form_control">
                            <label for="key">
                                <h4>Key</h4>
                                <h5>Comma-separated list of keywords (e.g: foo,bar).</h5>
                            </label>
                            <textarea class="text_pole" name="key" rows="1" placeholder=""></textarea>
                        </div>
                        <div class="world_entry_form_control keysecondary">
                            <label for="keysecondary">
                                <h4>Secondary Key</h4>
                                <h5>Comma-separated list of additional keywords.</h5>
                            </label>
                            <textarea class="text_pole" name="keysecondary" rows="1" placeholder=""></textarea>
                        </div>
                    </div>
                    <div class="world_entry_thin_controls">
                        <div class="world_entry_form_control">
                            <label for="order">
                                <h4>Insertion Order</h4>
                                <h5>Higher order number entries will be inserted first.</h5>
                            </label>
                            <input class="text_pole" type="number" name="order" placeholder="" />
                        </div>
                        <div class="world_entry_form_control">
                            <label for="comment">
                                <h4>Comment</h4>
                                <h5>Optional comment (doesn't affect the AI).</h5>
                            </label>
                            <textarea class="text_pole" rows="1" name="comment"></textarea>
                        </div>
                    </div>
                    <div class="world_entry_form_control">
                        <label for="content">
                            <h4>Content</h4>
                            <h5>Text that will be inserted to the prompt upon activation.</h5>
                        </label>
                        <textarea class="text_pole" name="content" rows="4" placeholder=""></textarea>
                    </div>
                    <div class="world_entry_form_control world_entry_form_horizontal">
                        <label class="checkbox">
                            <input type="checkbox" name="constant" />
                            <h4>Constant</h4>
                        </label>
                        <label class="checkbox">
                            <input type="checkbox" name="selective" />
                            <h4>Selective</h4>
                        </label>
                        <div class="world_entry_form_control world_entry_form_radios">
                            <div>
                                <label><input type="radio" name="position" value="0">
                                    <h4>Before Chara</h4>
                                </label>
                            </div>
                            <div>
                                <label><input type="radio" name="position" value="1">
                                    <h4>After Chara</h4>
                                </label>
                            </div>
                        </div>
                        <span class="world_popup_expander">&nbsp;</span>
                        <h5 class="world_entry_form_uid">
                            UID:
                            &nbsp;
                            <span class="world_entry_form_uid_value"></span>
                        </h5>
                        <h5 class="world_entry_form_tokens">
                            Tokens used:
                            &nbsp;
                            <span class="world_entry_form_token_counter">0</span>
                        </h5>
                        <input class="menu_button delete_entry_button" type="submit" value="Delete Entry" />
                    </div>
                </form>
            </div>
        </div>
    </div>
    <div id="shadow_select_chat_popup">
        <div id="select_chat_popup">
            <div id="select_chat_popup_text">
                <img id="select_chat_cross" src="img/cross.png" alt="Close">

            </div>
            <div id="select_chat_import"> <!-- import chat popup header -->
                <div id="chat_import_button" class="right_menu_button">
                    <img alt="" class="svg_icon" src="img/cloud-arrow-up-solid.svg" />
                </div>
                <div>
                    <a href="/notes/10" class="notes-link" target="_blank"><span class="note-link-span">?</span></a>
                </div>
                <form id="form_import_chat" action="javascript:void(null);" method="post" enctype="multipart/form-data"
                    style="display: none;">
                    <input type="file" id="chat_import_file" accept=".json, .jsonl" name="avatar">
                    <input id="chat_import_file_type" name="file_type" class="text_pole" maxlength="999" size="2"
                        value="" autocomplete="off" style="display: none;">
                    <input id="chat_import_avatar_url" name="avatar_url" class="text_pole" maxlength="999" size="2"
                        value="" autocomplete="off" style="display: none;">
                    <input id="chat_import_character_name" name="character_name" class="text_pole" maxlength="999"
                        size="2" value="" autocomplete="off" style="display: none;">
                </form>
            </div>

            <div id="select_chat_div">

            </div>
            <div id="load_select_chat_div">
                <img src="img/load.svg">
            </div>
        </div>
    </div>
    <div id="shadow_tips_popup">
        <div id="tips_popup">
            <img id="tips_cross" src="img/cross.png"
                style="position: absolute; margin-left: 230px; width: 20px; height: 20px; cursor: pointer; opacity: 0.6">

            <img src="img/love.png" style="width: 45px;height: 45px; margin-bottom: 0px; opacity: 0.6;">
            <div style="margin-top:20px; margin-left: 20px; margin-right: 20px; margin-bottom: 15px;">
                <u>TavernAI</u> is being developed with love and care on a voluntary basis. If you like the project and
                want to support it, your donation would make a huge impact! <u>Thank you!</u>
            </div>
            <img src="img/eth_icon.png" style="width: 35px;height: 35px; margin-bottom: 0px; opacity: 0.6;">
            <img src="img/usdt.png" style="width: 35px;height: 35px; margin-bottom: 0px; opacity: 0.6;">
            <div id="tips_text">
                <h3 style="margin-top: 0px; opacity: 0.8">Ethereum or USDT</h3>
            </div>

            <img src="img/eth.png" style="opacity: 0.4; margin-bottom: 4px;">
            <div>0x975E5C91042ce8168B3d37b17F99949c5eFB3Dfe</div>
            <!--<div style="margin-bottom:5px;">***</div><div>TRX: TCiBKCt6xEGrsjpgQA2jDXWJLyUh1KN2Sn</div><div>BTC: 1LASziomyYNkZ2zk8Sa4ZLTkvczBMrjyjP</div>-->
        </div>
    </div>

<!-- right nav panel for character/groups management/editing/creation -->
    <input type="checkbox" id="nav-toggle">
    <nav id="right-nav-panel">
        <div id="right-nav-panel-tabs">
            <div class="right_menu_button" id="rm_button_characters" title="Select/Create Characters">
                <img alt="" class="svg_icon" src="img/id-card-regular.svg" />
            </div>
<!--        <div class="right_menu_button" id="rm_button_settings" title="API and AI Settings">
                <img alt="" class="svg_icon" src="img/gear-solid.svg" />
            </div>
            <div class="right_menu_button" id="rm_button_extensions" title="Extensions">
                <img alt="" class="svg_icon" src="img/cubes-solid.svg" />
            </div>-->
            <div class="right_menu_button" id="rm_button_selected_ch">
                <h2></h2>
            </div>
            <div class="right_menu_button" id="rm_button_panel_pin_div" title="Locked = Settings panel stays open">
                <input type="checkbox" id="rm_button_panel_pin">
                <label for="rm_button_panel_pin">
                    <img class="unchecked svg_icon" alt="" src="img/lock-open-solid.svg" />
                    <img class="checked svg_icon" alt="" src="img/lock-solid.svg" />
                </label>
            </div>
        </div>
        <div id="rm_ch_create_block" class="right_menu" style="display: none;">
            <form id="form_create" action="javascript:void(null);" method="post" enctype="multipart/form-data">
                <div id="avatar-and-name-block">
                    <div id="name_div">
                        <h4>Character Name</h4>
                        <input id="character_name_pole" name="ch_name" class="text_pole" placeholder="Name this character" maxlength="120" value=""
                            autocomplete="off">
                    </div>
                    <div id="avatar_div" class="avatar_div">
                        <div id="avatar_div_div" class="avatar">
                            <img id="avatar_load_preview" src="img/fluffy.png" alt="avatar">
                        </div>
                        <label for="add_avatar_button" class="menu_button"
                            title="Click to select a new avatar for this character">
                            <input type="file" id="add_avatar_button" name="avatar"
                                accept="image/png, image/jpeg, image/jpg, image/gif, image/bmp">
                                <img alt="" class="svg_icon" src="img/file-image-solid.svg">
                        </label>
                        <div class="form_create_bottom_buttons_block">
                            <div id="rm_button_back" class="menu_button">
                                <img alt="" class="svg_icon" src="img/left-long-solid.svg">
                            </div>
                            <div id="advanced_div" class="menu_button" title="Advanced Definitions">
                                <img alt="" class="svg_icon" src="img/book-solid.svg">
                            </div>
                            <div id="export_button" class="menu_button" title="Export and Download">
                                <img alt="" class="svg_icon" src="img/file-export-solid.svg">
                            </div>
                            <!-- <div id="create_button" class="menu_button" type="submit" title="Create Character">✅</div> -->
                            <label for="create_button" id="create_button_label" class="menu_button" title="Create Character">
                                <input type="submit" id="create_button" name="create_button">
                                <img alt="" class="svg_icon" src="img/user-check-solid.svg">
                            </label>
                            <!-- <input id="create_button" class="menu_button" title="Create Character" type="submit" value="✅"> -->
                            <div id="delete_button" class="menu_button" title="Delete Character" >
                                <img alt="" class="svg_icon" src="img/trash-can-solid.svg">
                            </div>
                        </div>
                    </div>
                    <div id="result_info"></div>
                </div>
                <hr>
                <div id="description_div"  class="margin-bot-10px">
                    <h4>Description <a href="/notes/1" class="notes-link" target="_blank"><span
                                class="note-link-span">?</span></a></h4>
                </div>
                <textarea id="description_textarea" placeholder="Describe your character's physical and mental traits here." class="margin-bot-10px" name="description"
                    placeholder=""></textarea>

                <div id="first_message_div"  class="margin-bot-10px">
                    <h4>First message<a href="/notes/3" class="notes-link" target="_blank"><span
                                class="note-link-span">?</span></a></h4>
                </div>
                <textarea id="firstmessage_textarea" placeholder="This will be the first message from the character that starts every chat." class="margin-bot-10px" name="first_mes" placeholder=""></textarea>

                <!-- these divs are invisible and used for server communication purposes -->
                <div id="hidden-divs">
                    <div id="avatar_url_div">
                        <input id="avatar_url_pole" name="avatar_url" class="text_pole" maxlength="999" size="2"
                            value="" autocomplete="off">
                    </div>
                    <div id="selected_chat_div">
                        <input id="selected_chat_pole" name="chat" class="text_pole" maxlength="999" size="2" value=""
                            autocomplete="off">
                    </div>
                    <div id="create_date_div">
                        <input id="create_date_pole" name="create_date" class="text_pole" maxlength="999" size="2"
                            value="" autocomplete="off">
                    </div>
                    <div id="last_mes_div">
                        <input id="last_mes_pole" name="last_mes" class="text_pole" maxlength="999" size="2" value=""
                            autocomplete="off">
                    </div>
                </div>
                <!-- now back to normal divs for display purposes-->
            </form>
        </div>
        <div id="rm_group_chats_block" class="right_menu">
            <div id="rm_group_top_bar">
                <div id="rm_button_back_from_group" class="menu_button">
                    <img alt="" class="svg_icon" src="img/left-long-solid.svg">
                </div>
                <input id="rm_group_chat_name" class="text_pole" type="text" name="chat_name"
                    placeholder="Chat Name (Optional)" />
            </div>
            <div id="rm_group_add_members_header">
                <h3>Add Members</h3>
                <input id="rm_group_filter" class="text_pole" type="search" placeholder="Filter..." />
            </div>
            <!-- !!!Don't break line after div!!! -->
            <div id="rm_group_add_members"></div>
            <h3>Members</h3>
            <!-- !!!Don't break line after div!!! -->
            <div id="rm_group_members"></div>

            <div id="group_member_template">
                <div class="group_member">
                    <div class="avatar">
                        <img alt="Avatar" src="" />
                    </div>
                    <div class="ch_name"></div>
                    <div class="group_member_icon">
                        <img alt="Remove" class="minus svg_icon" src="img/minus-solid.svg">
                        <img alt="Add" class="plus svg_icon" src="img/plus-solid.svg">
                    </div>
                </div>
            </div>

            <div id="group_list_template">
                <div class="group_select">
                    <div class="avatar">
                        <img src="">
                    </div>
                    <div class="group_icon">
                        <img class="svg_icon" src="img/user-group-solid.svg">
                    </div>
                    <div class="ch_name"></div>
                </div>
            </div>

            <div id="rm_group_buttons">
                <label class="checkbox" style="display:none">
                    <input id="rm_group_automode" type="checkbox" /><span></span>
                    <h4>Auto Mode</h4>
                </label>
                <input id="rm_group_submit" class="menu_button" type="submit" value="Create">
                <div id="rm_group_buttons_expander">&nbsp;</div>
                <input id="rm_group_delete" class="menu_button" type="submit" value="Delete">
            </div>
        </div>
<<<<<<< HEAD
        <div id="rm_api_block" class="right_menu">

            <div id="main-API-selector-block">
                <h3 id="title_api">API</h3>
                <select id="main_api">
                    <option value="kobold">KoboldAI</option>
                    <option value="textgenerationwebui">Text generation web UI</option>
                    <option value="novel">NovelAI</option>
                </select>
            </div>

            <div id="respective-settings-block">
                <div id="kobold_api" style="position: relative;"> <!-- shows the kobold settings -->
                    <div class="API-logo">
                        <a href="https://github.com/KoboldAI/KoboldAI-Client" target="_blank">
                            <img alt="KoboldAI Logo" src="img/kobold.png" style="width:40px;height:40px;">
                        </a>
                    </div>
                    <form action="javascript:void(null);" method="post" enctype="multipart/form-data">
                        <h4>API url</h4>
                        <h5>Example: http://127.0.0.1:5000/api </h5>
                        <input id="api_url_text" name="api_url" class="text_pole" maxlength="500" value=""
                            autocomplete="off">
                        <input id="api_button" class="menu_button" type="submit" value="Connect">
                        <img id="api_loading" src="img/load.svg">
                        <div id="online_status2">
                            <div id="online_status_indicator2"></div>
                            <div id="online_status_text2">Not connected</div>
                        </div>
                    </form>

                    <hr>

                    <div id="ai-presets-and-config-block">
                        <h3>Preset settings
                            <a href="/notes/4" class="notes-link" target="_blank">
                                <span class="note-link-span">?</span>
                            </a>
                        </h3>
                        <select id="settings_perset">
                            <option value="gui">GUI KoboldAI Settings</option>
                        </select>
                        <div id="range_block">
                            <div class="range-block">
                                <div class="range-block-title">
                                    <h4>Temperature </h4>
                                </div>
                                <div class="range-block-counter">
                                    <h5 id="temp_counter">select</h5>
                                </div>
                                <div class="range-block-range"><input type="range" id="temp" name="volume" min="0.1"
                                        max="2.0" step="0.01"></div>
                            </div>
                            <div class="range-block">
                                <div class="range-block-title">
                                    <h4>Repetition Penalty </h4>
                                </div>
                                <div class="range-block-counter">
                                    <h5 id="rep_pen_counter">select</h5>
                                </div>
                                <div class="range-block-range"><input type="range" id="rep_pen" name="volume" min="1"
                                        max="1.5" step="0.01"></div>
                            </div>
                            <div class="range-block">
                                <div class="range-block-title">
                                    <h4>Repetition Penalty Range</h4>
                                </div>
                                <div class="range-block-counter">
                                    <h5 id="rep_pen_range_counter">select</h5>
                                </div>
                                <div class="range-block-range"><input type="range" id="rep_pen_range" name="volume"
                                        min="0" max="2048" step="1"></div>
                            </div>
                        </div>
                        <div class="drawer">
                            <div class="drawer-toggle drawer-header">
                                <h3>Advanced Settings
                                    <a href="/notes/kai_advanced" class="notes-link" target="_blank">
                                        <span class="note-link-span">?</span>
                                    </a>
                                </h3>
                                <div class="drawer-icon down"></div>
                            </div>
                            <div class="drawer-content">
                                <label class="checkbox_label" for="single_line">
                                    <input id="single_line" type="checkbox" />
                                    <h4>Single-line mode</h4>
                                </label>
                                <div class="range-block">
                                    <div class="range-block-title">
                                        <h4>Top P Sampling</h4>
                                    </div>
                                    <div class="range-block-counter">
                                        <h5 id="top_p_counter">select</h5>
                                    </div>
                                    <div class="range-block-range">
                                        <input type="range" id="top_p" name="volume" min="0" max="1" step="0.01">
                                    </div>
                                </div>
                                <div class="range-block">
                                    <div class="range-block-title">
                                        <h4>Top A Sampling</h4>
                                    </div>
                                    <div class="range-block-counter">
                                        <h5 id="top_a_counter">select</h5>
                                    </div>
                                    <div class="range-block-range">
                                        <input type="range" id="top_a" name="volume" min="0" max="1" step="0.01">
                                    </div>
                                </div>
                                <div class="range-block">
                                    <div class="range-block-title">
                                        <h4>Top K Sampling</h4>
                                    </div>
                                    <div class="range-block-counter">
                                        <h5 id="top_k_counter">select</h5>
                                    </div>
                                    <div class="range-block-range">
                                        <input type="range" id="top_k" name="volume" min="0" max="100" step="1">
                                    </div>
                                </div>
                                <div class="range-block">
                                    <div class="range-block-title">
                                        <h4>Typical Sampling</h4>
                                    </div>
                                    <div class="range-block-counter">
                                        <h5 id="typical_counter">select</h5>
                                    </div>
                                    <div class="range-block-range">
                                        <input type="range" id="typical" name="volume" min="0" max="1" step="0.01">
                                    </div>
                                </div>
                                <div class="range-block">
                                    <div class="range-block-title">
                                        <h4>Tail Free Sampling</h4>
                                    </div>
                                    <div class="range-block-counter">
                                        <h5 id="tfs_counter">select</h5>
                                    </div>
                                    <div class="range-block-range">
                                        <input type="range" id="tfs" name="volume" min="0" max="1" step="0.05">
                                    </div>
                                </div>
                                <div class="range-block">
                                    <div class="range-block-title">
                                        <h4>Repetition Penalty Slope</h4>
                                    </div>
                                    <div class="range-block-counter">
                                        <h5 id="rep_pen_slope_counter">select</h5>
                                    </div>
                                    <div class="range-block-range">
                                        <input type="range" id="rep_pen_slope" name="volume" min="0" max="10" step="0.1">
                                    </div>
                                </div>
                            </div>
                        </div>

                        <div id="softprompt_block">
                            <h4>Soft Prompt</h4>
                            <h5>About soft prompts <a href="/notes/14" class="notes-link" target="_blank"><span
                                        class="note-link-span">?</span></a></h5>
                            <select id="softprompt">
                                <option value="">None</option>
                            </select>
                        </div>
                    </div>
                </div>

                <div id="textgenerationwebui_api" style="display: none;position: relative;">
                    <div class="oobabooga_logo"><a href="https://github.com/oobabooga/text-generation-webui"
                            target="_blank">
                            oobabooga/text-generation-webui
                        </a></div>
                    <span>Make sure you run it:
                        <ul>
                            <li>with <pre>--no-stream</pre> option</li>
                            <li>in notebook mode (not <pre>--cai-chat</pre> or <pre>--chat</pre>)</li>
                        </ul>
                    </span>
                    <form action="javascript:void(null);" method="post" enctype="multipart/form-data">

                        <h4>API url</h4>
                        <h5>Example: http://127.0.0.1:7860/ </h5>
                        <input id="textgenerationwebui_api_url_text" name="textgenerationwebui_api_url"
                            class="text_pole" maxlength="500" size="35" value="" autocomplete="off">
                        <input id="api_button_textgenerationwebui" class="menu_button" type="submit" value="Connect">
                        <img id="api_loading_textgenerationwebui" src="img/load.svg">
                    </form>
                    <div id="online_status4">
                        <div id="online_status_indicator4"></div>
                        <div id="online_status_text4">Not connected</div>
                    </div>
                    <div id="range_block">
                        <h4>Temperature </h4>
                        <h5 id="temp_counter_textgenerationwebui">select</h5>
                        <input type="range" id="temp_textgenerationwebui" name="volume" min="0.1" max="2.0" step="0.01">
                        <h4>Repetition Penalty </h4>
                        <h5 id="rep_pen_counter_textgenerationwebui">select</h5>
                        <input type="range" id="rep_pen_textgenerationwebui" name="volume" min="1" max="1.5"
                            step="0.01">
                        <h4>Repetition Penalty Range</h4>
                        <h5 id="rep_pen_size_counter_textgenerationwebui">select</h5>
                        <input type="range" id="rep_pen_size_textgenerationwebui" name="volume" min="0" max="2048"
                            step="1">

                        <div class="drawer">
                            <div class="drawer-toggle drawer-header">
                                <h3>Advanced Settings</h3>
                                <div class="drawer-icon down"></div>
                            </div>
                            <div class="drawer-content">
                                <h4>Top K</h4>
                                <h5 id="top_k_counter_textgenerationwebui">select</h5>
                                <input type="range" id="top_k_textgenerationwebui" name="volume" min="0" max="200" step="1">
                                <h4>Top P</h4>
                                <h5 id="top_p_counter_textgenerationwebui">select</h5>
                                <input type="range" id="top_p_textgenerationwebui" name="volume" min="0" max="1" step="0.1">
                                <h4>Typical P</h4>
                                <h5 id="typical_p_counter_textgenerationwebui">select</h5>
                                <input type="range" id="typical_p_textgenerationwebui" name="volume" min="0" max="1" step="0.1">
                                <h4>Penalty Alpha</h4>
                                <h5 id="penalty_alpha_counter_textgenerationwebui">select</h5>
                                <input type="range" id="penalty_alpha_textgenerationwebui" name="volume" min="0" max="5" step="0.05" />
                            </div>
                        </div>
                    </div>
                </div>

                <div id="novel_api" style="display: none;position: relative;"> <!-- shows the novel settings -->
                    <div class="API-logo">
                        <a href="https://novelai.net/" target="_blank">
                            <img src="img/novelai.png" style="width:auto;height:22px;">
                        </a>
                    </div>
                    <form action="javascript:void(null);" method="post" enctype="multipart/form-data">
                        <h4>Novel API key<a href="/notes/6" class="notes-link" target="_blank"><span
                                    class="note-link-span">?</span></a></h4>
                        <input id="api_key_novel" name="api_key_novel" class="text_pole" maxlength="500" value=""
                            autocomplete="off">
                        <Br>
                        <input id="api_button_novel" class="menu_button" type="submit" value="Connect">
                        <img id="api_loading_novel" src="img/load.svg">
                    </form>
                    <div id="online_status3">
                        <div id="online_status_indicator3"></div>
                        <div id="online_status_text3">No connection...</div>
                    </div>
                    <h4>Novel AI Model<a href="/notes/8" class="notes-link" target="_blank"><span
                                class="note-link-span">?</span></a></h4>
                    <select id="model_novel_select" class="option_select_right_menu" style='margin-bottom: 16px;'>
                        <option value="euterpe-v2">Euterpe</option>
                        <option value="krake-v2">Krake</option>
                    </select>
                    <h4>Preset settings<a href="/notes/7" class="notes-link" target="_blank"><span
                                class="note-link-span">?</span></a></h4>
                    <select id="settings_perset_novel" class="option_select_right_menu">
                        <option value="gui">Default</option>
                    </select>
                    <div id="range_block_novel">
                        <h4>Temperature </h4>
                        <h5 id="temp_counter_novel">select</h5>
                        <input type="range" id="temp_novel" name="volume" min="0.1" max="2.0" step="0.01">
                        <h4>Repetition Penalty </h4>
                        <h5 id="rep_pen_counter_novel">select</h5>
                        <input type="range" id="rep_pen_novel" name="volume" min="1" max="1.5" step="0.01">
                        <h4>Repetition Penalty Range</h4>
                        <h5 id="rep_pen_size_counter_novel">select</h5>
                        <input type="range" id="rep_pen_size_novel" name="volume" min="0" max="2048" step="1">
                    </div>
                </div>
            </div>

            <hr>

            <div id="user-settings-block">
                <h3>User Settings</h3>
                <h4>Your Avatar</h4>
                <div id="user_avatar_block">
                    <div class="avatar_upload">+</div>
                </div>
                <form id="form_upload_avatar" action="javascript:void(null);" method="post"
                    enctype="multipart/form-data">
                    <input type="file" id="avatar_upload_file" accept="image/png" name="avatar">
                </form>
                <form id='form_change_name' action="javascript:void(null);" method="post" enctype="multipart/form-data">
                    <br>
                    <h4>Name</h4>
                    <input id="your_name" name="your_name" class="text_pole" maxlength="35" value=""
                        autocomplete="off"><br>
                    <input id="your_name_button" class="menu_button" type="submit"
                        title="Click to set a new User Name (reloads page)" value="Change Name">
                </form>
            </div>

            <hr>

            <div id="world_info_block">
                <h3>World Info</h3>
                <div id="world_info_buttons">
                    <div id="world_create_button" class="right_menu_button">
                        <h4>+Create</h4>
                    </div>
                    <div id="world_import_button" class="right_menu_button">
                        <h4>+Import</h4>
                    </div>
                </div>
            </div>
            <h4>How to use <a href="/notes/13" class="notes-link" target="_blank"><span
                        class="note-link-span">?</span></a></h4>
            <div id="rm_world_import" class="right_menu" style="display: none;">
                <form id="form_world_import" action="javascript:void(null);" method="post"
                    enctype="multipart/form-data">
                    <input type="file" id="world_import_file" accept=".json" name="avatar">
                </form>
            </div>
            <select id="world_info">
                <option value="None">None</option>
            </select>
            <input id="world_info_edit_button" class="menu_button" type="submit" value="Details">
            <div id="world_info_depth_block">
                <h4>
                    Scan Depth <a href="/notes/13_1" class="notes-link" target="_blank"><span
                            class="note-link-span">?</span></a>
                </h4>
                <h5 id="world_info_depth_counter">depth</h5>
                <input type="range" id="world_info_depth" name="volume" min="1" max="10" step="1">
            </div>
            <div id="world_info_budget_block">
                <h4>
                    Token Budget <a href="/notes/13_2" class="notes-link" target="_blank"><span
                            class="note-link-span">?</span></a>
                </h4>
                <h5 id="world_info_budget_counter">budget</h5>
                <input type="range" id="world_info_budget" name="volume" min="32" max="2048" step="16">
            </div>
            <hr>

            <div id="pro-settings-block">
                <h3>Pro Settings</h3>
                <div id="amount_gen_block">
                    <h4>Amount generation </h4>
                    <h5 id="amount_gen_counter">select</h5>
                    <input type="range" id="amount_gen" name="volume" min="16" max="512" step="1">
                </div>
                <div id="max_context_block">
                    <h4>Context Size</h4>
                    <h5 id="max_context_counter">select</h5>
                    <input type="range" id="max_context" name="volume" min="512" max="2048" step="1">
                </div>
                <label class="checkbox_label" for="pin-examples-checkbox"><input id="pin-examples-checkbox" type="checkbox" />
                    <h4>Pin message examples</h4>
                </label>
                <h5>Example dialogues stay in context</h5>
                <div id="anchors-block">
                    <h4>Anchors Order</h4>
                    <h5>Helps to increase the length of messages <a href="/notes/9" class="notes-link"
                            target="_blank"><span class="note-link-span">?</span></a></h5>
                    <select id="anchor_order">
                        <option value="0">Character Anchor - Style Anchor</option>
                        <option value="1">Style Anchor - Character Anchor</option>
                    </select>
                    <div id="anchor_checkbox">
                        <label for="character_anchor"><input id="character_anchor" type="checkbox" />
                            <h4>Character Anchor</h4>
                        </label>
                        <label for="style_anchor"><input id="style_anchor" type="checkbox" />
                            <h4>Style Anchor</h4>
                        </label>
                    </div>
                </div>
                <div class="drawer">
                    <div class="drawer-toggle drawer-header">
                        <h3>Advanced Formatting
                            <a href="/notes/advanced_formatting" class="notes-link" target="_blank">
                                <span class="note-link-span">?</span>
                            </a>
                        </h3>
                        <div class="drawer-icon down"></div>
                    </div>
                    <div class="drawer-content">
                        <label class="checkbox_label" for="disable-description-formatting-checkbox">
                            <input id="disable-description-formatting-checkbox" type="checkbox" />
                            <h4>Disable description formatting</h4>
                        </label>
                        <label class="checkbox_label" for="disable-scenario-formatting-checkbox">
                            <input id="disable-scenario-formatting-checkbox" type="checkbox" />
                            <h4>Disable scenario formatting</h4>
                        </label>
                        <label class="checkbox_label" for="disable-personality-formatting-checkbox">
                            <input id="disable-personality-formatting-checkbox" type="checkbox" />
                            <h4>Disable personality formatting</h4>
                        </label>
                    </div>
                </div>
            </div>

            <hr>

            <div id="power-user-options-block">
                <h3>Power User Options</h3>
                <div id="power-user-option-checkboxes">
                    <label for="auto-connect-checkbox"><input id="auto-connect-checkbox" type="checkbox" />
                        <h4>Auto-connects Last Server</h4>
                    </label>
                    <label for="auto-load-chat-checkbox"><input id="auto-load-chat-checkbox" type="checkbox" />
                        <h4>Auto-load Last Chat</h4>
                    </label>
                    <label for="collapse-newlines-checkbox"><input id="collapse-newlines-checkbox" type="checkbox" />
                        <h4>Collapse Newlines in Output</h4>
                    </label>
                    <label for="force-pygmalion-formatting-checkbox"><input id="force-pygmalion-formatting-checkbox" type="checkbox" />
                        <h4>Force Pygmalion formatting for any model</h4>
                    </label>
                    <label for="swipes-checkbox"><input id="swipes-checkbox" type="checkbox" />
                        <h4>Swipes</h4>
                    </label>
                </div>
            </div>
        </div>

        <div id="rm_extensions_block" class="right_menu">
            <div class="extensions_block">
                <h3>Extensions API: <a target="_blank" href="https://github.com/SillyLossy/TavernAI-extras">TavernAI-extras</a></h3>
                <input id="extensions_url" type="text" class="text_pole" />
                <div class="extensions_url_block">
                    <input id="extensions_connect" class="menu_button" type="submit" value="Connect" />
                    <span class="expander"></span>
                    <label for="extensions_autoconnect"><input id="extensions_autoconnect" type="checkbox"/>Auto-connect</label>
                </div>
                <div id="extensions_status">Not connected</div>
                <div id="extensions_loaded">
                    <h4>Active extensions</h4>
                    <ul id="extensions_list">
                    </ul>
                    <p>Missing something? Press <a id="extensions_details" href="javascript:void">here</a> for more details!</p>
                </div>
                <div id="extensions_settings">
                    <h3>Extension settings</h3>
                </div>
            </div>
        </div>
=======
>>>>>>> ea43b8c4

        <div id="rm_character_import" class="right_menu" style="display: none;">
            <form id="form_import" action="javascript:void(null);" method="post" enctype="multipart/form-data">
                <input type="file" id="character_import_file" accept=".json, image/png" name="avatar">
                <input id="character_import_file_type" name="file_type" class="text_pole" maxlength="999" size="2"
                    value="" autocomplete="off">
            </form>
        </div>
        <div id="rm_characters_block" class="right_menu">
            <div class="form_create_bottom_buttons_block">
                <div id="rm_button_create" title="Create New Character" class="menu_button">
                    <img alt="" class="svg_icon" src="img/user-plus-solid.svg">
                </div>
                <div id="character_import_button" title="Import Character from File" class="menu_button">
                    <img alt="" class="svg_icon" src="img/file-arrow-up-solid.svg">
                </div>
                <div id="rm_button_group_chats" title="Create New Chat Group" class="menu_button">
                    <img alt="" class="svg_icon" src="img/user-group-solid.svg">
                </div>
            </div>

            <form id="form_character_search_form" action="javascript:void(null);">
                <input id="character_search_bar" class="text_pole" type="search" placeholder="Character search..." />
            </form>
            <div id="rm_print_characters_block"></div>

        </div>
        <div id="rm_info_block" class="right_menu">
            <div id="rm_info_panel">
                <div id="rm_info_avatar"></div>
                <div id="rm_info_text"></div>
                <div id="rm_info_button" class="menu_button">Back</div>
            </div>
        </div>

    </nav>

<!-- templates for JS to reuse when needed -->
    <div id="message_template">
        <div class="mes" mesid="${count_view_mes}" ch_name="${characterName}" is_user="${mes.is_user}">
            <div class="for_checkbox"></div><input type="checkbox" class="del_checkbox">
            <div class="avatar"><img src=""></div>
            <div class="swipe_left"><img src="img/swipe_left.png"></div>
            <div class="mes_block">
                <div class="ch_name">
                    <span class="name_text">${characterName}</span>
                    <div title=Edit class=mes_edit></div>
                    <div class=mes_edit_cancel><img src=img/cancel.png></div>
                    <div class=mes_edit_done><img src=img/done.png></div>
                </div>
                <div class=mes_text></div>
            </div>
            <div class="mes_bias">${bias}</div>
            <div class="swipe_right"> 
                <div class="swipes-counter"></div>
                <img src="img/swipe_right.png">
            </div>
        </div>
    </div>
    <div id="group_avatars_template">
        <div class="avatar avatar_collage collage_1">
            <img alt="img1" class="img_1" src="">
        </div>
        <div class="avatar avatar_collage collage_2">
            <img alt="img1" class="img_1" src="">
            <img alt="img2" class="img_2" src="">
        </div>
        <div class="avatar avatar_collage collage_3">
            <img alt="img1" class="img_1" src="">
            <img alt="img2" class="img_2" src="">
            <img alt="img3" class="img_3" src="">
        </div>
        <div class="avatar avatar_collage collage_4">
            <img alt="img1" class="img_1" src="">
            <img alt="img2" class="img_2" src="">
            <img alt="img3" class="img_3" src="">
            <img alt="img4" class="img_4" src="">
        </div>
    </div>

<!-- chat and input bar -->
    <div id="typing_indicator_template">
        <div class="typing_indicator"><span class="typing_indicator_name">CHAR</span> is typing</div>
    </div>
    <div id="sheld">
        <div id="chat">
        </div>
        <div id="form_sheld">
            <div id="dialogue_del_mes">
                <div id="dialogue_del_mes_ok" class="menu_button">Delete</div>
                <div id="dialogue_del_mes_cancel" class="menu_button">Cancel</div>
            </div>
            <form id="send_form">
                <div id="options_button">
                    <div id="options">
                        <div class="options-content">
                            <a id="option_start_new_chat">
                                <img alt="" src="img/save_and_start_new_chat.png">
                                <span>Start new chat</span></a>
                            <a id="option_select_chat">
                                <img alt="" src="img/book6.png">
                                <span>View Past Chats</span>
                            </a>
                            <hr>
                            <a id="option_delete_mes">
                                <img alt="" src="img/del_mes.png">
                                <span>Delete messages</span>
                            </a>
                            <a id="option_regenerate">
                                <img alt="" src="img/regenerate.png">
                                <span>Regenerate</span>
                            </a>
                        </div>
                    </div>
                </div>
                <textarea id="send_textarea" placeholder="Not connected to API!" name="text"></textarea>

                <div id="send_but_sheld">
                    <div id="loading_mes"></div>
                    <input id="send_but" type="button">
                </div>

            </form>
        </div>
    </div>

</body>

</html><|MERGE_RESOLUTION|>--- conflicted
+++ resolved
@@ -188,6 +188,9 @@
                     <div id="power-user-options-block">
                         <h3>Power User Options</h3>
                         <div id="power-user-option-checkboxes">
+                            <label class="checkbox_label" for="pin-examples-checkbox"><input id="pin-examples-checkbox" type="checkbox" />
+                                Pin message examples
+                            </label>
                             <label for="auto-connect-checkbox"><input id="auto-connect-checkbox" type="checkbox" />
                                 Auto-connect to Last Server
                             </label>
@@ -315,7 +318,10 @@
                             <div id="advanced-ai-config-block">
                                 <div id="kobold_api-settings">
                                     <div id="kobold-advanced-config">
-                                        
+                                         <label class="checkbox_label" for="single_line">
+                                            <input id="single_line" type="checkbox" />
+                                            Single-line mode
+                                        </label>
                                         <div class="range-block">
                                             <div class="range-block-title">
                                                 Top P Sampling
@@ -471,6 +477,31 @@
                 </div>
             </div>
 
+            <div id="advanced-formatting-button" class="drawer" style="z-index:3005;">
+                <div class="drawer-toggle">
+                    <div class="drawer-icon icon-formatting closedIcon"></div>
+                </div>
+                <div class="drawer-content">
+                    <h3>Advanced Formatting
+                        <a href="/notes/advanced_formatting" class="notes-link" target="_blank">
+                            <span class="note-link-span">?</span>
+                        </a>
+                    </h3>
+                    <label class="checkbox_label" for="disable-description-formatting-checkbox">
+                        <input id="disable-description-formatting-checkbox" type="checkbox" />
+                        Disable description formatting
+                    </label>
+                    <label class="checkbox_label" for="disable-scenario-formatting-checkbox">
+                        <input id="disable-scenario-formatting-checkbox" type="checkbox" />
+                        Disable scenario formatting
+                    </label>
+                    <label class="checkbox_label" for="disable-personality-formatting-checkbox">
+                        <input id="disable-personality-formatting-checkbox" type="checkbox" />
+                        Disable personality formatting
+                    </label>
+                </div>
+            </div>
+
             <div id="extensions-settings-button" class="drawer" style="z-index:3004;">
                 <div class="drawer-toggle">
                     <div class="drawer-icon icon-cubes closedIcon"></div>
@@ -497,7 +528,6 @@
                     </div>
                 </div>
             </div>
-
         </div>
 <!-- various fullscreen popups -->
     <div id="shadow_popup">
@@ -893,450 +923,6 @@
                 <input id="rm_group_delete" class="menu_button" type="submit" value="Delete">
             </div>
         </div>
-<<<<<<< HEAD
-        <div id="rm_api_block" class="right_menu">
-
-            <div id="main-API-selector-block">
-                <h3 id="title_api">API</h3>
-                <select id="main_api">
-                    <option value="kobold">KoboldAI</option>
-                    <option value="textgenerationwebui">Text generation web UI</option>
-                    <option value="novel">NovelAI</option>
-                </select>
-            </div>
-
-            <div id="respective-settings-block">
-                <div id="kobold_api" style="position: relative;"> <!-- shows the kobold settings -->
-                    <div class="API-logo">
-                        <a href="https://github.com/KoboldAI/KoboldAI-Client" target="_blank">
-                            <img alt="KoboldAI Logo" src="img/kobold.png" style="width:40px;height:40px;">
-                        </a>
-                    </div>
-                    <form action="javascript:void(null);" method="post" enctype="multipart/form-data">
-                        <h4>API url</h4>
-                        <h5>Example: http://127.0.0.1:5000/api </h5>
-                        <input id="api_url_text" name="api_url" class="text_pole" maxlength="500" value=""
-                            autocomplete="off">
-                        <input id="api_button" class="menu_button" type="submit" value="Connect">
-                        <img id="api_loading" src="img/load.svg">
-                        <div id="online_status2">
-                            <div id="online_status_indicator2"></div>
-                            <div id="online_status_text2">Not connected</div>
-                        </div>
-                    </form>
-
-                    <hr>
-
-                    <div id="ai-presets-and-config-block">
-                        <h3>Preset settings
-                            <a href="/notes/4" class="notes-link" target="_blank">
-                                <span class="note-link-span">?</span>
-                            </a>
-                        </h3>
-                        <select id="settings_perset">
-                            <option value="gui">GUI KoboldAI Settings</option>
-                        </select>
-                        <div id="range_block">
-                            <div class="range-block">
-                                <div class="range-block-title">
-                                    <h4>Temperature </h4>
-                                </div>
-                                <div class="range-block-counter">
-                                    <h5 id="temp_counter">select</h5>
-                                </div>
-                                <div class="range-block-range"><input type="range" id="temp" name="volume" min="0.1"
-                                        max="2.0" step="0.01"></div>
-                            </div>
-                            <div class="range-block">
-                                <div class="range-block-title">
-                                    <h4>Repetition Penalty </h4>
-                                </div>
-                                <div class="range-block-counter">
-                                    <h5 id="rep_pen_counter">select</h5>
-                                </div>
-                                <div class="range-block-range"><input type="range" id="rep_pen" name="volume" min="1"
-                                        max="1.5" step="0.01"></div>
-                            </div>
-                            <div class="range-block">
-                                <div class="range-block-title">
-                                    <h4>Repetition Penalty Range</h4>
-                                </div>
-                                <div class="range-block-counter">
-                                    <h5 id="rep_pen_range_counter">select</h5>
-                                </div>
-                                <div class="range-block-range"><input type="range" id="rep_pen_range" name="volume"
-                                        min="0" max="2048" step="1"></div>
-                            </div>
-                        </div>
-                        <div class="drawer">
-                            <div class="drawer-toggle drawer-header">
-                                <h3>Advanced Settings
-                                    <a href="/notes/kai_advanced" class="notes-link" target="_blank">
-                                        <span class="note-link-span">?</span>
-                                    </a>
-                                </h3>
-                                <div class="drawer-icon down"></div>
-                            </div>
-                            <div class="drawer-content">
-                                <label class="checkbox_label" for="single_line">
-                                    <input id="single_line" type="checkbox" />
-                                    <h4>Single-line mode</h4>
-                                </label>
-                                <div class="range-block">
-                                    <div class="range-block-title">
-                                        <h4>Top P Sampling</h4>
-                                    </div>
-                                    <div class="range-block-counter">
-                                        <h5 id="top_p_counter">select</h5>
-                                    </div>
-                                    <div class="range-block-range">
-                                        <input type="range" id="top_p" name="volume" min="0" max="1" step="0.01">
-                                    </div>
-                                </div>
-                                <div class="range-block">
-                                    <div class="range-block-title">
-                                        <h4>Top A Sampling</h4>
-                                    </div>
-                                    <div class="range-block-counter">
-                                        <h5 id="top_a_counter">select</h5>
-                                    </div>
-                                    <div class="range-block-range">
-                                        <input type="range" id="top_a" name="volume" min="0" max="1" step="0.01">
-                                    </div>
-                                </div>
-                                <div class="range-block">
-                                    <div class="range-block-title">
-                                        <h4>Top K Sampling</h4>
-                                    </div>
-                                    <div class="range-block-counter">
-                                        <h5 id="top_k_counter">select</h5>
-                                    </div>
-                                    <div class="range-block-range">
-                                        <input type="range" id="top_k" name="volume" min="0" max="100" step="1">
-                                    </div>
-                                </div>
-                                <div class="range-block">
-                                    <div class="range-block-title">
-                                        <h4>Typical Sampling</h4>
-                                    </div>
-                                    <div class="range-block-counter">
-                                        <h5 id="typical_counter">select</h5>
-                                    </div>
-                                    <div class="range-block-range">
-                                        <input type="range" id="typical" name="volume" min="0" max="1" step="0.01">
-                                    </div>
-                                </div>
-                                <div class="range-block">
-                                    <div class="range-block-title">
-                                        <h4>Tail Free Sampling</h4>
-                                    </div>
-                                    <div class="range-block-counter">
-                                        <h5 id="tfs_counter">select</h5>
-                                    </div>
-                                    <div class="range-block-range">
-                                        <input type="range" id="tfs" name="volume" min="0" max="1" step="0.05">
-                                    </div>
-                                </div>
-                                <div class="range-block">
-                                    <div class="range-block-title">
-                                        <h4>Repetition Penalty Slope</h4>
-                                    </div>
-                                    <div class="range-block-counter">
-                                        <h5 id="rep_pen_slope_counter">select</h5>
-                                    </div>
-                                    <div class="range-block-range">
-                                        <input type="range" id="rep_pen_slope" name="volume" min="0" max="10" step="0.1">
-                                    </div>
-                                </div>
-                            </div>
-                        </div>
-
-                        <div id="softprompt_block">
-                            <h4>Soft Prompt</h4>
-                            <h5>About soft prompts <a href="/notes/14" class="notes-link" target="_blank"><span
-                                        class="note-link-span">?</span></a></h5>
-                            <select id="softprompt">
-                                <option value="">None</option>
-                            </select>
-                        </div>
-                    </div>
-                </div>
-
-                <div id="textgenerationwebui_api" style="display: none;position: relative;">
-                    <div class="oobabooga_logo"><a href="https://github.com/oobabooga/text-generation-webui"
-                            target="_blank">
-                            oobabooga/text-generation-webui
-                        </a></div>
-                    <span>Make sure you run it:
-                        <ul>
-                            <li>with <pre>--no-stream</pre> option</li>
-                            <li>in notebook mode (not <pre>--cai-chat</pre> or <pre>--chat</pre>)</li>
-                        </ul>
-                    </span>
-                    <form action="javascript:void(null);" method="post" enctype="multipart/form-data">
-
-                        <h4>API url</h4>
-                        <h5>Example: http://127.0.0.1:7860/ </h5>
-                        <input id="textgenerationwebui_api_url_text" name="textgenerationwebui_api_url"
-                            class="text_pole" maxlength="500" size="35" value="" autocomplete="off">
-                        <input id="api_button_textgenerationwebui" class="menu_button" type="submit" value="Connect">
-                        <img id="api_loading_textgenerationwebui" src="img/load.svg">
-                    </form>
-                    <div id="online_status4">
-                        <div id="online_status_indicator4"></div>
-                        <div id="online_status_text4">Not connected</div>
-                    </div>
-                    <div id="range_block">
-                        <h4>Temperature </h4>
-                        <h5 id="temp_counter_textgenerationwebui">select</h5>
-                        <input type="range" id="temp_textgenerationwebui" name="volume" min="0.1" max="2.0" step="0.01">
-                        <h4>Repetition Penalty </h4>
-                        <h5 id="rep_pen_counter_textgenerationwebui">select</h5>
-                        <input type="range" id="rep_pen_textgenerationwebui" name="volume" min="1" max="1.5"
-                            step="0.01">
-                        <h4>Repetition Penalty Range</h4>
-                        <h5 id="rep_pen_size_counter_textgenerationwebui">select</h5>
-                        <input type="range" id="rep_pen_size_textgenerationwebui" name="volume" min="0" max="2048"
-                            step="1">
-
-                        <div class="drawer">
-                            <div class="drawer-toggle drawer-header">
-                                <h3>Advanced Settings</h3>
-                                <div class="drawer-icon down"></div>
-                            </div>
-                            <div class="drawer-content">
-                                <h4>Top K</h4>
-                                <h5 id="top_k_counter_textgenerationwebui">select</h5>
-                                <input type="range" id="top_k_textgenerationwebui" name="volume" min="0" max="200" step="1">
-                                <h4>Top P</h4>
-                                <h5 id="top_p_counter_textgenerationwebui">select</h5>
-                                <input type="range" id="top_p_textgenerationwebui" name="volume" min="0" max="1" step="0.1">
-                                <h4>Typical P</h4>
-                                <h5 id="typical_p_counter_textgenerationwebui">select</h5>
-                                <input type="range" id="typical_p_textgenerationwebui" name="volume" min="0" max="1" step="0.1">
-                                <h4>Penalty Alpha</h4>
-                                <h5 id="penalty_alpha_counter_textgenerationwebui">select</h5>
-                                <input type="range" id="penalty_alpha_textgenerationwebui" name="volume" min="0" max="5" step="0.05" />
-                            </div>
-                        </div>
-                    </div>
-                </div>
-
-                <div id="novel_api" style="display: none;position: relative;"> <!-- shows the novel settings -->
-                    <div class="API-logo">
-                        <a href="https://novelai.net/" target="_blank">
-                            <img src="img/novelai.png" style="width:auto;height:22px;">
-                        </a>
-                    </div>
-                    <form action="javascript:void(null);" method="post" enctype="multipart/form-data">
-                        <h4>Novel API key<a href="/notes/6" class="notes-link" target="_blank"><span
-                                    class="note-link-span">?</span></a></h4>
-                        <input id="api_key_novel" name="api_key_novel" class="text_pole" maxlength="500" value=""
-                            autocomplete="off">
-                        <Br>
-                        <input id="api_button_novel" class="menu_button" type="submit" value="Connect">
-                        <img id="api_loading_novel" src="img/load.svg">
-                    </form>
-                    <div id="online_status3">
-                        <div id="online_status_indicator3"></div>
-                        <div id="online_status_text3">No connection...</div>
-                    </div>
-                    <h4>Novel AI Model<a href="/notes/8" class="notes-link" target="_blank"><span
-                                class="note-link-span">?</span></a></h4>
-                    <select id="model_novel_select" class="option_select_right_menu" style='margin-bottom: 16px;'>
-                        <option value="euterpe-v2">Euterpe</option>
-                        <option value="krake-v2">Krake</option>
-                    </select>
-                    <h4>Preset settings<a href="/notes/7" class="notes-link" target="_blank"><span
-                                class="note-link-span">?</span></a></h4>
-                    <select id="settings_perset_novel" class="option_select_right_menu">
-                        <option value="gui">Default</option>
-                    </select>
-                    <div id="range_block_novel">
-                        <h4>Temperature </h4>
-                        <h5 id="temp_counter_novel">select</h5>
-                        <input type="range" id="temp_novel" name="volume" min="0.1" max="2.0" step="0.01">
-                        <h4>Repetition Penalty </h4>
-                        <h5 id="rep_pen_counter_novel">select</h5>
-                        <input type="range" id="rep_pen_novel" name="volume" min="1" max="1.5" step="0.01">
-                        <h4>Repetition Penalty Range</h4>
-                        <h5 id="rep_pen_size_counter_novel">select</h5>
-                        <input type="range" id="rep_pen_size_novel" name="volume" min="0" max="2048" step="1">
-                    </div>
-                </div>
-            </div>
-
-            <hr>
-
-            <div id="user-settings-block">
-                <h3>User Settings</h3>
-                <h4>Your Avatar</h4>
-                <div id="user_avatar_block">
-                    <div class="avatar_upload">+</div>
-                </div>
-                <form id="form_upload_avatar" action="javascript:void(null);" method="post"
-                    enctype="multipart/form-data">
-                    <input type="file" id="avatar_upload_file" accept="image/png" name="avatar">
-                </form>
-                <form id='form_change_name' action="javascript:void(null);" method="post" enctype="multipart/form-data">
-                    <br>
-                    <h4>Name</h4>
-                    <input id="your_name" name="your_name" class="text_pole" maxlength="35" value=""
-                        autocomplete="off"><br>
-                    <input id="your_name_button" class="menu_button" type="submit"
-                        title="Click to set a new User Name (reloads page)" value="Change Name">
-                </form>
-            </div>
-
-            <hr>
-
-            <div id="world_info_block">
-                <h3>World Info</h3>
-                <div id="world_info_buttons">
-                    <div id="world_create_button" class="right_menu_button">
-                        <h4>+Create</h4>
-                    </div>
-                    <div id="world_import_button" class="right_menu_button">
-                        <h4>+Import</h4>
-                    </div>
-                </div>
-            </div>
-            <h4>How to use <a href="/notes/13" class="notes-link" target="_blank"><span
-                        class="note-link-span">?</span></a></h4>
-            <div id="rm_world_import" class="right_menu" style="display: none;">
-                <form id="form_world_import" action="javascript:void(null);" method="post"
-                    enctype="multipart/form-data">
-                    <input type="file" id="world_import_file" accept=".json" name="avatar">
-                </form>
-            </div>
-            <select id="world_info">
-                <option value="None">None</option>
-            </select>
-            <input id="world_info_edit_button" class="menu_button" type="submit" value="Details">
-            <div id="world_info_depth_block">
-                <h4>
-                    Scan Depth <a href="/notes/13_1" class="notes-link" target="_blank"><span
-                            class="note-link-span">?</span></a>
-                </h4>
-                <h5 id="world_info_depth_counter">depth</h5>
-                <input type="range" id="world_info_depth" name="volume" min="1" max="10" step="1">
-            </div>
-            <div id="world_info_budget_block">
-                <h4>
-                    Token Budget <a href="/notes/13_2" class="notes-link" target="_blank"><span
-                            class="note-link-span">?</span></a>
-                </h4>
-                <h5 id="world_info_budget_counter">budget</h5>
-                <input type="range" id="world_info_budget" name="volume" min="32" max="2048" step="16">
-            </div>
-            <hr>
-
-            <div id="pro-settings-block">
-                <h3>Pro Settings</h3>
-                <div id="amount_gen_block">
-                    <h4>Amount generation </h4>
-                    <h5 id="amount_gen_counter">select</h5>
-                    <input type="range" id="amount_gen" name="volume" min="16" max="512" step="1">
-                </div>
-                <div id="max_context_block">
-                    <h4>Context Size</h4>
-                    <h5 id="max_context_counter">select</h5>
-                    <input type="range" id="max_context" name="volume" min="512" max="2048" step="1">
-                </div>
-                <label class="checkbox_label" for="pin-examples-checkbox"><input id="pin-examples-checkbox" type="checkbox" />
-                    <h4>Pin message examples</h4>
-                </label>
-                <h5>Example dialogues stay in context</h5>
-                <div id="anchors-block">
-                    <h4>Anchors Order</h4>
-                    <h5>Helps to increase the length of messages <a href="/notes/9" class="notes-link"
-                            target="_blank"><span class="note-link-span">?</span></a></h5>
-                    <select id="anchor_order">
-                        <option value="0">Character Anchor - Style Anchor</option>
-                        <option value="1">Style Anchor - Character Anchor</option>
-                    </select>
-                    <div id="anchor_checkbox">
-                        <label for="character_anchor"><input id="character_anchor" type="checkbox" />
-                            <h4>Character Anchor</h4>
-                        </label>
-                        <label for="style_anchor"><input id="style_anchor" type="checkbox" />
-                            <h4>Style Anchor</h4>
-                        </label>
-                    </div>
-                </div>
-                <div class="drawer">
-                    <div class="drawer-toggle drawer-header">
-                        <h3>Advanced Formatting
-                            <a href="/notes/advanced_formatting" class="notes-link" target="_blank">
-                                <span class="note-link-span">?</span>
-                            </a>
-                        </h3>
-                        <div class="drawer-icon down"></div>
-                    </div>
-                    <div class="drawer-content">
-                        <label class="checkbox_label" for="disable-description-formatting-checkbox">
-                            <input id="disable-description-formatting-checkbox" type="checkbox" />
-                            <h4>Disable description formatting</h4>
-                        </label>
-                        <label class="checkbox_label" for="disable-scenario-formatting-checkbox">
-                            <input id="disable-scenario-formatting-checkbox" type="checkbox" />
-                            <h4>Disable scenario formatting</h4>
-                        </label>
-                        <label class="checkbox_label" for="disable-personality-formatting-checkbox">
-                            <input id="disable-personality-formatting-checkbox" type="checkbox" />
-                            <h4>Disable personality formatting</h4>
-                        </label>
-                    </div>
-                </div>
-            </div>
-
-            <hr>
-
-            <div id="power-user-options-block">
-                <h3>Power User Options</h3>
-                <div id="power-user-option-checkboxes">
-                    <label for="auto-connect-checkbox"><input id="auto-connect-checkbox" type="checkbox" />
-                        <h4>Auto-connects Last Server</h4>
-                    </label>
-                    <label for="auto-load-chat-checkbox"><input id="auto-load-chat-checkbox" type="checkbox" />
-                        <h4>Auto-load Last Chat</h4>
-                    </label>
-                    <label for="collapse-newlines-checkbox"><input id="collapse-newlines-checkbox" type="checkbox" />
-                        <h4>Collapse Newlines in Output</h4>
-                    </label>
-                    <label for="force-pygmalion-formatting-checkbox"><input id="force-pygmalion-formatting-checkbox" type="checkbox" />
-                        <h4>Force Pygmalion formatting for any model</h4>
-                    </label>
-                    <label for="swipes-checkbox"><input id="swipes-checkbox" type="checkbox" />
-                        <h4>Swipes</h4>
-                    </label>
-                </div>
-            </div>
-        </div>
-
-        <div id="rm_extensions_block" class="right_menu">
-            <div class="extensions_block">
-                <h3>Extensions API: <a target="_blank" href="https://github.com/SillyLossy/TavernAI-extras">TavernAI-extras</a></h3>
-                <input id="extensions_url" type="text" class="text_pole" />
-                <div class="extensions_url_block">
-                    <input id="extensions_connect" class="menu_button" type="submit" value="Connect" />
-                    <span class="expander"></span>
-                    <label for="extensions_autoconnect"><input id="extensions_autoconnect" type="checkbox"/>Auto-connect</label>
-                </div>
-                <div id="extensions_status">Not connected</div>
-                <div id="extensions_loaded">
-                    <h4>Active extensions</h4>
-                    <ul id="extensions_list">
-                    </ul>
-                    <p>Missing something? Press <a id="extensions_details" href="javascript:void">here</a> for more details!</p>
-                </div>
-                <div id="extensions_settings">
-                    <h3>Extension settings</h3>
-                </div>
-            </div>
-        </div>
-=======
->>>>>>> ea43b8c4
 
         <div id="rm_character_import" class="right_menu" style="display: none;">
             <form id="form_import" action="javascript:void(null);" method="post" enctype="multipart/form-data">
